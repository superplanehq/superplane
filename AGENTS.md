--- conflicted
+++ resolved
@@ -16,15 +16,11 @@
 - One-shot backend tests: `make test` (Golang).
 - Targeted backend tests: `make test TEST_PACKAGES=./pkg/workers`
 - After updating UI code, always run `npm run build` to verify everything is correct
-<<<<<<< HEAD
-- After updating GoLang code, always lint it with `make lint`
-- After adding new API endpoints, ensure the new endpoints have their authorization covered in `pkg/authorization/interceptor.go`
-=======
 - After updating GoLang code, always check it with `make lint && go build cmd/server/main.go && rm main`
 - To generate DB migrations, use `make db.migration.create NAME=<name>`. Always use dashes instead of underscores in the name. We do not write migrations to rollback, so leave the `*.down.sql` files empty. After adding a migration, run `make db.migrate DB_NAME=<DB_NAME>`, where DB_NAME can be `superplane_dev` or `superplane_test`
 - When validating enum fields in protobuf requests, ensure that the enums are properly mapped to constants in the `pkg/models` package. Check the `Proto*` and `*ToProto` functions in pkg/grpc/actions/common.go.
 - When adding a new worker in pkg/workers, always add its startup to `cmd/server/main.go`, and update the docker compose files with the new environment variables that are needed.
->>>>>>> 99075ad8
+- After adding new API endpoints, ensure the new endpoints have their authorization covered in `pkg/authorization/interceptor.go`
 - For UI component workflow, see [web_src/AGENTS.md](web_src/AGENTS.md)
 - After updating the proto definitions in protos/, always regenerate them, the OpenAPI spec for the API, and SDKs for the CLI and the UI:
   - `make pb.gen` to regenerate protobuf files
@@ -36,9 +32,6 @@
 
 - Tests end with _test.go
 - Always prefer early returns over else blocks when possible
-<<<<<<< HEAD
 - GoLang: prefer `any` over `interface{}` types
-=======
 - When naming variables, avoid names like `*Str` or `*UUID`; Go is a typed language, we don't need types in the variables names
-- When writing tests that require specific timestamps to be used, always use timestamps based off of `time.Now()`, instead of absolute times created with `time.Date`
->>>>>>> 99075ad8
+- When writing tests that require specific timestamps to be used, always use timestamps based off of `time.Now()`, instead of absolute times created with `time.Date`