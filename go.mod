--- conflicted
+++ resolved
@@ -35,11 +35,8 @@
 	github.com/casbin/gorm-adapter/v3 v3.32.0 // indirect
 	github.com/casbin/govaluate v1.3.0 // indirect
 	github.com/davecgh/go-spew v1.1.1 // indirect
-<<<<<<< HEAD
 	github.com/dustin/go-humanize v1.0.1 // indirect
 	github.com/felixge/httpsnoop v1.0.4 // indirect
-=======
->>>>>>> 2d1b18b0
 	github.com/fsnotify/fsnotify v1.5.1 // indirect
 	github.com/glebarez/go-sqlite v1.20.3 // indirect
 	github.com/glebarez/sqlite v1.7.0 // indirect
@@ -55,12 +52,9 @@
 	github.com/jinzhu/inflection v1.0.0 // indirect
 	github.com/jinzhu/now v1.1.5 // indirect
 	github.com/magiconair/properties v1.8.5 // indirect
-<<<<<<< HEAD
 	github.com/mattn/go-isatty v0.0.17 // indirect
 	github.com/microsoft/go-mssqldb v1.7.2 // indirect
-=======
 	github.com/mattn/go-sqlite3 v1.14.28 // indirect
->>>>>>> 2d1b18b0
 	github.com/mitchellh/mapstructure v1.4.3 // indirect
 	github.com/pelletier/go-toml v1.9.4 // indirect
 	github.com/pmezard/go-difflib v1.0.0 // indirect
