ARG GO_VERSION=1.23
ARG UBUNTU_VERSION=22.04
ARG BUILDER_IMAGE="golang:${GO_VERSION}"
ARG RUNNER_IMAGE="ubuntu:${UBUNTU_VERSION}"

FROM ${BUILDER_IMAGE} AS base

<<<<<<< HEAD
ARG APP_NAME
ENV APP_NAME=${APP_NAME}

RUN echo "Build of $APP_NAME started"

# Add PostgreSQL repository for version 17.5
RUN apt-get update -y && apt-get install --no-install-recommends -y ca-certificates unzip curl gnupg lsb-release libc-bin libc6 \
    && sh -c 'echo "deb http://apt.postgresql.org/pub/repos/apt $(lsb_release -cs)-pgdg main" > /etc/apt/sources.list.d/pgdg.list' \
    && curl -fsSL https://www.postgresql.org/media/keys/ACCC4CF8.asc | gpg --dearmor -o /etc/apt/trusted.gpg.d/postgresql.gpg \
    && apt-get update -y \
    && apt-get install --no-install-recommends -y postgresql-client-17 \
=======
RUN apt-get update -y && apt-get install --no-install-recommends -y ca-certificates unzip curl postgresql-client libc-bin libc6 \
>>>>>>> eed74a45
    && apt-get clean && rm -f /var/lib/apt/lists/*_*

# Install Node.js 22.4.1 directly from NodeSource repository
RUN apt-get update -y && apt-get install --no-install-recommends -y curl gnupg && \
    mkdir -p /etc/apt/keyrings && \
    curl -fsSL https://deb.nodesource.com/gpgkey/nodesource-repo.gpg.key | gpg --dearmor -o /etc/apt/keyrings/nodesource.gpg && \
    echo "deb [signed-by=/etc/apt/keyrings/nodesource.gpg] https://deb.nodesource.com/node_22.x nodistro main" > /etc/apt/sources.list.d/nodesource.list && \
    apt-get update -y && \
    apt-get install -y nodejs && \
    apt-get clean && rm -f /var/lib/apt/lists/*_* && \
    node -v && \
    npm -v

WORKDIR /tmp
RUN curl -L https://github.com/golang-migrate/migrate/releases/download/v4.18.2/migrate.linux-amd64.tar.gz | tar xvz && \
    mv /tmp/migrate /usr/bin/migrate && \
    chmod +x /usr/bin/migrate

# Install protoc for the appropriate architecture
RUN ARCH=$(dpkg --print-architecture) && \
    if [ "$ARCH" = "arm64" ]; then \
    curl -sL https://github.com/protocolbuffers/protobuf/releases/download/v3.15.8/protoc-3.15.8-linux-aarch_64.zip -o protoc.zip; \
    else \
    curl -sL https://github.com/protocolbuffers/protobuf/releases/download/v3.15.8/protoc-3.15.8-linux-x86_64.zip -o protoc.zip; \
    fi && \
    unzip protoc.zip && \
    mv bin/protoc /usr/local/bin/protoc && \
    rm -rf protoc.zip


WORKDIR /app
COPY pkg pkg
COPY cmd cmd
COPY go.mod go.mod
COPY go.sum go.sum
COPY db/migrations /app/db/migrations
COPY docker-entrypoint.sh /app/docker-entrypoint.sh
COPY web_src web_src
COPY protos protos
COPY api/swagger api/swagger

RUN go install google.golang.org/protobuf/cmd/protoc-gen-go@latest
RUN go install google.golang.org/grpc/cmd/protoc-gen-go-grpc@latest
RUN go install github.com/grpc-ecosystem/grpc-gateway/v2/protoc-gen-grpc-gateway@latest
RUN go install github.com/grpc-ecosystem/grpc-gateway/v2/protoc-gen-openapiv2@latest
RUN go install github.com/air-verse/air@latest

WORKDIR /app

FROM base AS dev

COPY test test

WORKDIR /app
RUN go install github.com/mgechev/revive@v1.8.0
RUN go install gotest.tools/gotestsum@v1.12.1

CMD [ "/bin/bash",  "-c \"while sleep 1000; do :; done\"" ]

FROM base AS builder

WORKDIR /app
RUN rm -rf build && go build -o build/superplane cmd/server/main.go

WORKDIR /app/web_src
RUN npm install
RUN npm run build

FROM ${RUNNER_IMAGE} AS runner

# postgresql-client needs to be installed here too,
# otherwise the createdb command won't work.
# Install PostgreSQL 17.5 client tools
RUN apt-get update -y && apt-get install --no-install-recommends -y ca-certificates gnupg lsb-release \
    && sh -c 'echo "deb http://apt.postgresql.org/pub/repos/apt $(lsb_release -cs)-pgdg main" > /etc/apt/sources.list.d/pgdg.list' \
    && curl -fsSL https://www.postgresql.org/media/keys/ACCC4CF8.asc | gpg --dearmor -o /etc/apt/trusted.gpg.d/postgresql.gpg \
    && apt-get update -y \
    && apt-get install --no-install-recommends -y postgresql-client-17 \
    && apt-get clean && rm -f /var/lib/apt/lists/*_*

# We don't need Docker health checks, since these containers
# are intended to run in Kubernetes pods, which have probes.
HEALTHCHECK NONE

WORKDIR /app
RUN chown nobody /app

# Copy every artifact needed to run the application from previous stages
COPY --from=builder --chown=nobody:root /usr/bin/createdb /usr/bin/createdb
COPY --from=builder --chown=nobody:root /usr/bin/migrate /usr/bin/migrate
COPY --from=builder --chown=nobody:root /app/build/superplane /app/build/superplane
COPY --from=builder --chown=nobody:root /app/docker-entrypoint.sh /app/docker-entrypoint.sh
COPY --from=builder --chown=nobody:root /app/db/migrations /app/db/migrations
COPY --from=builder --chown=nobody:root /app/pkg/web/assets/dist /app/web/assets/dist
COPY --from=builder --chown=nobody:root /app/api/swagger /app/api/swagger

USER nobody

CMD ["bash", "/app/docker-entrypoint.sh"]<|MERGE_RESOLUTION|>--- conflicted
+++ resolved
@@ -5,7 +5,6 @@
 
 FROM ${BUILDER_IMAGE} AS base
 
-<<<<<<< HEAD
 ARG APP_NAME
 ENV APP_NAME=${APP_NAME}
 
@@ -17,9 +16,6 @@
     && curl -fsSL https://www.postgresql.org/media/keys/ACCC4CF8.asc | gpg --dearmor -o /etc/apt/trusted.gpg.d/postgresql.gpg \
     && apt-get update -y \
     && apt-get install --no-install-recommends -y postgresql-client-17 \
-=======
-RUN apt-get update -y && apt-get install --no-install-recommends -y ca-certificates unzip curl postgresql-client libc-bin libc6 \
->>>>>>> eed74a45
     && apt-get clean && rm -f /var/lib/apt/lists/*_*
 
 # Install Node.js 22.4.1 directly from NodeSource repository
