--- conflicted
+++ resolved
@@ -12,19 +12,14 @@
 import { useCallback, useEffect, useMemo, useRef, useState } from "react";
 
 import {
-<<<<<<< HEAD
   ComponentsAppInstallationRef,
-  ConfigurationField,
   OrganizationsAppInstallation,
-  WorkflowsWorkflowNodeExecution,
-=======
   ConfigurationField,
   WorkflowsWorkflowNodeExecution,
   ComponentsNode,
   ComponentsComponent,
   TriggersTrigger,
   BlueprintsBlueprint,
->>>>>>> fc2a73c0
 } from "@/api-client";
 import { getCustomFieldRenderer } from "@/pages/workflowv2/mappers";
 import { AiSidebar } from "../ai";
@@ -108,15 +103,12 @@
   displayLabel?: string;
   configuration: Record<string, any>;
   position?: { x: number; y: number };
-<<<<<<< HEAD
   appName?: string;
   appInstallationRef?: ComponentsAppInstallationRef;
-=======
   sourceConnection?: {
     nodeId: string;
     handleId: string | null;
   };
->>>>>>> fc2a73c0
 }
 
 export interface CanvasPageProps {
@@ -632,22 +624,7 @@
   const handleSaveConfiguration = useCallback(
     (configuration: Record<string, any>, nodeName: string, appInstallationRef?: ComponentsAppInstallationRef) => {
       if (templateNodeId && newNodeData) {
-<<<<<<< HEAD
-        // This is a template node being saved
-        handleSaveNewNode(configuration, nodeName, appInstallationRef);
-      } else if (editingNodeData && props.onNodeConfigurationSave) {
-        props.onNodeConfigurationSave(editingNodeData.nodeId, configuration, nodeName, appInstallationRef);
-      }
-    },
-    [templateNodeId, newNodeData, editingNodeData, props],
-  );
-
-  const handleSaveNewNode = useCallback(
-    (configuration: Record<string, any>, nodeName: string, appInstallationRef?: ComponentsAppInstallationRef) => {
-      if (newNodeData && props.onNodeAdd && templateNodeId) {
-=======
         // Template nodes should always be converted to real nodes
->>>>>>> fc2a73c0
         // Remove the template node first
         state.setNodes((nodes) => nodes.filter((node) => node.id !== templateNodeId));
 
@@ -655,26 +632,17 @@
         state.setEdges(state.edges.filter((edge) => edge.source !== templateNodeId && edge.target !== templateNodeId));
 
         // Create the real node through the normal flow
-<<<<<<< HEAD
-        props.onNodeAdd({
-          buildingBlock: newNodeData.buildingBlock,
-          nodeName,
-          configuration,
-          position: newNodeData.position,
-          appName: newNodeData.appName,
-          appInstallationRef,
-        });
-=======
         if (props.onNodeAdd) {
           props.onNodeAdd({
             buildingBlock: newNodeData.buildingBlock,
             nodeName,
             configuration,
             position: newNodeData.position,
+            appName: newNodeData.appName,
+            appInstallationRef,
             sourceConnection: newNodeData.sourceConnection, // Will be undefined for dropped components
           });
         }
->>>>>>> fc2a73c0
 
         // Clear template state
         setTemplateNodeId(null);
@@ -684,7 +652,7 @@
         state.componentSidebar.close();
         setCurrentTab("latest");
       } else if (editingNodeData && props.onNodeConfigurationSave) {
-        props.onNodeConfigurationSave(editingNodeData.nodeId, configuration, nodeName);
+        props.onNodeConfigurationSave(editingNodeData.nodeId, configuration, nodeName, appInstallationRef);
       }
     },
     [templateNodeId, newNodeData, editingNodeData, props, state, setTemplateNodeId, setNewNodeData, setCurrentTab],
@@ -863,14 +831,11 @@
             newNodeData={newNodeData}
             organizationId={props.organizationId}
             getCustomField={props.getCustomField}
-<<<<<<< HEAD
             installedApplications={props.installedApplications}
-=======
             workflowNodes={props.workflowNodes}
             components={props.components}
             triggers={props.triggers}
             blueprints={props.blueprints}
->>>>>>> fc2a73c0
           />
         </div>
       </div>
@@ -964,14 +929,11 @@
   newNodeData,
   organizationId,
   getCustomField,
-<<<<<<< HEAD
   installedApplications,
-=======
   workflowNodes,
   components,
   triggers,
   blueprints,
->>>>>>> fc2a73c0
 }: {
   state: CanvasPageState;
   getSidebarData?: (nodeId: string) => SidebarData | null;
@@ -1015,14 +977,11 @@
   newNodeData: NewNodeData | null;
   organizationId?: string;
   getCustomField?: (nodeId: string) => ((configuration: Record<string, unknown>) => React.ReactNode) | null;
-<<<<<<< HEAD
   installedApplications?: OrganizationsAppInstallation[];
-=======
   workflowNodes?: ComponentsNode[];
   components?: ComponentsComponent[];
   triggers?: TriggersTrigger[];
   blueprints?: BlueprintsBlueprint[];
->>>>>>> fc2a73c0
 }) {
   const sidebarData = useMemo(() => {
     if (templateNodeId && newNodeData) {
