/* eslint-disable @typescript-eslint/no-explicit-any */
import {
  Background,
  ReactFlow,
  ReactFlowProvider,
  useReactFlow,
  type Edge as ReactFlowEdge,
  type Node as ReactFlowNode,
} from "@xyflow/react";

import { Loader2 } from "lucide-react";
import { useCallback, useEffect, useMemo, useRef, useState } from "react";

<<<<<<< HEAD
import { ComponentsAppInstallationRef, ConfigurationField, OrganizationsAppInstallation } from "@/api-client";
=======
import { ConfigurationField, WorkflowsWorkflowNodeExecution } from "@/api-client";
>>>>>>> 37162e2c
import { AiSidebar } from "../ai";
import { BuildingBlock, BuildingBlockCategory, BuildingBlocksSidebar } from "../BuildingBlocksSidebar";
import { ComponentSidebar } from "../componentSidebar";
import { TabData } from "../componentSidebar/SidebarEventItem/SidebarEventItem";
import { EmitEventModal } from "../EmitEventModal";
import { ViewToggle } from "../ViewToggle";
import { ComponentBaseProps, EventState, EventStateMap } from "../componentBase";
import { Block, BlockData } from "./Block";
import "./canvas-reset.css";
import { CustomEdge } from "./CustomEdge";
import { Header, type BreadcrumbItem } from "./Header";
import { Simulation } from "./storybooks/useSimulation";
import { CanvasPageState, useCanvasState } from "./useCanvasState";
import { getBackgroundColorClass } from "@/utils/colors";

export interface SidebarEvent {
  id: string;
  title: string;
  subtitle?: string | React.ReactNode;
  state: "processed" | "discarded" | "waiting" | "running";
  isOpen: boolean;
  receivedAt?: Date;
  values?: Record<string, string>;
  // Optional specific identifiers to avoid overloading `id`
  executionId?: string;
  triggerEventId?: string;
  kind?: "execution" | "trigger" | "queue";
}

export interface SidebarData {
  latestEvents: SidebarEvent[];
  nextInQueueEvents: SidebarEvent[];
  title: string;
  iconSrc?: string;
  iconSlug?: string;
  iconColor?: string;
  iconBackground?: string;
  totalInQueueCount: number;
  totalInHistoryCount: number;
  hideQueueEvents?: boolean;
  isLoading?: boolean;
  isComposite?: boolean;
}

export interface CanvasNode extends ReactFlowNode {
  __simulation?: Simulation;
}

export interface CanvasEdge extends ReactFlowEdge {
  sourceHandle?: string | null;
  targetHandle?: string | null;
}

export interface AiProps {
  enabled: boolean;
  sidebarOpen: boolean;
  setSidebarOpen: (open: boolean) => void;
  showNotifications: boolean;
  notificationMessage?: string;
  suggestions: Record<string, string>;
  onApply: (suggestionId: string) => void;
  onDismiss: (suggestionId: string) => void;
}

export interface NodeEditData {
  nodeId: string;
  nodeName: string;
  displayLabel?: string;
  configuration: Record<string, any>;
  configurationFields: ConfigurationField[];
  appName?: string;
  appInstallationRef?: ComponentsAppInstallationRef;
}

export interface NewNodeData {
  icon?: string;
  buildingBlock: BuildingBlock;
  nodeName: string;
  displayLabel?: string;
  configuration: Record<string, any>;
  position?: { x: number; y: number };
  appName?: string;
  appInstallationRef?: ComponentsAppInstallationRef;
}

export interface CanvasPageProps {
  nodes: CanvasNode[];
  edges: CanvasEdge[];

  startCollapsed?: boolean;
  title?: string;
  breadcrumbs?: BreadcrumbItem[];
  organizationId?: string;
  unsavedMessage?: string;
  saveIsPrimary?: boolean;
  saveButtonHidden?: boolean;
  // Undo functionality
  onUndo?: () => void;
  canUndo?: boolean;
  // Disable running nodes when there are unsaved changes (with tooltip)
  runDisabled?: boolean;
  runDisabledTooltip?: string;

  onNodeExpand?: (nodeId: string, nodeData: unknown) => void;
  getSidebarData?: (nodeId: string) => SidebarData | null;
  loadSidebarData?: (nodeId: string) => void;
  getTabData?: (nodeId: string, event: SidebarEvent) => TabData | undefined;
  getNodeEditData?: (nodeId: string) => NodeEditData | null;
<<<<<<< HEAD
  onNodeConfigurationSave?: (
    nodeId: string,
    configuration: Record<string, any>,
    nodeName: string,
    appInstallationRef?: ComponentsAppInstallationRef,
  ) => void;
=======
  getCustomField?: (nodeId: string) => ((configuration: Record<string, unknown>) => React.ReactNode) | null;
  onNodeConfigurationSave?: (nodeId: string, configuration: Record<string, any>, nodeName: string) => void;
>>>>>>> 37162e2c
  onSave?: (nodes: CanvasNode[]) => void;
  installedApplications?: OrganizationsAppInstallation[];
  onEdgeCreate?: (sourceId: string, targetId: string, sourceHandle?: string | null) => void;
  onNodeDelete?: (nodeId: string) => void;
  onEdgeDelete?: (edgeIds: string[]) => void;
  onNodePositionChange?: (nodeId: string, position: { x: number; y: number }) => void;
  onCancelQueueItem?: (nodeId: string, queueItemId: string) => void;
  onPushThrough?: (nodeId: string, executionId: string) => void;
  onCancelExecution?: (nodeId: string, executionId: string) => void;
  supportsPushThrough?: (nodeId: string) => boolean;
  onDirty?: () => void;

  onRun?: (nodeId: string, channel: string, data: any) => void | Promise<void>;
  onDuplicate?: (nodeId: string) => void;
  onDocs?: (nodeId: string) => void;
  onEdit?: (nodeId: string) => void;
  onConfigure?: (nodeId: string) => void;
  onDeactivate?: (nodeId: string) => void;
  onToggleView?: (nodeId: string) => void;
  onToggleCollapse?: () => void;
  onReEmit?: (nodeId: string, eventOrExecutionId: string) => void;

  ai?: AiProps;

  // Building blocks for adding new nodes
  buildingBlocks: BuildingBlockCategory[];
  onNodeAdd?: (newNodeData: NewNodeData) => void;

  // Refs to persist state across re-renders
  hasFitToViewRef?: React.MutableRefObject<boolean>;
  hasUserToggledSidebarRef?: React.MutableRefObject<boolean>;
  isSidebarOpenRef?: React.MutableRefObject<boolean | null>;
  viewportRef?: React.MutableRefObject<{ x: number; y: number; zoom: number } | undefined>;

  // Optional: control and observe component sidebar state
  onSidebarChange?: (isOpen: boolean, selectedNodeId: string | null) => void;
  initialSidebar?: { isOpen?: boolean; nodeId?: string | null };

  // Full history functionality
  getAllHistoryEvents?: (nodeId: string) => SidebarEvent[];
  onLoadMoreHistory?: (nodeId: string) => void;
  getHasMoreHistory?: (nodeId: string) => boolean;
  getLoadingMoreHistory?: (nodeId: string) => boolean;

  // Queue functionality
  onLoadMoreQueue?: (nodeId: string) => void;
  getAllQueueEvents?: (nodeId: string) => SidebarEvent[];
  getHasMoreQueue?: (nodeId: string) => boolean;
  getLoadingMoreQueue?: (nodeId: string) => boolean;

  // Execution chain lazy loading
  loadExecutionChain?: (
    eventId: string,
    nodeId?: string,
    currentExecution?: Record<string, unknown>,
    forceReload?: boolean,
  ) => Promise<any[]>;

  // State registry function for determining execution states
  getExecutionState?: (
    nodeId: string,
    execution: WorkflowsWorkflowNodeExecution,
  ) => { map: EventStateMap; state: EventState };
}

export const CANVAS_SIDEBAR_STORAGE_KEY = "canvasSidebarOpen";
export const COMPONENT_SIDEBAR_WIDTH_STORAGE_KEY = "componentSidebarWidth";

const EDGE_STYLE = {
  type: "custom",
  style: { stroke: "#C9D5E1", strokeWidth: 3 },
} as const;

const DEFAULT_CANVAS_ZOOM = 0.8;

/*
 * nodeTypes must be defined outside of the component to prevent
 * react-flow from remounting the node types on every render.
 */
const nodeTypes = {
  default: (nodeProps: { data: BlockData & { _callbacksRef?: any }; id: string; selected?: boolean }) => {
    const { _callbacksRef, ...blockData } = nodeProps.data;
    const callbacks = _callbacksRef?.current;

    if (!callbacks) {
      return <Block data={blockData} nodeId={nodeProps.id} selected={nodeProps.selected} />;
    }

    return (
      <Block
        data={blockData}
        nodeId={nodeProps.id}
        selected={nodeProps.selected}
        runDisabled={callbacks?.runDisabled}
        runDisabledTooltip={callbacks?.runDisabledTooltip}
        onExpand={callbacks.handleNodeExpand}
        onClick={() => callbacks.handleNodeClick(nodeProps.id)}
        onEdit={() => callbacks.onNodeEdit.current?.(nodeProps.id)}
        onDelete={callbacks.onNodeDelete.current ? () => callbacks.onNodeDelete.current?.(nodeProps.id) : undefined}
        onRun={callbacks.onRun.current ? () => callbacks.onRun.current?.(nodeProps.id) : undefined}
        onDuplicate={callbacks.onDuplicate.current ? () => callbacks.onDuplicate.current?.(nodeProps.id) : undefined}
        onConfigure={callbacks.onConfigure.current ? () => callbacks.onConfigure.current?.(nodeProps.id) : undefined}
        onDeactivate={callbacks.onDeactivate.current ? () => callbacks.onDeactivate.current?.(nodeProps.id) : undefined}
        onToggleView={callbacks.onToggleView.current ? () => callbacks.onToggleView.current?.(nodeProps.id) : undefined}
        onToggleCollapse={
          callbacks.onToggleView.current ? () => callbacks.onToggleView.current?.(nodeProps.id) : undefined
        }
        ai={{
          show: callbacks.aiState.sidebarOpen,
          suggestion: callbacks.aiState.suggestions[nodeProps.id] || null,
          onApply: () => callbacks.aiState.onApply(nodeProps.id),
          onDismiss: () => callbacks.aiState.onDismiss(nodeProps.id),
        }}
      />
    );
  },
};

function CanvasPage(props: CanvasPageProps) {
  const cancelQueueItemRef = useRef<CanvasPageProps["onCancelQueueItem"]>(props.onCancelQueueItem);
  cancelQueueItemRef.current = props.onCancelQueueItem;
  const state = useCanvasState(props);
  const [newNodeData, setNewNodeData] = useState<NewNodeData | null>(null);
  const [currentTab, setCurrentTab] = useState<"latest" | "settings">("latest");
  const [templateNodeId, setTemplateNodeId] = useState<string | null>(null);

  // Use refs from props if provided, otherwise create local ones
  const hasFitToViewRef = props.hasFitToViewRef || useRef(false);
  const hasUserToggledSidebarRef = props.hasUserToggledSidebarRef || useRef(false);
  const isSidebarOpenRef = props.isSidebarOpenRef || useRef<boolean | null>(null);

  if (isSidebarOpenRef.current === null && typeof window !== "undefined") {
    const storedSidebarState = window.localStorage.getItem(CANVAS_SIDEBAR_STORAGE_KEY);
    if (storedSidebarState !== null) {
      try {
        isSidebarOpenRef.current = JSON.parse(storedSidebarState);
        hasUserToggledSidebarRef.current = true;
      } catch (error) {
        console.warn("Failed to parse canvas sidebar state:", error);
      }
    }
  }

  // Initialize sidebar state from ref if available, otherwise based on whether nodes exist
  const [isBuildingBlocksSidebarOpen, setIsBuildingBlocksSidebarOpen] = useState(() => {
    // If we have a persisted state in the ref, use it
    if (isSidebarOpenRef.current !== null) {
      return isSidebarOpenRef.current;
    }
    // Otherwise, open if no nodes exist
    return props.nodes.length === 0;
  });

  const initialCanvasZoom = props.nodes.length === 0 ? DEFAULT_CANVAS_ZOOM : 1;
  const [canvasZoom, setCanvasZoom] = useState(initialCanvasZoom);
  const [emitModalData, setEmitModalData] = useState<{
    nodeId: string;
    nodeName: string;
    channels: string[];
  } | null>(null);

  const handleNodeEdit = useCallback(
    (nodeId: string) => {
      // Open the sidebar for this node (data will be automatically available via useMemo)
      if (!state.componentSidebar.isOpen || state.componentSidebar.selectedNodeId !== nodeId) {
        state.componentSidebar.open(nodeId);
      }

      // Switch to settings tab when edit is called
      setCurrentTab("settings");

      // Fall back to the simple onEdit callback if no getNodeEditData
      if (!props.getNodeEditData && props.onEdit) {
        props.onEdit(nodeId);
      }
    },
    [props.getNodeEditData, props.onEdit, state.componentSidebar],
  );

  // Get editing data for the currently selected node
  const { getNodeEditData } = props;
  const editingNodeData = useMemo(() => {
    if (state.componentSidebar.selectedNodeId && state.componentSidebar.isOpen && getNodeEditData) {
      return getNodeEditData(state.componentSidebar.selectedNodeId);
    }
    return null;
  }, [state.componentSidebar.selectedNodeId, state.componentSidebar.isOpen, getNodeEditData]);

  const handleNodeDelete = useCallback(
    (nodeId: string) => {
      if (props.onNodeDelete) {
        props.onNodeDelete(nodeId);
      }
    },
    [props],
  );

  const handleNodeRun = useCallback(
    (nodeId: string) => {
      // Hard guard: if running is disabled (e.g., unsaved changes), do nothing
      if (props.runDisabled) return;
      // Find the node to get its name and channels
      const node = state.nodes.find((n) => n.id === nodeId);
      if (!node) return;

      const nodeName = (node.data as any).label || nodeId;
      const channels = (node.data as any).outputChannels || ["default"];

      setEmitModalData({
        nodeId,
        nodeName,
        channels,
      });
    },
    [state.nodes, props.runDisabled],
  );

  const handleEmit = useCallback(
    async (channel: string, data: any) => {
      if (!emitModalData || !props.onRun) return;

      // Call the onRun prop with nodeId, channel, and data
      await props.onRun(emitModalData.nodeId, channel, data);
    },
    [emitModalData, props],
  );

<<<<<<< HEAD
  const handleBuildingBlockDrop = useCallback((block: BuildingBlock, position?: { x: number; y: number }) => {
    setNewNodeData({
      buildingBlock: block,
      nodeName: block.name || "",
      displayLabel: block.label || block.name || "",
      configuration: {},
      position,
      appName: block.appName,
    });
  }, []);
=======
  const handleBuildingBlockDrop = useCallback(
    (block: BuildingBlock, position?: { x: number; y: number }) => {
      if (templateNodeId) {
        return;
      }

      // Generate unique template node ID
      const newTemplateId = `template_${Date.now()}_${Math.random().toString(36).substr(2, 9)}`;

      // Create template node data
      const templateNode: CanvasNode = {
        id: newTemplateId,
        type: "default",
        position: position || { x: 0, y: 0 },
        data: {
          type: "component",
          label: block.label || block.name || "New Component",
          state: "neutral",
          component: {
            title: block.label || block.name || "New Component",
            headerColor: "#e5e7eb",
            iconSlug: block.icon,
            iconColor: "text-indigo-700",
            collapsedBackground: getBackgroundColorClass("white"),
            hideActionsButton: true,
            includeEmptyState: true,
          } as ComponentBaseProps,
          isTemplate: true,
          buildingBlock: block,
          tempConfiguration: {},
          tempNodeName: block.name || "",
        },
      };

      state.setNodes((nodes) => [...nodes, templateNode]);

      setTemplateNodeId(newTemplateId);
      setNewNodeData({
        icon: block.icon || "circle-off",
        buildingBlock: block,
        nodeName: block.name || "",
        displayLabel: block.label || block.name || "",
        configuration: {},
        position,
      });

      state.componentSidebar.open(newTemplateId);
      setCurrentTab("settings");
    },
    [templateNodeId, state, setCurrentTab],
  );
>>>>>>> 37162e2c

  const handleSidebarToggle = useCallback(
    (open: boolean) => {
      hasUserToggledSidebarRef.current = true;
      isSidebarOpenRef.current = open;
      setIsBuildingBlocksSidebarOpen(open);
      if (typeof window !== "undefined") {
        window.localStorage.setItem(CANVAS_SIDEBAR_STORAGE_KEY, JSON.stringify(open));
      }
    },
    [hasUserToggledSidebarRef, isSidebarOpenRef],
  );

  const handleSaveConfiguration = useCallback(
<<<<<<< HEAD
    (configuration: Record<string, any>, nodeName: string, appInstallationRef?: ComponentsAppInstallationRef) => {
      if (editingNodeData && props.onNodeConfigurationSave) {
        props.onNodeConfigurationSave(editingNodeData.nodeId, configuration, nodeName, appInstallationRef);
=======
    (configuration: Record<string, any>, nodeName: string) => {
      if (templateNodeId && newNodeData) {
        // This is a template node being saved
        handleSaveNewNode(configuration, nodeName);
      } else if (editingNodeData && props.onNodeConfigurationSave) {
        props.onNodeConfigurationSave(editingNodeData.nodeId, configuration, nodeName);
>>>>>>> 37162e2c
      }
    },
    [templateNodeId, newNodeData, editingNodeData, props],
  );

  const handleSaveNewNode = useCallback(
<<<<<<< HEAD
    (configuration: Record<string, any>, nodeName: string, appInstallationRef?: ComponentsAppInstallationRef) => {
      if (newNodeData && props.onNodeAdd) {
=======
    (configuration: Record<string, any>, nodeName: string) => {
      if (newNodeData && props.onNodeAdd && templateNodeId) {
        // Remove the template node first
        state.setNodes((nodes) => nodes.filter((node) => node.id !== templateNodeId));

        // Create the real node through the normal flow
>>>>>>> 37162e2c
        props.onNodeAdd({
          buildingBlock: newNodeData.buildingBlock,
          nodeName,
          configuration,
          position: newNodeData.position,
          appName: newNodeData.appName,
          appInstallationRef,
        });

        // Clear template state
        setTemplateNodeId(null);
        setNewNodeData(null);

        // Close sidebar and reset tab
        state.componentSidebar.close();
        setCurrentTab("latest");
      }
    },
    [newNodeData, props, templateNodeId, state],
  );

  const handleCancelTemplate = useCallback(() => {
    if (templateNodeId) {
      state.setNodes((nodes) => nodes.filter((node) => node.id !== templateNodeId));

      setTemplateNodeId(null);
      setNewNodeData(null);

      state.componentSidebar.close();
      setCurrentTab("latest");
    }
  }, [templateNodeId, state]);

  const handleToggleView = useCallback(
    (nodeId: string) => {
      state.toggleNodeCollapse(nodeId);
      props.onToggleView?.(nodeId);
    },
    [state.toggleNodeCollapse, props.onToggleView],
  );

  const handlePushThrough = (executionId: string) => {
    if (state.componentSidebar.selectedNodeId && props.onPushThrough) {
      props.onPushThrough(state.componentSidebar.selectedNodeId, executionId);
    }
  };

  const handleCancelQueueItem = (queueId: string) => {
    if (state.componentSidebar.selectedNodeId && props.onCancelQueueItem) {
      props.onCancelQueueItem!(state.componentSidebar.selectedNodeId!, queueId);
    }
  };

  const handleCancelExecution = (executionId: string) => {
    if (state.componentSidebar.selectedNodeId && props.onCancelExecution) {
      props.onCancelExecution!(state.componentSidebar.selectedNodeId!, executionId);
    }
  };

  const handleSidebarClose = useCallback(() => {
    state.componentSidebar.close();
    // Reset to latest tab when sidebar closes
    setCurrentTab("latest");

    if (templateNodeId) {
      setNewNodeData(null);
      setTemplateNodeId(null);
      state.setNodes((nodes) => nodes.filter((node) => node.id !== templateNodeId));
    }

    // Clear ReactFlow's selection state
    state.setNodes((nodes) =>
      nodes.map((node) => ({
        ...node,
        selected: false,
      })),
    );
  }, [state, templateNodeId]);

  return (
    <div className="h-[100vh] w-[100vw] overflow-hidden sp-canvas relative flex flex-col">
      {/* Header at the top spanning full width */}
      <div className="relative z-20">
        <CanvasContentHeader
          state={state}
          onSave={props.onSave}
          onUndo={props.onUndo}
          canUndo={props.canUndo}
          organizationId={props.organizationId}
          unsavedMessage={props.unsavedMessage}
          saveIsPrimary={props.saveIsPrimary}
          saveButtonHidden={props.saveButtonHidden}
        />
      </div>

      {/* Main content area with sidebar and canvas */}
      <div className="flex-1 flex relative overflow-hidden">
        <BuildingBlocksSidebar
          isOpen={isBuildingBlocksSidebarOpen}
          onToggle={handleSidebarToggle}
          blocks={props.buildingBlocks || []}
          canvasZoom={canvasZoom}
          disabled={!!templateNodeId}
        />

        <div className="flex-1 relative">
          <ReactFlowProvider key="canvas-flow-provider" data-testid="canvas-drop-area">
            <CanvasContent
              state={state}
              onSave={props.onSave}
              onNodeEdit={handleNodeEdit}
              onNodeDelete={handleNodeDelete}
              onEdgeCreate={props.onEdgeCreate}
              hideHeader={true}
              onToggleView={handleToggleView}
              onToggleCollapse={props.onToggleCollapse}
              onRun={handleNodeRun}
              onDuplicate={props.onDuplicate}
              onConfigure={props.onConfigure}
              onDeactivate={props.onDeactivate}
              runDisabled={props.runDisabled}
              runDisabledTooltip={props.runDisabledTooltip}
              onBuildingBlockDrop={handleBuildingBlockDrop}
              onZoomChange={setCanvasZoom}
              hasFitToViewRef={hasFitToViewRef}
              viewportRefProp={props.viewportRef}
              templateNodeId={templateNodeId}
            />
          </ReactFlowProvider>

          <AiSidebar
            enabled={state.ai.enabled}
            isOpen={state.ai.sidebarOpen}
            setIsOpen={state.ai.setSidebarOpen}
            showNotifications={state.ai.showNotifications}
            notificationMessage={state.ai.notificationMessage}
          />

          <Sidebar
            state={state}
            getSidebarData={props.getSidebarData}
            loadSidebarData={props.loadSidebarData}
            getTabData={props.getTabData}
            onCancelQueueItem={handleCancelQueueItem}
            onPushThrough={handlePushThrough}
            onCancelExecution={handleCancelExecution}
            supportsPushThrough={props.supportsPushThrough}
            onRun={handleNodeRun}
            onDuplicate={props.onDuplicate}
            onDocs={props.onDocs}
            onConfigure={props.onConfigure}
            onDeactivate={props.onDeactivate}
            onDelete={handleNodeDelete}
            runDisabled={props.runDisabled}
            runDisabledTooltip={props.runDisabledTooltip}
            getAllHistoryEvents={props.getAllHistoryEvents}
            onLoadMoreHistory={props.onLoadMoreHistory}
            getHasMoreHistory={props.getHasMoreHistory}
            getLoadingMoreHistory={props.getLoadingMoreHistory}
            onLoadMoreQueue={props.onLoadMoreQueue}
            getAllQueueEvents={props.getAllQueueEvents}
            getHasMoreQueue={props.getHasMoreQueue}
            getLoadingMoreQueue={props.getLoadingMoreQueue}
            onReEmit={props.onReEmit}
            loadExecutionChain={props.loadExecutionChain}
            getExecutionState={props.getExecutionState}
            onSidebarClose={handleSidebarClose}
            editingNodeData={editingNodeData}
            onSaveConfiguration={handleSaveConfiguration}
            onEdit={handleNodeEdit}
            currentTab={currentTab}
            onTabChange={setCurrentTab}
            templateNodeId={templateNodeId}
            onCancelTemplate={handleCancelTemplate}
            newNodeData={newNodeData}
            organizationId={props.organizationId}
            getCustomField={props.getCustomField}
          />
        </div>
      </div>

<<<<<<< HEAD
      {/* Edit existing node modal */}
      {editingNodeData && (
        <NodeConfigurationModal
          mode="edit"
          isOpen={true}
          onClose={() => setEditingNodeData(null)}
          nodeName={editingNodeData.nodeName}
          nodeLabel={editingNodeData.displayLabel}
          configuration={editingNodeData.configuration}
          configurationFields={editingNodeData.configurationFields}
          onSave={handleSaveConfiguration}
          domainId={props.organizationId}
          domainType="DOMAIN_TYPE_ORGANIZATION"
          appName={editingNodeData.appName}
          appInstallationRef={editingNodeData.appInstallationRef}
          installedApplications={props.installedApplications}
        />
      )}

      {/* Add new node modal */}
      {newNodeData && (
        <NodeConfigurationModal
          mode="create"
          isOpen={true}
          onClose={() => setNewNodeData(null)}
          nodeName={newNodeData.nodeName}
          nodeLabel={newNodeData.displayLabel}
          configuration={newNodeData.configuration}
          configurationFields={newNodeData.buildingBlock.configuration || []}
          onSave={handleSaveNewNode}
          domainId={props.organizationId}
          domainType="DOMAIN_TYPE_ORGANIZATION"
          appName={newNodeData.appName}
          appInstallationRef={newNodeData.appInstallationRef}
          installedApplications={props.installedApplications}
        />
      )}
=======
      {/* Edit existing node modal - now handled by settings sidebar */}
>>>>>>> 37162e2c

      {/* Emit Event Modal */}
      {emitModalData && (
        <EmitEventModal
          isOpen={true}
          onClose={() => setEmitModalData(null)}
          nodeId={emitModalData.nodeId}
          nodeName={emitModalData.nodeName}
          workflowId={props.organizationId || ""}
          organizationId={props.organizationId || ""}
          channels={emitModalData.channels}
          onEmit={handleEmit}
        />
      )}
    </div>
  );
}

function Sidebar({
  state,
  getSidebarData,
  loadSidebarData,
  getTabData,
  onCancelQueueItem,
  onPushThrough,
  onCancelExecution,
  supportsPushThrough,
  onRun,
  onDuplicate,
  onDocs,
  onConfigure,
  onDeactivate,
  onToggleView,
  onDelete,
  onReEmit,
  runDisabled,
  runDisabledTooltip,
  getAllHistoryEvents,
  onLoadMoreHistory,
  getHasMoreHistory,
  getLoadingMoreHistory,
  onLoadMoreQueue,
  getAllQueueEvents,
  getHasMoreQueue,
  getLoadingMoreQueue,
  loadExecutionChain,
  getExecutionState,
  onSidebarClose,
  editingNodeData,
  onSaveConfiguration,
  onEdit,
  currentTab,
  onTabChange,
  templateNodeId,
  onCancelTemplate,
  newNodeData,
  organizationId,
  getCustomField,
}: {
  state: CanvasPageState;
  getSidebarData?: (nodeId: string) => SidebarData | null;
  loadSidebarData?: (nodeId: string) => void;
  getTabData?: (nodeId: string, event: SidebarEvent) => TabData | undefined;
  onCancelQueueItem?: (id: string) => void;
  onPushThrough?: (executionId: string) => void;
  onCancelExecution?: (executionId: string) => void;
  supportsPushThrough?: (nodeId: string) => boolean;
  onRun?: (nodeId: string) => void;
  onDuplicate?: (nodeId: string) => void;
  onDocs?: (nodeId: string) => void;
  onConfigure?: (nodeId: string) => void;
  onDeactivate?: (nodeId: string) => void;
  onToggleView?: (nodeId: string) => void;
  onDelete?: (nodeId: string) => void;
  onReEmit?: (nodeId: string, eventOrExecutionId: string) => void;
  runDisabled?: boolean;
  runDisabledTooltip?: string;
  getAllHistoryEvents?: (nodeId: string) => SidebarEvent[];
  onLoadMoreHistory?: (nodeId: string) => void;
  getHasMoreHistory?: (nodeId: string) => boolean;
  getLoadingMoreHistory?: (nodeId: string) => boolean;
  onLoadMoreQueue?: (nodeId: string) => void;
  getAllQueueEvents?: (nodeId: string) => SidebarEvent[];
  getHasMoreQueue?: (nodeId: string) => boolean;
  getLoadingMoreQueue?: (nodeId: string) => boolean;
  loadExecutionChain?: (eventId: string) => Promise<any[]>;
  getExecutionState?: (
    nodeId: string,
    execution: WorkflowsWorkflowNodeExecution,
  ) => { map: EventStateMap; state: EventState };
  onSidebarClose?: () => void;
  editingNodeData?: NodeEditData | null;
  onSaveConfiguration?: (configuration: Record<string, any>, nodeName: string) => void;
  onEdit?: (nodeId: string) => void;
  currentTab?: "latest" | "settings";
  onTabChange?: (tab: "latest" | "settings") => void;
  templateNodeId?: string | null;
  onCancelTemplate?: () => void;
  newNodeData: NewNodeData | null;
  organizationId?: string;
  getCustomField?: (nodeId: string) => ((configuration: Record<string, unknown>) => React.ReactNode) | null;
}) {
  const sidebarData = useMemo(() => {
    if (templateNodeId && newNodeData) {
      return {
        title: newNodeData.nodeName,
        iconSlug: newNodeData.icon,
        iconColor: "text-black",
        latestEvents: [],
        nextInQueueEvents: [],
        metadata: [],
        iconBackground: "",
        totalInQueueCount: 0,
        totalInHistoryCount: 0,
        hideQueueEvents: true,
      } as SidebarData;
    }

    if (!state.componentSidebar.selectedNodeId || !getSidebarData) {
      return null;
    }
    return getSidebarData(state.componentSidebar.selectedNodeId);
  }, [state.componentSidebar.selectedNodeId, getSidebarData]);

  const [latestEvents, setLatestEvents] = useState<SidebarEvent[]>(sidebarData?.latestEvents || []);
  const [nextInQueueEvents, setNextInQueueEvents] = useState<SidebarEvent[]>(sidebarData?.nextInQueueEvents || []);

  // Trigger data loading when sidebar opens for a node
  useEffect(() => {
    if (state.componentSidebar.selectedNodeId && loadSidebarData) {
      loadSidebarData(state.componentSidebar.selectedNodeId);
    }
  }, [state.componentSidebar.selectedNodeId, loadSidebarData]);

  useEffect(() => {
    if (sidebarData?.latestEvents) {
      setLatestEvents(sidebarData.latestEvents);
    }
    if (sidebarData?.nextInQueueEvents) {
      setNextInQueueEvents(sidebarData.nextInQueueEvents);
    }
  }, [sidebarData?.latestEvents, sidebarData?.nextInQueueEvents]);

  if (!sidebarData) {
    return null;
  }

  // Show loading state when data is being fetched
  if (sidebarData.isLoading && currentTab === "latest") {
    const saved = localStorage.getItem(COMPONENT_SIDEBAR_WIDTH_STORAGE_KEY);
    const sidebarWidth = saved ? parseInt(saved, 10) : 450;

    return (
      <div
        className="border-l-1 border-gray-200 border-border absolute right-0 top-0 h-full z-20 overflow-y-auto overflow-x-hidden bg-white shadow-2xl"
        style={{ width: `${sidebarWidth}px`, minWidth: `${sidebarWidth}px`, maxWidth: `${sidebarWidth}px` }}
      >
        <div className="flex items-center justify-center h-full">
          <div className="flex flex-col items-center gap-3">
            <Loader2 className="h-8 w-8 animate-spin text-gray-500" />
            <p className="text-sm text-gray-500">Loading events...</p>
          </div>
        </div>
      </div>
    );
  }

  return (
    <ComponentSidebar
      key={state.componentSidebar.selectedNodeId}
      isOpen={state.componentSidebar.isOpen}
      onClose={onSidebarClose || state.componentSidebar.close}
      latestEvents={latestEvents}
      nextInQueueEvents={nextInQueueEvents}
      title={sidebarData.title}
      nodeId={state.componentSidebar.selectedNodeId || undefined}
      iconSrc={sidebarData.iconSrc}
      iconSlug={sidebarData.iconSlug}
      iconColor={sidebarData.iconColor}
      iconBackground={sidebarData.iconBackground}
      totalInQueueCount={sidebarData.totalInQueueCount}
      totalInHistoryCount={sidebarData.totalInHistoryCount}
      hideQueueEvents={sidebarData.hideQueueEvents}
      getTabData={
        getTabData && state.componentSidebar.selectedNodeId
          ? (event) => getTabData(state.componentSidebar.selectedNodeId!, event)
          : undefined
      }
      onCancelQueueItem={onCancelQueueItem}
      onPushThrough={onPushThrough}
      onCancelExecution={onCancelExecution}
      supportsPushThrough={supportsPushThrough?.(state.componentSidebar.selectedNodeId!)}
      onRun={onRun ? () => onRun(state.componentSidebar.selectedNodeId!) : undefined}
      runDisabled={runDisabled}
      runDisabledTooltip={runDisabledTooltip}
      onDuplicate={onDuplicate ? () => onDuplicate(state.componentSidebar.selectedNodeId!) : undefined}
      onDocs={onDocs ? () => onDocs(state.componentSidebar.selectedNodeId!) : undefined}
      onConfigure={
        onConfigure && sidebarData?.isComposite ? () => onConfigure(state.componentSidebar.selectedNodeId!) : undefined
      }
      onDeactivate={onDeactivate ? () => onDeactivate(state.componentSidebar.selectedNodeId!) : undefined}
      onToggleView={onToggleView ? () => onToggleView(state.componentSidebar.selectedNodeId!) : undefined}
      onDelete={onDelete ? () => onDelete(state.componentSidebar.selectedNodeId!) : undefined}
      getAllHistoryEvents={() => getAllHistoryEvents?.(state.componentSidebar.selectedNodeId!) || []}
      onLoadMoreHistory={() => onLoadMoreHistory?.(state.componentSidebar.selectedNodeId!)}
      getHasMoreHistory={() => getHasMoreHistory?.(state.componentSidebar.selectedNodeId!) || false}
      getLoadingMoreHistory={() => getLoadingMoreHistory?.(state.componentSidebar.selectedNodeId!) || false}
      onLoadMoreQueue={() => onLoadMoreQueue?.(state.componentSidebar.selectedNodeId!)}
      getAllQueueEvents={() => getAllQueueEvents?.(state.componentSidebar.selectedNodeId!) || []}
      getHasMoreQueue={() => getHasMoreQueue?.(state.componentSidebar.selectedNodeId!) || false}
      getLoadingMoreQueue={() => getLoadingMoreQueue?.(state.componentSidebar.selectedNodeId!) || false}
      onReEmit={onReEmit}
      loadExecutionChain={loadExecutionChain}
      getExecutionState={
        getExecutionState ? (nodeId: string, execution: any) => getExecutionState(nodeId, execution) : undefined
      }
      showSettingsTab={true}
      nodeConfigMode="edit"
      nodeName={editingNodeData?.nodeName || ""}
      nodeLabel={editingNodeData?.displayLabel}
      nodeConfiguration={editingNodeData?.configuration || {}}
      nodeConfigurationFields={editingNodeData?.configurationFields || []}
      onNodeConfigSave={onSaveConfiguration}
      onNodeConfigCancel={undefined}
      onEdit={onEdit ? () => onEdit(state.componentSidebar.selectedNodeId!) : undefined}
      domainId={organizationId}
      domainType="DOMAIN_TYPE_ORGANIZATION"
      customField={
        getCustomField && state.componentSidebar.selectedNodeId
          ? getCustomField(state.componentSidebar.selectedNodeId) || undefined
          : undefined
      }
      currentTab={currentTab}
      onTabChange={onTabChange}
      templateNodeId={templateNodeId}
      onCancelTemplate={onCancelTemplate}
      newNodeData={newNodeData}
    />
  );
}

function CanvasContentHeader({
  state,
  onSave,
  onUndo,
  canUndo,
  organizationId,
  unsavedMessage,
  saveIsPrimary,
  saveButtonHidden,
}: {
  state: CanvasPageState;
  onSave?: (nodes: CanvasNode[]) => void;
  onUndo?: () => void;
  canUndo?: boolean;
  organizationId?: string;
  unsavedMessage?: string;
  saveIsPrimary?: boolean;
  saveButtonHidden?: boolean;
}) {
  const stateRef = useRef(state);
  stateRef.current = state;

  const handleSave = useCallback(() => {
    if (onSave) {
      onSave(stateRef.current.nodes);
    }
  }, [onSave]);

  const handleLogoClick = useCallback(() => {
    if (organizationId) {
      window.location.href = `/${organizationId}`;
    }
  }, [organizationId]);

  return (
    <Header
      breadcrumbs={state.breadcrumbs}
      onSave={onSave ? handleSave : undefined}
      onUndo={onUndo}
      canUndo={canUndo}
      onLogoClick={organizationId ? handleLogoClick : undefined}
      organizationId={organizationId}
      unsavedMessage={unsavedMessage}
      saveIsPrimary={saveIsPrimary}
      saveButtonHidden={saveButtonHidden}
    />
  );
}

function CanvasContent({
  state,
  onSave,
  onNodeEdit,
  onNodeDelete,
  onEdgeCreate,
  hideHeader,
  onRun,
  onDuplicate,
  onConfigure,
  onDeactivate,
  onToggleView,
  onToggleCollapse,
  onBuildingBlockDrop,
  onZoomChange,
  hasFitToViewRef,
  viewportRefProp,
  templateNodeId,
  runDisabled,
  runDisabledTooltip,
}: {
  state: CanvasPageState;
  onSave?: (nodes: CanvasNode[]) => void;
  onNodeEdit: (nodeId: string) => void;
  onNodeDelete?: (nodeId: string) => void;
  onEdgeCreate?: (sourceId: string, targetId: string, sourceHandle?: string | null) => void;
  hideHeader?: boolean;
  onRun?: (nodeId: string) => void;
  onDuplicate?: (nodeId: string) => void;
  onConfigure?: (nodeId: string) => void;
  onDeactivate?: (nodeId: string) => void;
  onToggleView?: (nodeId: string) => void;
  onToggleCollapse?: () => void;
  onDelete?: (nodeId: string) => void;
  onBuildingBlockDrop?: (block: BuildingBlock, position?: { x: number; y: number }) => void;
  onZoomChange?: (zoom: number) => void;
  hasFitToViewRef: React.MutableRefObject<boolean>;
  viewportRefProp?: React.MutableRefObject<{ x: number; y: number; zoom: number } | undefined>;
  templateNodeId?: string | null;
  runDisabled?: boolean;
  runDisabledTooltip?: string;
}) {
  const { fitView, screenToFlowPosition, getViewport } = useReactFlow();

  // Use refs to avoid recreating callbacks when state changes
  const stateRef = useRef(state);
  stateRef.current = state;

  // Use viewport ref from props if provided, otherwise create local one
  const viewportRef = viewportRefProp || useRef<{ x: number; y: number; zoom: number } | undefined>(undefined);

  if (!viewportRef.current && (stateRef.current.nodes?.length ?? 0) === 0) {
    viewportRef.current = { x: 0, y: 0, zoom: DEFAULT_CANVAS_ZOOM };
  }

  // Use viewport from ref as the state value
  const viewport = viewportRef.current;

  // Track if we've initialized to prevent flicker
  const [isInitialized, setIsInitialized] = useState(hasFitToViewRef.current);

  const handleNodeExpand = useCallback((nodeId: string) => {
    const node = stateRef.current.nodes?.find((n) => n.id === nodeId);
    if (node && stateRef.current.onNodeExpand) {
      stateRef.current.onNodeExpand(nodeId, node.data);
    }
  }, []);

  const handleNodeClick = useCallback(
    (nodeId: string) => {
      // Don't allow switching nodes if there's a template being created
      if (templateNodeId && nodeId !== templateNodeId) {
        return;
      }

      stateRef.current.componentSidebar.open(nodeId);

      stateRef.current.setNodes((nodes) =>
        nodes.map((node) => ({
          ...node,
          selected: node.id === nodeId,
        })),
      );
    },
    [templateNodeId],
  );

  const onRunRef = useRef(onRun);
  onRunRef.current = onRun;

  const onNodeEditRef = useRef(onNodeEdit);
  onNodeEditRef.current = onNodeEdit;

  const onNodeDeleteRef = useRef(onNodeDelete);
  onNodeDeleteRef.current = onNodeDelete;

  const onDuplicateRef = useRef(onDuplicate);
  onDuplicateRef.current = onDuplicate;

  const onConfigureRef = useRef(onConfigure);
  onConfigureRef.current = onConfigure;

  const onDeactivateRef = useRef(onDeactivate);
  onDeactivateRef.current = onDeactivate;

  const onToggleViewRef = useRef(onToggleView);
  onToggleViewRef.current = onToggleView;

  const handleSave = useCallback(() => {
    if (onSave) {
      onSave(stateRef.current.nodes);
    }
  }, [onSave]);

  const handleConnect = useCallback(
    (connection: any) => {
      if (onEdgeCreate && connection.source && connection.target) {
        onEdgeCreate(connection.source, connection.target, connection.sourceHandle);
      }
    },
    [onEdgeCreate],
  );

  const handleDragOver = useCallback((event: React.DragEvent) => {
    event.preventDefault();
    event.dataTransfer.dropEffect = "move";
  }, []);

  const handleDrop = useCallback(
    (event: React.DragEvent) => {
      event.preventDefault();

      const blockData = event.dataTransfer.getData("application/reactflow");
      if (!blockData || !onBuildingBlockDrop) {
        return;
      }

      try {
        const block: BuildingBlock = JSON.parse(blockData);
        // Get the drop position from the cursor
        const cursorPosition = screenToFlowPosition({
          x: event.clientX,
          y: event.clientY,
        });

        // Adjust position to place node exactly where preview was shown
        // The drag preview has cursor at (width/2, 30px) from top-left
        // So we need to offset by those amounts to get the node's top-left corner
        const nodeWidth = 420; // Matches drag preview width
        const cursorOffsetY = 30; // Y offset used in drag preview
        const position = {
          x: cursorPosition.x - nodeWidth / 2,
          y: cursorPosition.y - cursorOffsetY,
        };

        onBuildingBlockDrop(block, position);
      } catch (error) {
        console.error("Failed to parse building block data:", error);
      }
    },
    [onBuildingBlockDrop, screenToFlowPosition],
  );

  const handleMove = useCallback(
    (_event: any, newViewport: { x: number; y: number; zoom: number }) => {
      // Store the viewport in the ref (which persists across re-renders)
      viewportRef.current = newViewport;

      if (onZoomChange) {
        onZoomChange(newViewport.zoom);
      }
    },
    [onZoomChange, viewportRef],
  );

  const handleToggleCollapse = useCallback(() => {
    state.toggleCollapse();
    onToggleCollapse?.();
  }, [state.toggleCollapse, onToggleCollapse]);

  const handlePaneClick = useCallback(() => {
    // do not close sidebar while we are creating a new component
    if (templateNodeId) return;

    stateRef.current.componentSidebar.close();

    // Clear ReactFlow's selection state
    stateRef.current.setNodes((nodes) =>
      nodes.map((node) => ({
        ...node,
        selected: false,
      })),
    );
  }, [templateNodeId]);

  // Handle fit to view on ReactFlow initialization
  const handleInit = useCallback(
    (reactFlowInstance: any) => {
      if (!hasFitToViewRef.current) {
        const hasNodes = (stateRef.current.nodes?.length ?? 0) > 0;

        if (hasNodes) {
          // Fit to view but don't zoom in too much (max zoom of 1.0)
          fitView({ maxZoom: 1.0, padding: 0.5 });

          // Store the initial viewport after fit
          const initialViewport = getViewport();
          viewportRef.current = initialViewport;

          if (onZoomChange) {
            onZoomChange(initialViewport.zoom);
          }
        } else {
          const defaultViewport = viewportRef.current ?? { x: 0, y: 0, zoom: DEFAULT_CANVAS_ZOOM };
          viewportRef.current = defaultViewport;
          reactFlowInstance.setViewport(defaultViewport);

          if (onZoomChange) {
            onZoomChange(defaultViewport.zoom);
          }
        }

        hasFitToViewRef.current = true;
        setIsInitialized(true);
      } else {
        // If we've already fit to view once and have a stored viewport, restore it
        if (viewportRef.current) {
          reactFlowInstance.setViewport(viewportRef.current);
        }
        setIsInitialized(true);
      }
    },
    [fitView, getViewport, onZoomChange, hasFitToViewRef, viewportRef],
  );

  // Store callback handlers in a ref so they can be accessed without being in node data
  const callbacksRef = useRef({
    handleNodeExpand,
    handleNodeClick,
    onNodeEdit: onNodeEditRef,
    onNodeDelete: onNodeDeleteRef,
    onRun: onRunRef,
    onDuplicate: onDuplicateRef,
    onConfigure: onConfigureRef,
    onDeactivate: onDeactivateRef,
    onToggleView: onToggleViewRef,
    aiState: state.ai,
    runDisabled,
    runDisabledTooltip,
  });
  callbacksRef.current = {
    handleNodeExpand,
    handleNodeClick,
    onNodeEdit: onNodeEditRef,
    onNodeDelete: onNodeDeleteRef,
    onRun: onRunRef,
    onDuplicate: onDuplicateRef,
    onConfigure: onConfigureRef,
    onDeactivate: onDeactivateRef,
    onToggleView: onToggleViewRef,
    aiState: state.ai,
    runDisabled,
    runDisabledTooltip,
  };

  // Just pass the state nodes directly - callbacks will be added in nodeTypes
  const [hoveredEdgeId, setHoveredEdgeId] = useState<string | null>(null);
  const [connectingFrom, setConnectingFrom] = useState<{
    nodeId: string;
    handleId: string | null;
    handleType: "source" | "target" | null;
  } | null>(null);

  const handleEdgeMouseEnter = useCallback((_event: React.MouseEvent, edge: any) => {
    setHoveredEdgeId(edge.id);
  }, []);

  const handleEdgeMouseLeave = useCallback(() => {
    setHoveredEdgeId(null);
  }, []);

  const handleConnectStart = useCallback(
    (
      _event: any,
      params: { nodeId: string | null; handleId: string | null; handleType: "source" | "target" | null },
    ) => {
      if (params.nodeId) {
        setConnectingFrom({ nodeId: params.nodeId, handleId: params.handleId, handleType: params.handleType });
      }
    },
    [],
  );

  const handleConnectEnd = useCallback(() => {
    setConnectingFrom(null);
  }, []);

  // Find the hovered edge to get its source and target
  const hoveredEdge = useMemo(() => {
    if (!hoveredEdgeId) return null;
    return state.edges?.find((e) => e.id === hoveredEdgeId);
  }, [hoveredEdgeId, state.edges]);

  const nodesWithCallbacks = useMemo(() => {
    return state.nodes.map((node) => ({
      ...node,
      data: {
        ...node.data,
        _callbacksRef: callbacksRef,
        _hoveredEdge: hoveredEdge,
        _connectingFrom: connectingFrom,
        _allEdges: state.edges,
      },
    }));
  }, [state.nodes, hoveredEdge, connectingFrom, state.edges]);

  const edgeTypes = useMemo(
    () => ({
      custom: CustomEdge,
    }),
    [],
  );
  const styledEdges = useMemo(
    () =>
      state.edges?.map((e) => ({
        ...e,
        ...EDGE_STYLE,
        data: { ...e.data, isHovered: e.id === hoveredEdgeId },
        zIndex: e.id === hoveredEdgeId ? 1000 : 0,
      })),
    [state.edges, hoveredEdgeId],
  );

  return (
    <>
      {/* Header */}
      {!hideHeader && <Header breadcrumbs={state.breadcrumbs} onSave={onSave ? handleSave : undefined} />}

      {/* Toggle button */}
      <div className={`absolute ${hideHeader ? "bottom-3" : "top-14"} left-1/2 transform -translate-x-1/2 z-10`}>
        <ViewToggle isCollapsed={state.isCollapsed} onToggle={handleToggleCollapse} />
      </div>

      <div className={hideHeader ? "h-full" : "pt-12 h-full"}>
        <div className="h-full w-full">
          <ReactFlow
            nodes={nodesWithCallbacks}
            edges={styledEdges}
            nodeTypes={nodeTypes}
            edgeTypes={edgeTypes}
            minZoom={0.4}
            maxZoom={1.5}
            zoomOnScroll={true}
            zoomOnPinch={true}
            zoomOnDoubleClick={false}
            panOnScroll={true}
            panOnDrag={true}
            selectionOnDrag={false}
            panOnScrollSpeed={0.8}
            nodesDraggable={true}
            nodesConnectable={!!onEdgeCreate}
            elementsSelectable={true}
            onNodesChange={state.onNodesChange}
            onEdgesChange={state.onEdgesChange}
            onConnect={handleConnect}
            onConnectStart={handleConnectStart}
            onConnectEnd={handleConnectEnd}
            onDragOver={handleDragOver}
            onDrop={handleDrop}
            onMove={handleMove}
            onInit={handleInit}
            onPaneClick={handlePaneClick}
            onEdgeMouseEnter={handleEdgeMouseEnter}
            onEdgeMouseLeave={handleEdgeMouseLeave}
            defaultViewport={viewport}
            fitView={false}
            style={{ opacity: isInitialized ? 1 : 0 }}
          >
            <Background bgColor="#F1F5F9" color="#F1F5F9" />
          </ReactFlow>
        </div>
      </div>
    </>
  );
}

export type { BuildingBlock } from "../BuildingBlocksSidebar";
export { CanvasPage };<|MERGE_RESOLUTION|>--- conflicted
+++ resolved
@@ -11,11 +11,7 @@
 import { Loader2 } from "lucide-react";
 import { useCallback, useEffect, useMemo, useRef, useState } from "react";
 
-<<<<<<< HEAD
-import { ComponentsAppInstallationRef, ConfigurationField, OrganizationsAppInstallation } from "@/api-client";
-=======
-import { ConfigurationField, WorkflowsWorkflowNodeExecution } from "@/api-client";
->>>>>>> 37162e2c
+import { ComponentsAppInstallationRef, ConfigurationField, OrganizationsAppInstallation, WorkflowsWorkflowNodeExecution } from "@/api-client";
 import { AiSidebar } from "../ai";
 import { BuildingBlock, BuildingBlockCategory, BuildingBlocksSidebar } from "../BuildingBlocksSidebar";
 import { ComponentSidebar } from "../componentSidebar";
@@ -124,17 +120,13 @@
   loadSidebarData?: (nodeId: string) => void;
   getTabData?: (nodeId: string, event: SidebarEvent) => TabData | undefined;
   getNodeEditData?: (nodeId: string) => NodeEditData | null;
-<<<<<<< HEAD
   onNodeConfigurationSave?: (
     nodeId: string,
     configuration: Record<string, any>,
     nodeName: string,
     appInstallationRef?: ComponentsAppInstallationRef,
   ) => void;
-=======
   getCustomField?: (nodeId: string) => ((configuration: Record<string, unknown>) => React.ReactNode) | null;
-  onNodeConfigurationSave?: (nodeId: string, configuration: Record<string, any>, nodeName: string) => void;
->>>>>>> 37162e2c
   onSave?: (nodes: CanvasNode[]) => void;
   installedApplications?: OrganizationsAppInstallation[];
   onEdgeCreate?: (sourceId: string, targetId: string, sourceHandle?: string | null) => void;
@@ -362,18 +354,6 @@
     [emitModalData, props],
   );
 
-<<<<<<< HEAD
-  const handleBuildingBlockDrop = useCallback((block: BuildingBlock, position?: { x: number; y: number }) => {
-    setNewNodeData({
-      buildingBlock: block,
-      nodeName: block.name || "",
-      displayLabel: block.label || block.name || "",
-      configuration: {},
-      position,
-      appName: block.appName,
-    });
-  }, []);
-=======
   const handleBuildingBlockDrop = useCallback(
     (block: BuildingBlock, position?: { x: number; y: number }) => {
       if (templateNodeId) {
@@ -418,6 +398,7 @@
         displayLabel: block.label || block.name || "",
         configuration: {},
         position,
+        appName: block.appName,
       });
 
       state.componentSidebar.open(newTemplateId);
@@ -425,7 +406,6 @@
     },
     [templateNodeId, state, setCurrentTab],
   );
->>>>>>> 37162e2c
 
   const handleSidebarToggle = useCallback(
     (open: boolean) => {
@@ -440,35 +420,24 @@
   );
 
   const handleSaveConfiguration = useCallback(
-<<<<<<< HEAD
     (configuration: Record<string, any>, nodeName: string, appInstallationRef?: ComponentsAppInstallationRef) => {
-      if (editingNodeData && props.onNodeConfigurationSave) {
-        props.onNodeConfigurationSave(editingNodeData.nodeId, configuration, nodeName, appInstallationRef);
-=======
-    (configuration: Record<string, any>, nodeName: string) => {
       if (templateNodeId && newNodeData) {
         // This is a template node being saved
         handleSaveNewNode(configuration, nodeName);
       } else if (editingNodeData && props.onNodeConfigurationSave) {
-        props.onNodeConfigurationSave(editingNodeData.nodeId, configuration, nodeName);
->>>>>>> 37162e2c
+        props.onNodeConfigurationSave(editingNodeData.nodeId, configuration, nodeName, appInstallationRef);
       }
     },
     [templateNodeId, newNodeData, editingNodeData, props],
   );
 
   const handleSaveNewNode = useCallback(
-<<<<<<< HEAD
     (configuration: Record<string, any>, nodeName: string, appInstallationRef?: ComponentsAppInstallationRef) => {
-      if (newNodeData && props.onNodeAdd) {
-=======
-    (configuration: Record<string, any>, nodeName: string) => {
       if (newNodeData && props.onNodeAdd && templateNodeId) {
         // Remove the template node first
         state.setNodes((nodes) => nodes.filter((node) => node.id !== templateNodeId));
 
         // Create the real node through the normal flow
->>>>>>> 37162e2c
         props.onNodeAdd({
           buildingBlock: newNodeData.buildingBlock,
           nodeName,
@@ -650,47 +619,7 @@
         </div>
       </div>
 
-<<<<<<< HEAD
-      {/* Edit existing node modal */}
-      {editingNodeData && (
-        <NodeConfigurationModal
-          mode="edit"
-          isOpen={true}
-          onClose={() => setEditingNodeData(null)}
-          nodeName={editingNodeData.nodeName}
-          nodeLabel={editingNodeData.displayLabel}
-          configuration={editingNodeData.configuration}
-          configurationFields={editingNodeData.configurationFields}
-          onSave={handleSaveConfiguration}
-          domainId={props.organizationId}
-          domainType="DOMAIN_TYPE_ORGANIZATION"
-          appName={editingNodeData.appName}
-          appInstallationRef={editingNodeData.appInstallationRef}
-          installedApplications={props.installedApplications}
-        />
-      )}
-
-      {/* Add new node modal */}
-      {newNodeData && (
-        <NodeConfigurationModal
-          mode="create"
-          isOpen={true}
-          onClose={() => setNewNodeData(null)}
-          nodeName={newNodeData.nodeName}
-          nodeLabel={newNodeData.displayLabel}
-          configuration={newNodeData.configuration}
-          configurationFields={newNodeData.buildingBlock.configuration || []}
-          onSave={handleSaveNewNode}
-          domainId={props.organizationId}
-          domainType="DOMAIN_TYPE_ORGANIZATION"
-          appName={newNodeData.appName}
-          appInstallationRef={newNodeData.appInstallationRef}
-          installedApplications={props.installedApplications}
-        />
-      )}
-=======
       {/* Edit existing node modal - now handled by settings sidebar */}
->>>>>>> 37162e2c
 
       {/* Emit Event Modal */}
       {emitModalData && (
