import {
  Background,
  ReactFlow,
  ReactFlowProvider,
  useReactFlow,
  type Edge as ReactFlowEdge,
  type Node as ReactFlowNode,
} from "@xyflow/react";

import { useCallback, useEffect, useMemo, useRef, useState } from "react";

import { ComponentsConfigurationField } from "@/api-client";
import { AiSidebar } from "../ai";
import type { ChildEventsInfo } from "../childEvents";
import { ComponentSidebar } from "../componentSidebar";
import type { MetadataItem } from "../metadataList";
import { ViewToggle } from "../ViewToggle";
import { Block, BlockData } from "./Block";
import "./canvas-reset.css";
import { Header, type BreadcrumbItem } from "./Header";
import { NodeConfigurationModal } from "./NodeConfigurationModal";
import { Simulation } from "./storybooks/useSimulation";
import { CanvasPageState, useCanvasState } from "./useCanvasState";
import { BuildingBlocksSidebar, BuildingBlock } from "../BuildingBlocksSidebar";

export interface SidebarEvent {
  title: string;
  subtitle?: string;
  state: "processed" | "discarded" | "waiting";
  isOpen: boolean;
  receivedAt?: Date;
  values?: Record<string, string>;
  childEventsInfo?: ChildEventsInfo;
}

export interface SidebarData {
  latestEvents: SidebarEvent[];
  nextInQueueEvents: SidebarEvent[];
  metadata: MetadataItem[];
  title: string;
  iconSrc?: string;
  iconSlug?: string;
  iconColor?: string;
  iconBackground?: string;
  moreInQueueCount: number;
  hideQueueEvents?: boolean;
}

export interface CanvasNode extends ReactFlowNode {
  __simulation?: Simulation;
}

export interface CanvasEdge extends ReactFlowEdge { }

export interface AiProps {
  sidebarOpen: boolean;
  setSidebarOpen: (open: boolean) => void;
  showNotifications: boolean;
  notificationMessage?: string;
  suggestions: Record<string, string>;
  onApply: (suggestionId: string) => void;
  onDismiss: (suggestionId: string) => void;
}

export interface NodeEditData {
  nodeId: string;
  nodeName: string;
  configuration: Record<string, any>;
  configurationFields: ComponentsConfigurationField[];
}

export interface NewNodeData {
  buildingBlock: BuildingBlock;
  nodeName: string;
  configuration: Record<string, any>;
}

export interface CanvasPageProps {
  nodes: CanvasNode[];
  edges: CanvasEdge[];

  startCollapsed?: boolean;
  title?: string;
  breadcrumbs?: BreadcrumbItem[];
  organizationId?: string;

  onNodeExpand?: (nodeId: string, nodeData: unknown) => void;
  getSidebarData?: (nodeId: string) => SidebarData | null;
  getNodeEditData?: (nodeId: string) => NodeEditData | null;
  onNodeConfigurationSave?: (nodeId: string, configuration: Record<string, any>, nodeName: string) => void;
  onSave?: (nodes: CanvasNode[]) => void;
  onEdgeCreate?: (sourceId: string, targetId: string, sourceHandle?: string | null) => void;
  onNodeDelete?: (nodeId: string) => void;
  onEdgeDelete?: (edgeIds: string[]) => void;

  onRun?: (nodeId: string) => void;
  onDuplicate?: (nodeId: string) => void;
  onDocs?: (nodeId: string) => void;
  onEdit?: (nodeId: string) => void;
  onDeactivate?: (nodeId: string) => void;
  onToggleView?: (nodeId: string) => void;
  onDelete?: (nodeId: string) => void;

  ai?: AiProps;

  // Building blocks for adding new nodes
  triggers?: BuildingBlock[];
  components?: BuildingBlock[];
  blueprints?: BuildingBlock[];
  onNodeAdd?: (newNodeData: NewNodeData) => void;
}

const EDGE_STYLE = {
  type: "default",
  style: { stroke: "#C9D5E1", strokeWidth: 3 },
} as const;

function CanvasPage(props: CanvasPageProps) {
  const state = useCanvasState(props);
  const [editingNodeData, setEditingNodeData] = useState<NodeEditData | null>(null);
  const [newNodeData, setNewNodeData] = useState<NewNodeData | null>(null);
  const [isBuildingBlocksSidebarOpen, setIsBuildingBlocksSidebarOpen] = useState(true);

  const handleNodeEdit = useCallback((nodeId: string) => {
    // Try the modal-based edit first (for node configuration)
    if (props.getNodeEditData) {
      const editData = props.getNodeEditData(nodeId);
      if (editData) {
        setEditingNodeData(editData);
        return;
      }
    }

    // Fall back to the simple onEdit callback
    if (props.onEdit) {
      props.onEdit(nodeId);
    }
  }, [props]);

  const handleBuildingBlockClick = useCallback((block: BuildingBlock) => {
    setNewNodeData({
      buildingBlock: block,
      nodeName: block.name || '',
      configuration: {},
    });
  }, []);

  const handleSaveConfiguration = useCallback((configuration: Record<string, any>, nodeName: string) => {
    if (editingNodeData && props.onNodeConfigurationSave) {
      props.onNodeConfigurationSave(editingNodeData.nodeId, configuration, nodeName);
    }
    setEditingNodeData(null);
  }, [editingNodeData, props]);

<<<<<<< HEAD
  return (
    <div className="h-[100vh] w-[100vw] overflow-hidden sp-canvas relative">
      <ReactFlowProvider>
        <CanvasContent state={state} props={props} onSave={props.onSave} onNodeEdit={handleNodeEdit} />
      </ReactFlowProvider >
=======
  const handleSaveNewNode = useCallback((configuration: Record<string, any>, nodeName: string) => {
    if (newNodeData && props.onNodeAdd) {
      props.onNodeAdd({
        buildingBlock: newNodeData.buildingBlock,
        nodeName,
        configuration,
      });
    }
    setNewNodeData(null);
  }, [newNodeData, props]);
>>>>>>> 75311cbb

  const showBuildingBlocksSidebar = props.triggers || props.components || props.blueprints;

<<<<<<< HEAD
      <Sidebar
        state={state}
        getSidebarData={props.getSidebarData}
        onRun={props.onRun}
        onDuplicate={props.onDuplicate}
        onDocs={props.onDocs}
        onDeactivate={props.onDeactivate}
        onDelete={props.onDelete}
      />
=======
  return (
    <div className="h-[100vh] w-[100vw] overflow-hidden sp-canvas relative flex flex-col">
      {/* Header at the top spanning full width */}
      <div className="relative z-20">
        <CanvasContentHeader state={state} onSave={props.onSave} />
      </div>
>>>>>>> 75311cbb

      {/* Main content area with sidebar and canvas */}
      <div className="flex-1 flex relative overflow-hidden">
        {/* Building Blocks Sidebar */}
        {showBuildingBlocksSidebar && (
          <BuildingBlocksSidebar
            isOpen={isBuildingBlocksSidebarOpen}
            onToggle={setIsBuildingBlocksSidebarOpen}
            triggers={props.triggers || []}
            components={props.components || []}
            blueprints={props.blueprints || []}
            onBlockClick={handleBuildingBlockClick}
          />
        )}

        <div className="flex-1 relative">
          <ReactFlowProvider>
            <CanvasContent
              state={state}
              onSave={props.onSave}
              onNodeEdit={handleNodeEdit}
              onNodeDelete={props.onNodeDelete}
              onEdgeCreate={props.onEdgeCreate}
              hideHeader={true}
            />
          </ReactFlowProvider>

          <AiSidebar
            isOpen={state.ai.sidebarOpen}
            setIsOpen={state.ai.setSidebarOpen}
            showNotifications={state.ai.showNotifications}
            notificationMessage={state.ai.notificationMessage}
          />

          <Sidebar state={state} getSidebarData={props.getSidebarData} />
        </div>
      </div>

      {/* Edit existing node modal */}
      {editingNodeData && (
        <NodeConfigurationModal
          isOpen={true}
          onClose={() => setEditingNodeData(null)}
          nodeName={editingNodeData.nodeName}
          configuration={editingNodeData.configuration}
          configurationFields={editingNodeData.configurationFields}
          onSave={handleSaveConfiguration}
          domainId={props.organizationId}
          domainType="DOMAIN_TYPE_ORGANIZATION"
        />
      )}
<<<<<<< HEAD
    </div >
=======

      {/* Add new node modal */}
      {newNodeData && (
        <NodeConfigurationModal
          isOpen={true}
          onClose={() => setNewNodeData(null)}
          nodeName={newNodeData.nodeName}
          configuration={newNodeData.configuration}
          configurationFields={newNodeData.buildingBlock.configuration || []}
          onSave={handleSaveNewNode}
          domainId={props.organizationId}
          domainType="DOMAIN_TYPE_ORGANIZATION"
        />
      )}
    </div>
>>>>>>> 75311cbb
  );
}

function Sidebar({
  state,
  getSidebarData,
  onRun,
  onDuplicate,
  onDocs,
  onDeactivate,
  onToggleView,
  onDelete,
}: {
  state: CanvasPageState;
  getSidebarData?: (nodeId: string) => SidebarData | null;
  onRun?: (nodeId: string) => void;
  onDuplicate?: (nodeId: string) => void;
  onDocs?: (nodeId: string) => void;
  onDeactivate?: (nodeId: string) => void;
  onToggleView?: (nodeId: string) => void;
  onDelete?: (nodeId: string) => void;
}) {
  const sidebarData = useMemo(() => {
    if (!state.componentSidebar.selectedNodeId || !getSidebarData) {
      return null;
    }
    return getSidebarData(state.componentSidebar.selectedNodeId);
  }, [state.componentSidebar.selectedNodeId, getSidebarData]);

  const [latestEvents, setLatestEvents] = useState<SidebarEvent[]>(
    sidebarData?.latestEvents || []
  );
  const [nextInQueueEvents, setNextInQueueEvents] = useState<SidebarEvent[]>(
    sidebarData?.nextInQueueEvents || []
  );

  useEffect(() => {
    if (sidebarData?.latestEvents) {
      setLatestEvents(sidebarData.latestEvents);
    }
    if (sidebarData?.nextInQueueEvents) {
      setNextInQueueEvents(sidebarData.nextInQueueEvents);
    }
  }, [sidebarData?.latestEvents, sidebarData?.nextInQueueEvents]);

  if (!sidebarData) {
    return null;
  }

  return (
    <ComponentSidebar
      isOpen={state.componentSidebar.isOpen}
      onClose={state.componentSidebar.close}
      latestEvents={latestEvents}
      nextInQueueEvents={nextInQueueEvents}
      metadata={sidebarData.metadata}
      title={sidebarData.title}
      iconSrc={sidebarData.iconSrc}
      iconSlug={sidebarData.iconSlug}
      iconColor={sidebarData.iconColor}
      iconBackground={sidebarData.iconBackground}
      moreInQueueCount={sidebarData.moreInQueueCount}
      hideQueueEvents={sidebarData.hideQueueEvents}
      onEventClick={(event) => {
        setLatestEvents((prev) => {
          return prev.map((e) => {
            if (e.title === event.title) {
              return { ...e, isOpen: !e.isOpen };
            }
            return e;
          });
        });
        setNextInQueueEvents((prev) => {
          return prev.map((e) => {
            if (e.title === event.title) {
              return { ...e, isOpen: !e.isOpen };
            }
            return e;
          });
        });
      }}
      onRun={onRun ? () => onRun(state.componentSidebar.selectedNodeId!) : undefined}
      onDuplicate={onDuplicate ? () => onDuplicate(state.componentSidebar.selectedNodeId!) : undefined}
      onDocs={onDocs ? () => onDocs(state.componentSidebar.selectedNodeId!) : undefined}
      onDeactivate={onDeactivate ? () => onDeactivate(state.componentSidebar.selectedNodeId!) : undefined}
      onToggleView={onToggleView ? () => onToggleView(state.componentSidebar.selectedNodeId!) : undefined}
      onDelete={onDelete ? () => onDelete(state.componentSidebar.selectedNodeId!) : undefined}
    />
  );
}

<<<<<<< HEAD
function CanvasContent({ state, props, onSave, onNodeEdit }: { state: CanvasPageState; props: CanvasPageProps; onSave?: (nodes: CanvasNode[]) => void; onNodeEdit: (nodeId: string) => void }) {
=======
function CanvasContentHeader({ state, onSave }: { state: CanvasPageState; onSave?: (nodes: CanvasNode[]) => void }) {
  const stateRef = useRef(state);
  stateRef.current = state;

  const handleSave = useCallback(() => {
    if (onSave) {
      onSave(stateRef.current.nodes);
    }
  }, [onSave]);

  return <Header breadcrumbs={state.breadcrumbs} onSave={onSave ? handleSave : undefined} />;
}

function CanvasContent({
  state,
  onSave,
  onNodeEdit,
  onNodeDelete,
  onEdgeCreate,
  hideHeader
}: {
  state: CanvasPageState;
  onSave?: (nodes: CanvasNode[]) => void;
  onNodeEdit: (nodeId: string) => void;
  onNodeDelete?: (nodeId: string) => void;
  onEdgeCreate?: (sourceId: string, targetId: string, sourceHandle?: string | null) => void;
  hideHeader?: boolean
}) {
>>>>>>> 75311cbb
  const { fitView } = useReactFlow();

  // Use refs to avoid recreating callbacks when state changes
  const stateRef = useRef(state);
  stateRef.current = state;

  const handleNodeExpand = useCallback(
    (nodeId: string) => {
      const node = stateRef.current.nodes?.find((n) => n.id === nodeId);
      if (node && stateRef.current.onNodeExpand) {
        stateRef.current.onNodeExpand(nodeId, node.data);
        fitView();
      }
    },
    [fitView]
  );

  const handleNodeClick = useCallback((nodeId: string) => {
    stateRef.current.componentSidebar.open(nodeId);
  }, []);

  const handleSave = useCallback(() => {
    if (onSave) {
      onSave(stateRef.current.nodes);
    }
  }, [onSave]);

  const handleConnect = useCallback(
    (connection: any) => {
      if (onEdgeCreate && connection.source && connection.target) {
        onEdgeCreate(connection.source, connection.target, connection.sourceHandle);
      }
    },
    [onEdgeCreate]
  );

  const nodeTypes = useMemo(
    () => ({
      default: (nodeProps: {
        data: unknown;
        id: string;
        selected?: boolean;
      }) => (
        <Block
          data={nodeProps.data as BlockData}
          onExpand={handleNodeExpand}
          nodeId={nodeProps.id}
          onClick={() => handleNodeClick(nodeProps.id)}
<<<<<<< HEAD
          onEdit={() => onNodeEdit(nodeProps.id)}
=======
          onEdit={onNodeEdit}
          onDelete={onNodeDelete}
>>>>>>> 75311cbb
          selected={nodeProps.selected}
          onRun={props.onRun ? () => props.onRun!(nodeProps.id) : undefined}
          onDuplicate={props.onDuplicate ? () => props.onDuplicate!(nodeProps.id) : undefined}
          onDeactivate={props.onDeactivate ? () => props.onDeactivate!(nodeProps.id) : undefined}
          onToggleView={props.onToggleView ? () => props.onToggleView!(nodeProps.id) : undefined}
          onDelete={props.onDelete ? () => props.onDelete!(nodeProps.id) : undefined}
          ai={{
            show: state.ai.sidebarOpen,
            suggestion: state.ai.suggestions[nodeProps.id] || null,
            onApply: () => state.ai.onApply(nodeProps.id),
            onDismiss: () => state.ai.onDismiss(nodeProps.id),
          }}
        />
      ),
    }),
    [
      handleNodeExpand,
      handleNodeClick,
      onNodeEdit,
<<<<<<< HEAD
      state.ai,
      props.onRun,
      props.onDuplicate,
      props.onDeactivate,
      props.onToggleView,
      props.onDelete,
=======
      onNodeDelete,
      state.ai.suggestions,
      state.ai.sidebarOpen,
      state.ai.onApply,
      state.ai.onDismiss,
>>>>>>> 75311cbb
    ]
  );

  const edgeTypes = useMemo(() => ({}), []);
  const styledEdges = useMemo(
    () => state.edges?.map((e) => ({ ...e, ...EDGE_STYLE })),
    [state.edges]
  );

  return (
    <>
      {/* Header */}
      {!hideHeader && <Header breadcrumbs={state.breadcrumbs} onSave={onSave ? handleSave : undefined} />}

      {/* Toggle button */}
      <div className={`absolute ${hideHeader ? 'top-2' : 'top-14'} left-1/2 transform -translate-x-1/2 z-10`}>
        <ViewToggle
          isCollapsed={state.isCollapsed}
          onToggle={state.toggleCollapse}
        />
      </div>

      <div className={hideHeader ? 'h-full' : 'pt-12 h-full'}>
        <div className="h-full w-full">
          <ReactFlow
            nodes={state.nodes}
            edges={styledEdges}
            nodeTypes={nodeTypes}
            edgeTypes={edgeTypes}
            fitView={true}
            minZoom={0.4}
            maxZoom={1.5}
            zoomOnScroll={true}
            zoomOnPinch={true}
            zoomOnDoubleClick={false}
            panOnScroll={true}
            panOnDrag={true}
            selectionOnDrag={false}
            panOnScrollSpeed={0.8}
            nodesDraggable={true}
            nodesConnectable={!!onEdgeCreate}
            elementsSelectable={true}
            onNodesChange={state.onNodesChange}
            onEdgesChange={state.onEdgesChange}
            onConnect={handleConnect}
            onNodeDoubleClick={(_, node) => state.toggleNodeCollapse(node.id)}
          >
            <Background bgColor="#F1F5F9" color="#F1F5F9" />
          </ReactFlow>
        </div>
      </div>
    </>
  );
}

export { CanvasPage };
export type { BuildingBlock } from "../BuildingBlocksSidebar";<|MERGE_RESOLUTION|>--- conflicted
+++ resolved
@@ -137,6 +137,12 @@
     }
   }, [props]);
 
+  const handleNodeDelete = useCallback((nodeId: string) => {
+    if (props.onNodeDelete) {
+      props.onNodeDelete(nodeId);
+    }
+  }, [props]);
+
   const handleBuildingBlockClick = useCallback((block: BuildingBlock) => {
     setNewNodeData({
       buildingBlock: block,
@@ -152,13 +158,6 @@
     setEditingNodeData(null);
   }, [editingNodeData, props]);
 
-<<<<<<< HEAD
-  return (
-    <div className="h-[100vh] w-[100vw] overflow-hidden sp-canvas relative">
-      <ReactFlowProvider>
-        <CanvasContent state={state} props={props} onSave={props.onSave} onNodeEdit={handleNodeEdit} />
-      </ReactFlowProvider >
-=======
   const handleSaveNewNode = useCallback((configuration: Record<string, any>, nodeName: string) => {
     if (newNodeData && props.onNodeAdd) {
       props.onNodeAdd({
@@ -169,28 +168,15 @@
     }
     setNewNodeData(null);
   }, [newNodeData, props]);
->>>>>>> 75311cbb
 
   const showBuildingBlocksSidebar = props.triggers || props.components || props.blueprints;
 
-<<<<<<< HEAD
-      <Sidebar
-        state={state}
-        getSidebarData={props.getSidebarData}
-        onRun={props.onRun}
-        onDuplicate={props.onDuplicate}
-        onDocs={props.onDocs}
-        onDeactivate={props.onDeactivate}
-        onDelete={props.onDelete}
-      />
-=======
   return (
     <div className="h-[100vh] w-[100vw] overflow-hidden sp-canvas relative flex flex-col">
       {/* Header at the top spanning full width */}
       <div className="relative z-20">
         <CanvasContentHeader state={state} onSave={props.onSave} />
       </div>
->>>>>>> 75311cbb
 
       {/* Main content area with sidebar and canvas */}
       <div className="flex-1 flex relative overflow-hidden">
@@ -212,9 +198,13 @@
               state={state}
               onSave={props.onSave}
               onNodeEdit={handleNodeEdit}
-              onNodeDelete={props.onNodeDelete}
+              onNodeDelete={handleNodeDelete}
               onEdgeCreate={props.onEdgeCreate}
               hideHeader={true}
+              onToggleView={props.onToggleView}
+              onRun={props.onRun}
+              onDuplicate={props.onDuplicate}
+              onDeactivate={props.onDeactivate}
             />
           </ReactFlowProvider>
 
@@ -225,26 +215,32 @@
             notificationMessage={state.ai.notificationMessage}
           />
 
-          <Sidebar state={state} getSidebarData={props.getSidebarData} />
-        </div>
-      </div>
+          <Sidebar
+            state={state}
+            getSidebarData={props.getSidebarData}
+            onRun={props.onRun}
+            onDuplicate={props.onDuplicate}
+            onDocs={props.onDocs}
+            onDeactivate={props.onDeactivate}
+            onDelete={handleNodeDelete} />
+        </div >
+      </div >
 
       {/* Edit existing node modal */}
-      {editingNodeData && (
-        <NodeConfigurationModal
-          isOpen={true}
-          onClose={() => setEditingNodeData(null)}
-          nodeName={editingNodeData.nodeName}
-          configuration={editingNodeData.configuration}
-          configurationFields={editingNodeData.configurationFields}
-          onSave={handleSaveConfiguration}
-          domainId={props.organizationId}
-          domainType="DOMAIN_TYPE_ORGANIZATION"
-        />
-      )}
-<<<<<<< HEAD
-    </div >
-=======
+      {
+        editingNodeData && (
+          <NodeConfigurationModal
+            isOpen={true}
+            onClose={() => setEditingNodeData(null)}
+            nodeName={editingNodeData.nodeName}
+            configuration={editingNodeData.configuration}
+            configurationFields={editingNodeData.configurationFields}
+            onSave={handleSaveConfiguration}
+            domainId={props.organizationId}
+            domainType="DOMAIN_TYPE_ORGANIZATION"
+          />
+        )
+      }
 
       {/* Add new node modal */}
       {newNodeData && (
@@ -260,7 +256,6 @@
         />
       )}
     </div>
->>>>>>> 75311cbb
   );
 }
 
@@ -352,9 +347,6 @@
   );
 }
 
-<<<<<<< HEAD
-function CanvasContent({ state, props, onSave, onNodeEdit }: { state: CanvasPageState; props: CanvasPageProps; onSave?: (nodes: CanvasNode[]) => void; onNodeEdit: (nodeId: string) => void }) {
-=======
 function CanvasContentHeader({ state, onSave }: { state: CanvasPageState; onSave?: (nodes: CanvasNode[]) => void }) {
   const stateRef = useRef(state);
   stateRef.current = state;
@@ -374,16 +366,24 @@
   onNodeEdit,
   onNodeDelete,
   onEdgeCreate,
-  hideHeader
+  hideHeader,
+  onRun,
+  onDuplicate,
+  onDeactivate,
+  onToggleView,
 }: {
   state: CanvasPageState;
   onSave?: (nodes: CanvasNode[]) => void;
   onNodeEdit: (nodeId: string) => void;
   onNodeDelete?: (nodeId: string) => void;
   onEdgeCreate?: (sourceId: string, targetId: string, sourceHandle?: string | null) => void;
-  hideHeader?: boolean
+  hideHeader?: boolean,
+  onRun?: (nodeId: string) => void,
+  onDuplicate?: (nodeId: string) => void,
+  onDeactivate?: (nodeId: string) => void,
+  onToggleView?: (nodeId: string) => void,
+  onDelete?: (nodeId: string) => void,
 }) {
->>>>>>> 75311cbb
   const { fitView } = useReactFlow();
 
   // Use refs to avoid recreating callbacks when state changes
@@ -432,18 +432,13 @@
           onExpand={handleNodeExpand}
           nodeId={nodeProps.id}
           onClick={() => handleNodeClick(nodeProps.id)}
-<<<<<<< HEAD
           onEdit={() => onNodeEdit(nodeProps.id)}
-=======
-          onEdit={onNodeEdit}
-          onDelete={onNodeDelete}
->>>>>>> 75311cbb
+          onDelete={() => onNodeDelete?.(nodeProps.id)}
           selected={nodeProps.selected}
-          onRun={props.onRun ? () => props.onRun!(nodeProps.id) : undefined}
-          onDuplicate={props.onDuplicate ? () => props.onDuplicate!(nodeProps.id) : undefined}
-          onDeactivate={props.onDeactivate ? () => props.onDeactivate!(nodeProps.id) : undefined}
-          onToggleView={props.onToggleView ? () => props.onToggleView!(nodeProps.id) : undefined}
-          onDelete={props.onDelete ? () => props.onDelete!(nodeProps.id) : undefined}
+          onRun={onRun ? () => onRun(nodeProps.id) : undefined}
+          onDuplicate={onDuplicate ? () => onDuplicate(nodeProps.id) : undefined}
+          onDeactivate={onDeactivate ? () => onDeactivate(nodeProps.id) : undefined}
+          onToggleView={onToggleView ? () => onToggleView(nodeProps.id) : undefined}
           ai={{
             show: state.ai.sidebarOpen,
             suggestion: state.ai.suggestions[nodeProps.id] || null,
@@ -457,20 +452,12 @@
       handleNodeExpand,
       handleNodeClick,
       onNodeEdit,
-<<<<<<< HEAD
       state.ai,
-      props.onRun,
-      props.onDuplicate,
-      props.onDeactivate,
-      props.onToggleView,
-      props.onDelete,
-=======
+      onRun,
+      onDuplicate,
+      onDeactivate,
+      onToggleView,
       onNodeDelete,
-      state.ai.suggestions,
-      state.ai.sidebarOpen,
-      state.ai.onApply,
-      state.ai.onDismiss,
->>>>>>> 75311cbb
     ]
   );
 
