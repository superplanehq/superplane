--- conflicted
+++ resolved
@@ -504,11 +504,8 @@
             getLoadingMoreQueue={props.getLoadingMoreQueue}
             onReEmit={props.onReEmit}
             loadExecutionChain={props.loadExecutionChain}
-<<<<<<< HEAD
             getExecutionState={props.getExecutionState}
-=======
             onSidebarClose={handleSidebarClose}
->>>>>>> 540d4566
           />
         </div>
       </div>
@@ -590,11 +587,8 @@
   getHasMoreQueue,
   getLoadingMoreQueue,
   loadExecutionChain,
-<<<<<<< HEAD
   getExecutionState,
-=======
   onSidebarClose,
->>>>>>> 540d4566
 }: {
   state: CanvasPageState;
   getSidebarData?: (nodeId: string) => SidebarData | null;
@@ -623,14 +617,11 @@
   getHasMoreQueue?: (nodeId: string) => boolean;
   getLoadingMoreQueue?: (nodeId: string) => boolean;
   loadExecutionChain?: (eventId: string) => Promise<any[]>;
-<<<<<<< HEAD
   getExecutionState?: (
     nodeId: string,
     execution: WorkflowsWorkflowNodeExecution,
   ) => { map: EventStateMap; state: EventState };
-=======
   onSidebarClose?: () => void;
->>>>>>> 540d4566
 }) {
   const sidebarData = useMemo(() => {
     if (!state.componentSidebar.selectedNodeId || !getSidebarData) {
