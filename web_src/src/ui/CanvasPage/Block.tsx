--- conflicted
+++ resolved
@@ -6,11 +6,7 @@
 } from "@/ui/switchComponent";
 import { Trigger, type TriggerProps } from "@/ui/trigger";
 import { Handle, Position } from "@xyflow/react";
-<<<<<<< HEAD
 import { SparklesIcon } from "lucide-react";
-=======
-import { MoreVertical, PencilIcon, SparklesIcon, Trash2 } from "lucide-react";
->>>>>>> 75311cbb
 import { Button } from "../button";
 import { Filter, FilterProps } from "../filter";
 import { If, IfProps } from "../if";
@@ -72,11 +68,6 @@
 
   onExpand?: (nodeId: string, nodeData: BlockData) => void;
   onClick?: () => void;
-<<<<<<< HEAD
-=======
-  onEdit?: (nodeId: string) => void;
-  onDelete?: (nodeId: string) => void;
->>>>>>> 75311cbb
 
   ai?: BlockAi;
 }
@@ -90,12 +81,6 @@
     onDismiss: () => { },
   };
 
-  const handleDelete = () => {
-    if (props.onDelete && props.nodeId) {
-      props.onDelete(props.nodeId);
-    }
-  };
-
   return (
     <>
       <AiPopup {...ai} />
@@ -104,41 +89,6 @@
         <LeftHandle data={data} />
         <BlockContent {...props} onClick={props.onClick} />
         <RightHandle data={data} />
-
-<<<<<<< HEAD
-=======
-        {/* Three-dots menu at top right */}
-        {(props.onEdit || props.onDelete) && (
-          <div className="absolute top-2 right-2 z-50">
-            <DropdownMenu>
-              <DropdownMenuTrigger asChild>
-                <Button
-                  size="sm"
-                  variant="ghost"
-                  className="h-6 w-6 p-0 hover:bg-gray-100 dark:hover:bg-zinc-700"
-                  onClick={(e) => e.stopPropagation()}
-                >
-                  <MoreVertical size={16} />
-                </Button>
-              </DropdownMenuTrigger>
-              <DropdownMenuContent align="end" onClick={(e) => e.stopPropagation()}>
-                {props.onEdit && (
-                  <DropdownMenuItem onClick={handleEdit}>
-                    <PencilIcon size={14} className="mr-2" />
-                    Edit
-                  </DropdownMenuItem>
-                )}
-                {props.onDelete && (
-                  <DropdownMenuItem onClick={handleDelete} className="text-red-600 focus:text-red-600">
-                    <Trash2 size={14} className="mr-2" />
-                    Delete
-                  </DropdownMenuItem>
-                )}
-              </DropdownMenuContent>
-            </DropdownMenu>
-          </div>
-        )}
->>>>>>> 75311cbb
       </div>
     </>
   );
