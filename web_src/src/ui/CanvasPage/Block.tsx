import { Approval, type ApprovalProps } from "@/ui/approval";
import { Composite, type CompositeProps } from "@/ui/composite";
import { SwitchComponent, type SwitchComponentProps } from "@/ui/switchComponent";
import { Trigger, type TriggerProps } from "@/ui/trigger";
import { Handle, Position } from "@xyflow/react";
import { SparklesIcon } from "lucide-react";
import { Button } from "../button";
import { Filter, FilterProps } from "../filter";
import { Http, HttpProps } from "../http";
import { If, IfProps } from "../if";
import MergeComponent, { type MergeComponentProps } from "../merge";
import { Noop, NoopProps } from "../noop";
<<<<<<< HEAD
import { Http, HttpProps } from "../http";
import { Semaphore, SemaphoreProps } from "../semaphore";
import { Wait, WaitProps } from "../wait";
=======
>>>>>>> ce848abb
import { ComponentActionsProps } from "../types/componentActions";
import { Wait, WaitProps } from "../wait";

type BlockState = "pending" | "working" | "success" | "failed" | "running";
<<<<<<< HEAD
type BlockType =
  | "trigger"
  | "composite"
  | "approval"
  | "filter"
  | "if"
  | "noop"
  | "http"
  | "semaphore"
  | "wait"
  | "switch";
=======
type BlockType = "trigger" | "composite" | "approval" | "filter" | "if" | "noop" | "http" | "wait" | "merge" | "switch";
>>>>>>> ce848abb

interface BlockAi {
  show: boolean;
  suggestion: string | null;
  onApply: () => void;
  onDismiss: () => void;
}

export interface BlockData {
  label: string;

  state: BlockState;
  type: BlockType;

  // last input event received by this block (for simulation display)
  lastEvent?: unknown;

  // output channels for this block (e.g., ['default'], ['true', 'false'])
  outputChannels?: string[];

  // trigger node specific props
  trigger?: TriggerProps;

  // composite node specific props
  composite?: CompositeProps;

  // approval node specific props
  approval?: ApprovalProps;

  // filter node specific props
  filter?: FilterProps;

  // if node specific props
  if?: IfProps;

  // noop node specific props
  noop?: NoopProps;

  // http node specific props
  http?: HttpProps;

  // semaphore node specific props
  semaphore?: SemaphoreProps;

  // wait node specific props
  wait?: WaitProps;

  // switch node specific props
  switch?: SwitchComponentProps;

  // merge node specific props
  merge?: MergeComponentProps;
}

interface BlockProps extends ComponentActionsProps {
  data: BlockData;
  nodeId?: string;
  selected?: boolean;

  onExpand?: (nodeId: string, nodeData: BlockData) => void;
  onClick?: () => void;

  ai?: BlockAi;
}

export function Block(props: BlockProps) {
  const data = props.data;
  const ai = props.ai || {
    show: false,
    suggestion: null,
    onApply: () => {},
    onDismiss: () => {},
  };

  return (
    <>
      <AiPopup {...ai} />

      <div className="relative w-fit" onClick={props.onClick}>
        <LeftHandle data={data} />
        <BlockContent {...props} />
        <RightHandle data={data} />
      </div>
    </>
  );
}

//
// Handles are small connection points on the sides of blocks
//

const HANDLE_STYLE = {
  width: 12,
  height: 12,
  borderRadius: 100,
  border: "3px solid #C9D5E1",
  background: "transparent",
};

function LeftHandle({ data }: BlockProps) {
  if (data.type === "trigger") return null;

  const isCollapsed =
    (data.type === "composite" && data.composite?.collapsed) ||
    (data.type === "approval" && data.approval?.collapsed) ||
    (data.type === "filter" && data.filter?.collapsed) ||
    (data.type === "if" && data.if?.collapsed) ||
    (data.type === "noop" && data.noop?.collapsed) ||
    (data.type === "http" && data.http?.collapsed) ||
    (data.type === "semaphore" && data.semaphore?.collapsed) ||
    (data.type === "wait" && data.wait?.collapsed) ||
    (data.type === "switch" && data.switch?.collapsed);

  return (
    <Handle
      type="target"
      position={Position.Left}
      style={{
        ...HANDLE_STYLE,
        left: -15,
        top: isCollapsed ? "50%" : 30,
        transform: isCollapsed ? "translateY(-50%)" : undefined,
      }}
    />
  );
}

function RightHandle({ data }: BlockProps) {
  const isCollapsed =
    (data.type === "composite" && data.composite?.collapsed) ||
    (data.type === "approval" && data.approval?.collapsed) ||
    (data.type === "trigger" && data.trigger?.collapsed) ||
    (data.type === "filter" && data.filter?.collapsed) ||
    (data.type === "if" && data.if?.collapsed) ||
    (data.type === "noop" && data.noop?.collapsed) ||
    (data.type === "http" && data.http?.collapsed) ||
    (data.type === "semaphore" && data.semaphore?.collapsed) ||
    (data.type === "wait" && data.wait?.collapsed) ||
    (data.type === "switch" && data.switch?.collapsed);

  let channels = data.outputChannels || ["default"];

  const isIfOrSwitch = data.type === "if" || data.type === "switch";

  if (isIfOrSwitch && !isCollapsed) {
    return null;
  }

  if (data.type === "if") {
    channels = ["true", "false"];
  }

  // Single channel: render one handle that respects collapsed state
  if (channels.length === 1) {
    return (
      <Handle
        type="source"
        position={Position.Right}
        id={channels[0]}
        style={{
          ...HANDLE_STYLE,
          right: -15,
          top: isCollapsed ? "50%" : 30,
          transform: isCollapsed ? "translateY(-50%)" : undefined,
        }}
      />
    );
  }

  const baseTop = isCollapsed ? 30 : 80; // Adjust starting position based on collapsed state
  const spacing = 40; // Space between handles

  return (
    <>
      {channels.map((channel, index) => (
        <div
          key={channel}
          className="absolute"
          style={{
            left: "100%",
            top: baseTop + index * spacing,
            transform: "translateY(-50%)",
            paddingLeft: 4,
          }}
        >
          <div className="relative flex items-center">
            {/* Small line from node */}
            <div
              style={{
                width: 20,
                height: 3,
                backgroundColor: "#C9D5E1",
                pointerEvents: "none",
                marginRight: 4,
              }}
            />
            {/* Label text */}
            <span
              className="text-xs font-medium whitespace-nowrap"
              style={{
                color: "#8B9AAC",
                pointerEvents: "none",
                paddingLeft: 2,
                paddingRight: 2,
              }}
            >
              {channel}
            </span>
            {/* Small line to handle */}
            <div
              style={{
                width: 16,
                height: 3,
                backgroundColor: "#C9D5E1",
                pointerEvents: "none",
                marginLeft: 4,
              }}
            />
            {/* Handle (connection point) */}
            <Handle
              type="source"
              position={Position.Right}
              id={channel}
              style={{
                ...HANDLE_STYLE,
                position: "relative",
                pointerEvents: "auto",
                marginLeft: -6,
                top: 5,
              }}
            />
          </div>
        </div>
      ))}
    </>
  );
}

function AiPopup({ show, suggestion, onApply, onDismiss }: BlockAi) {
  if (!show) return null;
  if (!suggestion) return null;

  const handleApply = (e: React.MouseEvent) => {
    e.stopPropagation();
    onApply();
  };

  const handleDismiss = (e: React.MouseEvent) => {
    e.stopPropagation();
    onDismiss();
  };

  return (
    <div className="absolute left-0 -translate-y-[100%] text-left text-base">
      <div className="bg-white rounded-lg shadow p-3 relative mb-2 border-blue-500 border-2">
        <div className="flex items-center gap-1 mb-2">
          <SparklesIcon className="inline-block text-blue-500" size={14} />
          <div className="text-gray-800 font-bold">Improvements</div>
        </div>

        <div className="text-sm">{suggestion}</div>

        <div className="flex gap-2 mt-2">
          <Button size="sm" variant="default" className="mt-2" onClick={handleApply}>
            Apply
          </Button>

          <Button size="sm" variant="secondary" className="mt-2" onClick={handleDismiss}>
            Dismiss
          </Button>
        </div>
      </div>
    </div>
  );
}

//
// Block content is the inner area of the block.
//

function BlockContent({
  data,
  onExpand,
  nodeId,
  selected = false,
  onRun,
  runDisabled,
  runDisabledTooltip,
  onEdit,
  onConfigure,
  onDuplicate,
  onDeactivate,
  onToggleView,
  onDelete,
  isCompactView,
}: BlockProps) {
  const handleExpand = () => {
    if (onExpand && nodeId) {
      onExpand(nodeId, data);
    }
  };

  const actionProps = {
    onRun,
    runDisabled,
    runDisabledTooltip,
    onEdit,
    onConfigure,
    onDuplicate,
    onDeactivate,
    onToggleView,
    onDelete,
    isCompactView,
  };

  switch (data.type) {
    case "trigger":
      return <Trigger {...(data.trigger as TriggerProps)} selected={selected} {...actionProps} />;
    case "composite":
      return (
        <Composite
          {...(data.composite as CompositeProps)}
          onExpandChildEvents={handleExpand}
          selected={selected}
          {...actionProps}
        />
      );
    case "approval":
      return <Approval {...(data.approval as ApprovalProps)} selected={selected} {...actionProps} />;
    case "filter":
      return <Filter {...(data.filter as FilterProps)} selected={selected} {...actionProps} />;
    case "if":
      return <If {...(data.if as IfProps)} selected={selected} {...actionProps} />;
    case "noop":
      return <Noop {...(data.noop as NoopProps)} selected={selected} {...actionProps} />;
    case "http":
      return <Http {...(data.http as HttpProps)} selected={selected} {...actionProps} />;
    case "semaphore":
      return <Semaphore {...(data.semaphore as SemaphoreProps)} selected={selected} {...actionProps} />;
    case "wait":
      return <Wait {...(data.wait as WaitProps)} selected={selected} {...actionProps} />;
    case "switch":
      return <SwitchComponent {...(data.switch as SwitchComponentProps)} selected={selected} {...actionProps} />;
    case "merge":
      return <MergeComponent {...(data.merge as MergeComponentProps)} selected={selected} {...actionProps} />;
    default:
      throw new Error(`Unknown block type: ${(data as BlockData).type}`);
  }
}<|MERGE_RESOLUTION|>--- conflicted
+++ resolved
@@ -7,20 +7,14 @@
 import { Button } from "../button";
 import { Filter, FilterProps } from "../filter";
 import { Http, HttpProps } from "../http";
+import { Semaphore, SemaphoreProps } from "../semaphore";
 import { If, IfProps } from "../if";
 import MergeComponent, { type MergeComponentProps } from "../merge";
 import { Noop, NoopProps } from "../noop";
-<<<<<<< HEAD
-import { Http, HttpProps } from "../http";
-import { Semaphore, SemaphoreProps } from "../semaphore";
-import { Wait, WaitProps } from "../wait";
-=======
->>>>>>> ce848abb
 import { ComponentActionsProps } from "../types/componentActions";
 import { Wait, WaitProps } from "../wait";
 
 type BlockState = "pending" | "working" | "success" | "failed" | "running";
-<<<<<<< HEAD
 type BlockType =
   | "trigger"
   | "composite"
@@ -31,10 +25,8 @@
   | "http"
   | "semaphore"
   | "wait"
+  | "merge"
   | "switch";
-=======
-type BlockType = "trigger" | "composite" | "approval" | "filter" | "if" | "noop" | "http" | "wait" | "merge" | "switch";
->>>>>>> ce848abb
 
 interface BlockAi {
   show: boolean;
