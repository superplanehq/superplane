--- conflicted
+++ resolved
@@ -455,19 +455,11 @@
             )}
 
             {/* Executions Section */}
-<<<<<<< HEAD
-            {chainItems.length > 0 && (
-              <div>
-                <h2 className="text-[13px] font-medium text-gray-500 mb-3">
-                  {chainItems.length} Step{chainItems.length === 1 ? "" : "s"}
-                </h2>
-=======
             <div>
-              <h2 className="text-xs font-semibold uppercase text-gray-500 mb-2 px-1">
-                {chainItems.length > 0 ? `${chainItems.length} Step${chainItems.length === 1 ? "" : "s"}` : "Steps"}
+              <h2 className="text-[13px] font-medium text-gray-500 mb-3">
+                {chainItems.length} Step{chainItems.length === 1 ? "" : "s"}
               </h2>
               {chainItems.length > 0 ? (
->>>>>>> 5a61594a
                 <div>
                   {chainItems.map((item, index) => (
                     <div key={item.id} data-execution-id={item.executionId}>
