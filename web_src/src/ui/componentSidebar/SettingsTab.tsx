import { AuthorizationDomainType, ComponentsAppInstallationRef, ConfigurationField, OrganizationsAppInstallation } from "@/api-client";
import { useCallback, useEffect, useMemo, useState, ReactNode } from "react";

import { Button } from "@/components/ui/button";
import { Input } from "@/components/ui/input";
import { Label } from "@/components/ui/label";
import { Select, SelectContent, SelectItem, SelectTrigger, SelectValue } from "@/components/ui/select";
import { Alert, AlertDescription, AlertTitle } from "@/ui/alert";
import { AlertCircle } from "lucide-react";
import { ConfigurationFieldRenderer } from "@/ui/configurationFieldRenderer";
import { isFieldRequired, isFieldVisible, parseDefaultValues, validateFieldForSubmission } from "@/utils/components";
import { useRealtimeValidation } from "@/hooks/useRealtimeValidation";

interface SettingsTabProps {
  mode: "create" | "edit";
  nodeName: string;
  nodeLabel?: string;
  configuration: Record<string, unknown>;
  configurationFields: ConfigurationField[];
  onSave: (updatedConfiguration: Record<string, unknown>, updatedNodeName: string, appInstallationRef?: ComponentsAppInstallationRef) => void;
  onCancel?: () => void;
  domainId?: string;
  domainType?: AuthorizationDomainType;
  customField?: (configuration: Record<string, unknown>) => ReactNode;
  appName?: string;
  appInstallationRef?: ComponentsAppInstallationRef;
  installedApplications?: OrganizationsAppInstallation[];
}

export function SettingsTab({
  mode,
  nodeName,
  nodeLabel: _nodeLabel,
  configuration,
  configurationFields,
  onSave,
  onCancel,
  domainId,
  domainType,
  customField,
  appName,
  appInstallationRef,
  installedApplications = [],
}: SettingsTabProps) {
  const [nodeConfiguration, setNodeConfiguration] = useState<Record<string, unknown>>(configuration || {});
  const [currentNodeName, setCurrentNodeName] = useState<string>(nodeName);
  const [validationErrors, setValidationErrors] = useState<Set<string>>(new Set());
  const [showValidation, setShowValidation] = useState(false);
  const [selectedAppInstallation, setSelectedAppInstallation] = useState<ComponentsAppInstallationRef | undefined>(appInstallationRef);

  const defaultValues = useMemo(() => {
    return parseDefaultValues(configurationFields);
  }, [configurationFields]);

<<<<<<< HEAD
  // Filter installations by app name
  const availableInstallations = useMemo(() => {
    if (!appName) return [];
    return installedApplications.filter(
      (app) => app.spec?.appName === appName && app.status?.state === "ready"
    );
  }, [installedApplications, appName]);
=======
  const {
    validationErrors: realtimeValidationErrors,
    validateNow,
    clearErrors: clearRealtimeErrors,
    hasFieldError: hasRealtimeFieldError,
  } = useRealtimeValidation(
    configurationFields,
    { ...nodeConfiguration, nodeName: currentNodeName },
    {
      debounceMs: 200,
      validateOnMount: false,
    },
  );

  // Helper to check if node name has real-time validation error
  const hasNodeNameError = useMemo(() => {
    return hasRealtimeFieldError("nodeName") || currentNodeName.trim() === "";
  }, [hasRealtimeFieldError, currentNodeName]);
>>>>>>> 54b1f14e

  const isFieldEmpty = (value: unknown): boolean => {
    if (value === null || value === undefined) return true;
    if (typeof value === "string") return value.trim() === "";
    if (Array.isArray(value)) return value.length === 0;
    if (typeof value === "object") return Object.keys(value).length === 0;
    return false;
  };

  // Recursively validate nested fields in objects and lists
  const validateNestedFields = useCallback(
    (fields: ConfigurationField[], values: Record<string, unknown>, parentPath: string = ""): Set<string> => {
      const errors = new Set<string>();

      fields.forEach((field) => {
        if (!field.name) return;

        const fieldPath = parentPath ? `${parentPath}.${field.name}` : field.name;
        const value = values[field.name];

        // Check if field is required (either always or conditionally)
        const fieldIsRequired = field.required || isFieldRequired(field, values);
        if (fieldIsRequired && isFieldEmpty(value)) {
          errors.add(fieldPath);
        }

        // Check validation rules (cross-field validation)
        if (value !== undefined && value !== null && value !== "") {
          const validationErrors = validateFieldForSubmission(field, value, values);

          if (validationErrors.length > 0) {
            // Add validation rule errors to the error set
            errors.add(fieldPath);
          }
        }

        // Handle nested validation for different field types
        if (field.type === "list" && Array.isArray(value) && field.typeOptions?.list?.itemDefinition) {
          const itemSchema = field.typeOptions.list.itemDefinition.schema;
          if (itemSchema) {
            value.forEach((item, index) => {
              if (typeof item === "object" && item !== null) {
                const nestedErrors = validateNestedFields(
                  itemSchema,
                  item as Record<string, unknown>,
                  `${fieldPath}[${index}]`,
                );
                nestedErrors.forEach((error) => errors.add(error));
              }
            });
          }
        } else if (
          field.type === "object" &&
          typeof value === "object" &&
          value !== null &&
          field.typeOptions?.object?.schema
        ) {
          const nestedErrors = validateNestedFields(
            field.typeOptions.object.schema,
            value as Record<string, unknown>,
            fieldPath,
          );
          nestedErrors.forEach((error) => errors.add(error));
        }
      });

      return errors;
    },
    [],
  );

<<<<<<< HEAD
  const validateAllFields = useCallback((): boolean => {
    const errors = validateNestedFields(configurationFields, nodeConfiguration);

    if (isFieldEmpty(currentNodeName)) {
      errors.add("nodeName");
    }

    // Validate app installation if required
    if (appName && !selectedAppInstallation) {
      errors.add("appInstallation");
    }

    setValidationErrors(errors);
    setShowValidation(true);
    return errors.size === 0;
  }, [configurationFields, nodeConfiguration, currentNodeName, validateNestedFields, appName, selectedAppInstallation]);

=======
>>>>>>> 54b1f14e
  // Function to filter out invisible fields
  const filterVisibleFields = useCallback(
    (config: Record<string, unknown>) => {
      const filtered = { ...config };
      configurationFields.forEach((field) => {
        if (field.name && !isFieldVisible(field, config)) {
          delete filtered[field.name];
        }
      });
      return filtered;
    },
    [configurationFields],
  );

  // Sync state when props change
  useEffect(() => {
    let newConfig;
    if (Object.values(configuration).length === 0 || !configuration) {
      newConfig = defaultValues;
    } else {
      newConfig = { ...defaultValues, ...configuration };
    }

    setNodeConfiguration(filterVisibleFields(newConfig));
    setCurrentNodeName(nodeName);
    setSelectedAppInstallation(appInstallationRef);
    setValidationErrors(new Set());
    setShowValidation(false);
  }, [configuration, nodeName, defaultValues, filterVisibleFields, appInstallationRef]);

  // Auto-select if only one installation is available (create mode only)
  useEffect(() => {
    if (mode === "create" && availableInstallations.length === 1 && !selectedAppInstallation) {
      setSelectedAppInstallation({
        id: availableInstallations[0].metadata?.id,
        name: availableInstallations[0].metadata?.name,
      });
    }
  }, [mode, availableInstallations, selectedAppInstallation]);

  const handleSave = () => {
<<<<<<< HEAD
    if (validateAllFields()) {
      onSave(nodeConfiguration, currentNodeName, selectedAppInstallation);
=======
    const isValidForm = validateNow();

    if (isValidForm) {
      onSave(nodeConfiguration, currentNodeName);
>>>>>>> 54b1f14e
    }
  };

  const handleCancel = () => {
    setNodeConfiguration(configuration || {});
    setCurrentNodeName(nodeName);
    setValidationErrors(new Set());
    setShowValidation(false);
    clearRealtimeErrors();
    onCancel?.();
  };

  return (
    <div className="px-3 py-3">
      <div className="space-y-6">
        {/* Node identification section */}
        <div className="flex flex-col gap-2 h-[60px]">
          <Label className={`min-w-[100px] text-left ${hasNodeNameError ? "text-red-600 dark:text-red-400" : ""}`}>
            Node Name
            <span className="text-red-500 ml-1">*</span>
            {hasNodeNameError && <span className="text-red-500 text-xs ml-2">- required field</span>}
          </Label>
          <Input
            data-testid="node-name-input"
            type="text"
            value={currentNodeName}
            onChange={(e) => setCurrentNodeName(e.target.value)}
            placeholder="Enter a name for this node"
            autoFocus
            className={`flex-1 shadow-none ${hasNodeNameError ? "border-red-500 border-2" : ""}`}
          />
        </div>

        {/* App Installation section */}
        {appName && (
          <div className="border-t border-gray-200 dark:border-zinc-700 pt-6">
            {availableInstallations.length === 0 ? (
              // Warning when no installations available
              <Alert className="bg-amber-50 dark:bg-amber-950 border-amber-200 dark:border-amber-800">
                <AlertCircle className="h-4 w-4 text-amber-600 dark:text-amber-400" />
                <AlertTitle className="text-amber-900 dark:text-amber-100">
                  App Installation Required
                </AlertTitle>
                <AlertDescription className="text-amber-800 dark:text-amber-200">
                  This component requires a {appName} installation.{" "}
                  <a
                    href={`/${domainId}/settings/applications`}
                    className="text-blue-600 dark:text-blue-400 underline hover:text-blue-800 dark:hover:text-blue-300"
                    target="_blank"
                    rel="noopener noreferrer"
                  >
                    Install {appName}
                  </a>{" "}
                  to configure this component.
                </AlertDescription>
              </Alert>
            ) : (
              // Select when installations are available
              <div className="flex flex-col gap-2">
                <Label
                  className={`min-w-[100px] text-left ${
                    showValidation && validationErrors.has("appInstallation")
                      ? "text-red-600 dark:text-red-400"
                      : ""
                  }`}
                >
                  App Installation
                  <span className="text-red-500 ml-1">*</span>
                  {showValidation && validationErrors.has("appInstallation") && (
                    <span className="text-red-500 text-xs ml-2">- required field</span>
                  )}
                </Label>
                <Select
                  value={selectedAppInstallation?.id || ""}
                  onValueChange={(value) => {
                    const installation = availableInstallations.find(
                      (app) => app.metadata?.id === value
                    );
                    if (installation) {
                      setSelectedAppInstallation({
                        id: installation.metadata?.id,
                        name: installation.metadata?.name,
                      });
                    }
                  }}
                >
                  <SelectTrigger
                    className={`w-full shadow-none ${
                      showValidation && validationErrors.has("appInstallation")
                        ? "border-red-500 border-2"
                        : ""
                    }`}
                  >
                    <SelectValue placeholder="Select an installation" />
                  </SelectTrigger>
                  <SelectContent>
                    {availableInstallations.map((installation) => (
                      <SelectItem
                        key={installation.metadata?.id}
                        value={installation.metadata?.id || ""}
                      >
                        {installation.metadata?.name || "Unnamed installation"}
                      </SelectItem>
                    ))}
                  </SelectContent>
                </Select>
              </div>
            )}
          </div>
        )}

        {/* Configuration section */}
        {configurationFields && configurationFields.length > 0 && (!appName || availableInstallations.length > 0) && (
          <div className="border-t border-gray-200 dark:border-zinc-700 pt-6 space-y-4">
            {configurationFields.map((field) => {
              if (!field.name) return null;
              const fieldName = field.name;
              return (
                <ConfigurationFieldRenderer
                  key={fieldName}
                  field={field}
                  value={nodeConfiguration[fieldName]}
                  onChange={(value) => {
                    const newConfig = {
                      ...defaultValues,
                      ...nodeConfiguration,
                      [fieldName]: value,
                    };
                    setNodeConfiguration(filterVisibleFields(newConfig));
                  }}
                  allValues={nodeConfiguration}
                  domainId={domainId}
                  domainType={domainType}
                  hasError={
                    showValidation &&
                    (validationErrors.has(fieldName) ||
                      // Check for nested errors in this field
                      Array.from(validationErrors).some(
                        (error) => error.startsWith(`${fieldName}.`) || error.startsWith(`${fieldName}[`),
                      ))
                  }
                  validationErrors={showValidation ? validationErrors : undefined}
                  fieldPath={fieldName}
                  realtimeValidationErrors={realtimeValidationErrors}
                  enableRealtimeValidation={true}
                />
              );
            })}
          </div>
        )}

        {/* Custom field section */}
        {customField && (
          <div
            className={
              configurationFields && configurationFields.length > 0
                ? ""
                : "border-t border-gray-200 dark:border-zinc-700 pt-6"
            }
          >
            {customField(nodeConfiguration)}
          </div>
        )}
      </div>

      <div className="flex gap-2 justify-end mt-6 pt-6 border-t border-gray-200 dark:border-zinc-700">
        {mode === "create" && (
          <Button data-testid="cancel-node-add-button" variant="outline" onClick={handleCancel}>
            Cancel
          </Button>
        )}
        <Button data-testid="add-node-button" variant="default" onClick={handleSave}>
          {mode === "edit" ? "Save" : "Add"}
        </Button>
      </div>
    </div>
  );
}<|MERGE_RESOLUTION|>--- conflicted
+++ resolved
@@ -52,7 +52,6 @@
     return parseDefaultValues(configurationFields);
   }, [configurationFields]);
 
-<<<<<<< HEAD
   // Filter installations by app name
   const availableInstallations = useMemo(() => {
     if (!appName) return [];
@@ -60,7 +59,6 @@
       (app) => app.spec?.appName === appName && app.status?.state === "ready"
     );
   }, [installedApplications, appName]);
-=======
   const {
     validationErrors: realtimeValidationErrors,
     validateNow,
@@ -79,7 +77,6 @@
   const hasNodeNameError = useMemo(() => {
     return hasRealtimeFieldError("nodeName") || currentNodeName.trim() === "";
   }, [hasRealtimeFieldError, currentNodeName]);
->>>>>>> 54b1f14e
 
   const isFieldEmpty = (value: unknown): boolean => {
     if (value === null || value === undefined) return true;
@@ -151,26 +148,6 @@
     [],
   );
 
-<<<<<<< HEAD
-  const validateAllFields = useCallback((): boolean => {
-    const errors = validateNestedFields(configurationFields, nodeConfiguration);
-
-    if (isFieldEmpty(currentNodeName)) {
-      errors.add("nodeName");
-    }
-
-    // Validate app installation if required
-    if (appName && !selectedAppInstallation) {
-      errors.add("appInstallation");
-    }
-
-    setValidationErrors(errors);
-    setShowValidation(true);
-    return errors.size === 0;
-  }, [configurationFields, nodeConfiguration, currentNodeName, validateNestedFields, appName, selectedAppInstallation]);
-
-=======
->>>>>>> 54b1f14e
   // Function to filter out invisible fields
   const filterVisibleFields = useCallback(
     (config: Record<string, unknown>) => {
@@ -212,15 +189,10 @@
   }, [mode, availableInstallations, selectedAppInstallation]);
 
   const handleSave = () => {
-<<<<<<< HEAD
-    if (validateAllFields()) {
+    const isValidForm = validateNow();
+
+    if (isValidForm) {
       onSave(nodeConfiguration, currentNodeName, selectedAppInstallation);
-=======
-    const isValidForm = validateNow();
-
-    if (isValidForm) {
-      onSave(nodeConfiguration, currentNodeName);
->>>>>>> 54b1f14e
     }
   };
 
