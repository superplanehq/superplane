--- conflicted
+++ resolved
@@ -116,32 +116,21 @@
         })}
       </div>
       <div className="px-4 pt-3 pb-6">
-<<<<<<< HEAD
-        <div className="flex items-center justify-between gap-3 text-gray-500 mb-2">
-          <span className="uppercase text-sm font-medium">Last Event</span>
-          <span className="text-sm">{timeAgo}</span>
-        </div>
-        <div className={`flex items-center justify-between gap-3 px-2 py-2 rounded-md ${LastEventBackground} ${LastEventColor}`}>
-          <div className="flex items-center gap-2 min-w-0 flex-1">
-            <div className={`w-5 h-5 flex-shrink-0 rounded-full flex items-center justify-center ${lastEventData.state === "processed" ? "bg-green-600" : "bg-red-600"}`}>
-              <LastEventIcon size={12} className="text-white" />
-=======
         {lastEventData ? (
           <>
             <div className="flex items-center justify-between gap-3 text-gray-500 mb-2">
               <span className="uppercase text-sm font-medium">Last Event</span>
               <span className="text-sm">{timeAgo}</span>
->>>>>>> 5e97e1e6
             </div>
             <div className={`flex items-center justify-between gap-3 px-2 py-2 rounded-md ${LastEventBackground} ${LastEventColor}`}>
-              <div className="flex items-center gap-2 w-[73%] min-w-0">
-                <div className={`w-5 h-5 rounded-full flex items-center justify-center flex-shrink-0 ${lastEventData.state === "processed" ? "bg-green-600" : "bg-red-600"}`}>
+              <div className="flex items-center gap-2 min-w-0 flex-1">
+                <div className={`w-5 h-5 flex-shrink-0 rounded-full flex items-center justify-center ${lastEventData.state === "processed" ? "bg-green-600" : "bg-red-600"}`}>
                   {LastEventIcon && <LastEventIcon size={12} className="text-white" />}
                 </div>
                 <span className="truncate text-sm min-w-0">{lastEventData.title}</span>
               </div>
               {lastEventData.subtitle && (
-                <span className="text-sm whitespace-nowrap w-[27%] truncate text-right">{lastEventData.subtitle}</span>
+                <span className="text-sm truncate flex-shrink-0 max-w-[40%]">{lastEventData.subtitle}</span>
               )}
             </div>
           </>
@@ -149,17 +138,8 @@
           <div className="flex items-center justify-center px-2 py-4 rounded-md bg-gray-50 border border-dashed border-gray-300">
             <span className="text-sm text-gray-400">{zeroStateText}</span>
           </div>
-<<<<<<< HEAD
-          {lastEventData.subtitle && (
-            <span className="text-sm whitespace-nowrap flex-shrink-0">{lastEventData.subtitle}</span>
-          )}
-        </div>
+        )}
       </div>
     </div>
-=======
-        )}
-      </div >
-    </div >
->>>>>>> 5e97e1e6
   )
 }