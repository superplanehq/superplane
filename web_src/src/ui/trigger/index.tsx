import { calcRelativeTimeFromDiff, resolveIcon } from "@/lib/utils";
import React from "react";
import { ComponentHeader } from "../componentHeader";
import { CollapsedComponent } from "../collapsedComponent";

export interface TriggerMetadataItem {
  icon: string;
  label: string;
}

type LastEventState = "processed" | "discarded"

interface TriggerLastEventData {
  title: string;
  subtitle?: string;
  receivedAt: Date;
  state: LastEventState;
}

export interface TriggerProps {
  iconSrc?: string;
  iconSlug?: string;
  iconColor?: string;
  iconBackground?: string;
  headerColor: string;
  title: string;
  description?: string;
  metadata: TriggerMetadataItem[];
  lastEventData?: TriggerLastEventData;
  zeroStateText?: string;
  collapsedBackground?: string;
  collapsed?: boolean;
}

export const Trigger: React.FC<TriggerProps> = ({ iconSrc, iconSlug, iconColor, iconBackground, headerColor, title, description, metadata, lastEventData, zeroStateText = "No events yet", collapsed = false, collapsedBackground }) => {
  const timeAgo = React.useMemo(() => {
    if (!lastEventData) return null;
    const now = new Date()
    const diff = now.getTime() - lastEventData.receivedAt.getTime()
    return calcRelativeTimeFromDiff(diff)
  }, [lastEventData])

  const LastEventIcon = React.useMemo(() => {
    if (!lastEventData) return null;
    if (lastEventData.state === "processed") {
      return resolveIcon("check")
    } else {
      return resolveIcon("x")
    }
  }, [lastEventData])

  const LastEventColor = React.useMemo(() => {
    if (!lastEventData) return "text-gray-700";
    if (lastEventData.state === "processed") {
      return "text-green-700"
    } else {
      return "text-red-700"
    }
  }, [lastEventData])

  const LastEventBackground = React.useMemo(() => {
    if (!lastEventData) return "bg-gray-200";
    if (lastEventData.state === "processed") {
      return "bg-green-200"
    } else {
      return "bg-red-200"
    }
  }, [lastEventData])

  if (collapsed) {
    return (
      <CollapsedComponent
        iconSrc={iconSrc}
        iconSlug={iconSlug}
        iconColor={iconColor}
        iconBackground={iconBackground}
        title={title}
        collapsedBackground={collapsedBackground}
        shape="circle"
      >
        <div className="flex flex-col items-center gap-1">
          {metadata.map((item, index) => {
            const Icon = resolveIcon(item.icon)
            return (
              <div key={index} className="flex items-center gap-1 text-xs text-gray-500">
                <Icon size={12} />
                <span>{item.label}</span>
              </div>
            )
          })}
        </div>
      </CollapsedComponent>
    )
  }

  return (
    <div className="flex flex-col border-2 border-border rounded-md w-[23rem] bg-white" >
      <ComponentHeader
        iconSrc={iconSrc}
        iconSlug={iconSlug}
        iconBackground={iconBackground}
        iconColor={iconColor}
        headerColor={headerColor}
        title={title}
        description={description}
      />
      <div className="px-2 py-3 border-b text-gray-500 flex flex-col gap-2">
        {metadata.map((item, index) => {
          const Icon = resolveIcon(item.icon)
          return (
            <div key={index} className="flex items-center gap-2">
              <Icon size={19} />
              <span className="text-sm">{item.label}</span>
            </div>
          )
        })}
      </div>
      <div className="px-4 pt-3 pb-6">
<<<<<<< HEAD
        <div className="flex items-center justify-between gap-3 text-gray-500 mb-2">
          <span className="uppercase text-sm font-medium">Last Event</span>
          <span className="text-sm">{timeAgo}</span>
        </div>
        <div className={`flex items-center justify-between gap-3 px-2 py-2 rounded-md ${LastEventBackground} ${LastEventColor}`}>
          <div className="flex items-center gap-2 w-[73%] min-w-0">
            <div className={`w-5 h-5 rounded-full flex items-center justify-center flex-shrink-0 ${lastEventData.state === "processed" ? "bg-green-600" : "bg-red-600"}`}>
              <LastEventIcon size={12} className="text-white" />
            </div>
            <span className="truncate text-sm min-w-0">{lastEventData.title}</span>
          </div>
          {lastEventData.subtitle && (
            <span className="text-sm whitespace-nowrap w-[27%] truncate text-right">{lastEventData.subtitle}</span>
          )}
        </div>
=======
        {lastEventData ? (
          <>
            <div className="flex items-center justify-between gap-3 text-gray-500 mb-2">
              <span className="uppercase text-sm font-medium">Last Event</span>
              <span className="text-sm">{timeAgo}</span>
            </div>
            <div className={`flex items-center justify-between gap-3 px-2 py-2 rounded-md ${LastEventBackground} ${LastEventColor}`}>
              <div className="flex items-center gap-2 w-[80%]">
                <div className={`w-5 h-5 rounded-full flex items-center justify-center ${lastEventData.state === "processed" ? "bg-green-600" : "bg-red-600"}`}>
                  {LastEventIcon && <LastEventIcon size={12} className="text-white" />}
                </div>
                <span className="truncate text-sm">{lastEventData.title}</span>
              </div>
              {lastEventData.subtitle && (
                <span className="text-sm no-wrap whitespace-nowrap w-[20%]">{lastEventData.subtitle}</span>
              )}
            </div>
          </>
        ) : (
          <div className="flex items-center justify-center px-2 py-4 rounded-md bg-gray-50 border border-dashed border-gray-300">
            <span className="text-sm text-gray-400">{zeroStateText}</span>
          </div>
        )}
>>>>>>> 758ab49d
      </div>
    </div>
  )
}<|MERGE_RESOLUTION|>--- conflicted
+++ resolved
@@ -116,23 +116,6 @@
         })}
       </div>
       <div className="px-4 pt-3 pb-6">
-<<<<<<< HEAD
-        <div className="flex items-center justify-between gap-3 text-gray-500 mb-2">
-          <span className="uppercase text-sm font-medium">Last Event</span>
-          <span className="text-sm">{timeAgo}</span>
-        </div>
-        <div className={`flex items-center justify-between gap-3 px-2 py-2 rounded-md ${LastEventBackground} ${LastEventColor}`}>
-          <div className="flex items-center gap-2 w-[73%] min-w-0">
-            <div className={`w-5 h-5 rounded-full flex items-center justify-center flex-shrink-0 ${lastEventData.state === "processed" ? "bg-green-600" : "bg-red-600"}`}>
-              <LastEventIcon size={12} className="text-white" />
-            </div>
-            <span className="truncate text-sm min-w-0">{lastEventData.title}</span>
-          </div>
-          {lastEventData.subtitle && (
-            <span className="text-sm whitespace-nowrap w-[27%] truncate text-right">{lastEventData.subtitle}</span>
-          )}
-        </div>
-=======
         {lastEventData ? (
           <>
             <div className="flex items-center justify-between gap-3 text-gray-500 mb-2">
@@ -140,14 +123,14 @@
               <span className="text-sm">{timeAgo}</span>
             </div>
             <div className={`flex items-center justify-between gap-3 px-2 py-2 rounded-md ${LastEventBackground} ${LastEventColor}`}>
-              <div className="flex items-center gap-2 w-[80%]">
-                <div className={`w-5 h-5 rounded-full flex items-center justify-center ${lastEventData.state === "processed" ? "bg-green-600" : "bg-red-600"}`}>
+              <div className="flex items-center gap-2 w-[73%] min-w-0">
+                <div className={`w-5 h-5 rounded-full flex items-center justify-center flex-shrink-0 ${lastEventData.state === "processed" ? "bg-green-600" : "bg-red-600"}`}>
                   {LastEventIcon && <LastEventIcon size={12} className="text-white" />}
                 </div>
-                <span className="truncate text-sm">{lastEventData.title}</span>
+                <span className="truncate text-sm min-w-0">{lastEventData.title}</span>
               </div>
               {lastEventData.subtitle && (
-                <span className="text-sm no-wrap whitespace-nowrap w-[20%]">{lastEventData.subtitle}</span>
+                <span className="text-sm whitespace-nowrap w-[27%] truncate text-right">{lastEventData.subtitle}</span>
               )}
             </div>
           </>
@@ -156,8 +139,7 @@
             <span className="text-sm text-gray-400">{zeroStateText}</span>
           </div>
         )}
->>>>>>> 758ab49d
-      </div>
-    </div>
+      </div >
+    </div >
   )
 }