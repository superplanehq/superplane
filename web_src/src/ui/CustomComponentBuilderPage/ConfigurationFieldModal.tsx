import { useState, useEffect } from "react";
import { Dialog, DialogContent, DialogFooter, DialogTitle, DialogDescription } from "@/components/ui/dialog";
import { VisuallyHidden } from "@/components/ui/visually-hidden";
import { Button } from "@/components/ui/button";
import { Label } from "@/components/ui/label";
import { Input } from "@/components/ui/input";
import { Select, SelectContent, SelectItem, SelectTrigger, SelectValue } from "@/components/ui/select";
import { Plus, Trash2 } from "lucide-react";
import { ConfigurationField, ConfigurationSelectOption } from "@/api-client";

interface ConfigurationFieldModalProps {
  isOpen: boolean;
  onClose: () => void;
  field?: ConfigurationField;
  onSave: (field: ConfigurationField) => void;
}

export function ConfigurationFieldModal({ isOpen, onClose, field, onSave }: ConfigurationFieldModalProps) {
  const [configFieldForm, setConfigFieldForm] = useState<Partial<ConfigurationField>>({
    name: "",
    label: "",
    type: "string",
    description: "",
    placeholder: "",
    required: false,
    defaultValue: "",
    typeOptions: {},
  });

  // Sync state when props change
  useEffect(() => {
    if (field) {
      setConfigFieldForm(field);
    } else {
      setConfigFieldForm({
        name: "",
        label: "",
        type: "string",
        description: "",
        placeholder: "",
        required: false,
        defaultValue: "",
        typeOptions: {},
      });
    }
  }, [field, isOpen]);

  const handleClose = () => {
    setConfigFieldForm({
      name: "",
      label: "",
      type: "string",
      description: "",
      placeholder: "",
      required: false,
      defaultValue: "",
      typeOptions: {},
    });
    onClose();
  };

  const handleSave = () => {
    if (!configFieldForm.name?.trim()) {
      return;
    }

    if (!configFieldForm.required && !configFieldForm.defaultValue?.trim()) {
      return;
    }

    // Validate number constraints
    if (configFieldForm.type === "number") {
      const numberOptions = configFieldForm.typeOptions?.number;
      if (!numberOptions || (numberOptions.min === undefined && numberOptions.max === undefined)) {
        return;
      }
    }

    // Validate options for select/multi_select types
    if (configFieldForm.type === "select") {
      const options = configFieldForm.typeOptions?.select?.options || [];
      if (options.length === 0) {
        return;
      }

      // Validate that all options have both label and value
      const hasInvalidOption = options.some((opt) => !opt.label?.trim() || !opt.value?.trim());
      if (hasInvalidOption) {
        return;
      }
    } else if (configFieldForm.type === "multi_select") {
      const options = configFieldForm.typeOptions?.multiSelect?.options || [];
      if (options.length === 0) {
        return;
      }

      // Validate that all options have both label and value
      const hasInvalidOption = options.some((opt) => !opt.label?.trim() || !opt.value?.trim());
      if (hasInvalidOption) {
        return;
      }
    }

    onSave(configFieldForm as ConfigurationField);
    handleClose();
  };

  const isSelect = configFieldForm.type === "select";
  const currentOptions = isSelect
    ? configFieldForm.typeOptions?.select?.options || []
    : configFieldForm.typeOptions?.multiSelect?.options || [];

  const isNumberFieldValid = () => {
    if (configFieldForm.type !== "number") return true;
    const numberOptions = configFieldForm.typeOptions?.number;
    return numberOptions && (numberOptions.min !== undefined || numberOptions.max !== undefined);
  };

  const updateOptions = (newOptions: ConfigurationSelectOption[]) => {
    if (isSelect) {
      setConfigFieldForm({
        ...configFieldForm,
        typeOptions: {
          ...configFieldForm.typeOptions,
          select: { options: newOptions },
        },
      });
    } else {
      setConfigFieldForm({
        ...configFieldForm,
        typeOptions: {
          ...configFieldForm.typeOptions,
          multiSelect: { options: newOptions },
        },
      });
    }
  };

  return (
    <Dialog open={isOpen} onOpenChange={(open) => !open && handleClose()}>
      <DialogContent className="max-w-2xl" showCloseButton={false}>
        <VisuallyHidden>
          <DialogTitle>{field ? "Edit Configuration Field" : "Add Configuration Field"}</DialogTitle>
          <DialogDescription>Configure the blueprint configuration field</DialogDescription>
        </VisuallyHidden>
        <div className="p-6">
          <h3 className="text-lg font-semibold text-gray-900 dark:text-zinc-100 mb-6">
            {field ? "Edit Configuration Field" : "Add Configuration Field"}
          </h3>

          <div className="space-y-4">
            {/* Field Name */}
            <div>
              <Label className="block text-sm font-medium mb-2">Field Name *</Label>
              <Input
                type="text"
                value={configFieldForm.name || ""}
                onChange={(e) => setConfigFieldForm({ ...configFieldForm, name: e.target.value })}
                placeholder="e.g., threshold_expression"
                autoFocus
              />
              <p className="text-xs text-gray-500 dark:text-zinc-400 mt-1">
                This is the internal name used in templates (e.g., $config.threshold_expression)
              </p>
            </div>

            {/* Field Label */}
            <div>
              <Label className="block text-sm font-medium mb-2">Label *</Label>
              <Input
                type="text"
                value={configFieldForm.label || ""}
                onChange={(e) =>
                  setConfigFieldForm({
                    ...configFieldForm,
                    label: e.target.value,
                  })
                }
                placeholder="e.g., Threshold Expression"
              />
              <p className="text-xs text-gray-500 dark:text-zinc-400 mt-1">Display name shown in the UI</p>
            </div>

            {/* Field Type */}
            <div>
              <Label className="block text-sm font-medium mb-2">Type *</Label>
              <Select
                value={configFieldForm.type || "string"}
                onValueChange={(val) => {
                  const newTypeOptions = { ...configFieldForm.typeOptions };

                  // Set required type options based on field type
                  if (val === "number") {
                    // Backend requires at least min or max to be set for number fields
                    // Initialize with empty values so user must configure them
                    newTypeOptions.number = {
                      min: undefined,
                      max: undefined,
                    };
                  } else if (val === "select") {
                    if (!newTypeOptions.select) {
                      newTypeOptions.select = { options: [] };
                    }
                  } else if (val === "multi_select") {
                    if (!newTypeOptions.multiSelect) {
                      newTypeOptions.multiSelect = { options: [] };
                    }
                  }

                  setConfigFieldForm({
                    ...configFieldForm,
                    type: val,
                    defaultValue: "",
                    typeOptions: newTypeOptions,
                  });
                }}
              >
                <SelectTrigger className="w-full">
                  <SelectValue />
                </SelectTrigger>
                <SelectContent>
                  <SelectItem value="string">String</SelectItem>
                  <SelectItem value="number">Number</SelectItem>
                  <SelectItem value="boolean">Boolean</SelectItem>
                  <SelectItem value="select">Select</SelectItem>
                  <SelectItem value="multi_select">Multi-Select</SelectItem>
                  <SelectItem value="date">Date</SelectItem>
                  <SelectItem value="url">URL</SelectItem>
                </SelectContent>
              </Select>
            </div>

            {/* Number Options Section (for number type) */}
            {configFieldForm.type === "number" && (
              <div className="space-y-3">
                <Label className="block text-sm font-medium">Number Constraints</Label>
                <div className="grid grid-cols-2 gap-3">
                  <div>
                    <Label className="block text-xs font-medium mb-1 text-gray-600 dark:text-zinc-400">
                      Minimum Value
                    </Label>
                    <Input
                      type="number"
                      value={configFieldForm.typeOptions?.number?.min || ""}
                      onChange={(e) => {
                        const value = e.target.value;
                        setConfigFieldForm({
                          ...configFieldForm,
                          typeOptions: {
                            ...configFieldForm.typeOptions,
                            number: {
                              ...configFieldForm.typeOptions?.number,
                              min: value ? parseFloat(value) : undefined,
                            },
                          },
                        });
                      }}
                      placeholder="No limit"
                    />
                  </div>
                  <div>
                    <Label className="block text-xs font-medium mb-1 text-gray-600 dark:text-zinc-400">
                      Maximum Value
                    </Label>
                    <Input
                      type="number"
                      value={configFieldForm.typeOptions?.number?.max || ""}
                      onChange={(e) => {
                        const value = e.target.value;
                        setConfigFieldForm({
                          ...configFieldForm,
                          typeOptions: {
                            ...configFieldForm.typeOptions,
                            number: {
                              ...configFieldForm.typeOptions?.number,
                              max: value ? parseFloat(value) : undefined,
                            },
                          },
                        });
                      }}
                      placeholder="No limit"
                    />
                  </div>
                </div>
                <p className="text-xs text-gray-500 dark:text-zinc-400">
                  At least one constraint is required for number fields
                </p>
              </div>
            )}

            {/* Options Section (for select and multi_select types) */}
            {(configFieldForm.type === "select" || configFieldForm.type === "multi_select") && (
              <div className="border border-zinc-200 dark:border-zinc-700 rounded-lg p-4 space-y-3">
                <div className="flex items-center justify-between">
                  <Label className="block text-sm font-medium">Options *</Label>
                  <Button
                    variant="outline"
                    size="sm"
                    onClick={() => {
                      updateOptions([...currentOptions, { label: "", value: "" }]);
                    }}
                  >
                    <Plus />
                    Add Option
                  </Button>
                </div>

                {currentOptions.length > 0 ? (
                  <div className="space-y-2">
                    {currentOptions.map((option, index: number) => (
                      <div key={index} className="flex gap-2 items-start">
                        <div className="flex-1 grid grid-cols-2 gap-2">
                          <Input
                            type="text"
                            value={option.label || ""}
                            onChange={(e) => {
                              const newOptions = [...currentOptions];
                              newOptions[index] = {
                                ...option,
                                label: e.target.value,
                              };
                              updateOptions(newOptions);
                            }}
                            placeholder="Label (e.g., Low)"
                          />
                          <Input
                            type="text"
                            value={option.value || ""}
                            onChange={(e) => {
                              const newOptions = [...currentOptions];
                              newOptions[index] = {
                                ...option,
                                value: e.target.value,
                              };
                              updateOptions(newOptions);
                            }}
                            placeholder="Value (e.g., low)"
                          />
                        </div>
                        <Button
                          variant="ghost"
                          size="icon-sm"
                          onClick={() => {
                            const newOptions = currentOptions.filter((_, i: number) => i !== index);
                            updateOptions(newOptions);
                          }}
                        >
                          <Trash2 className="text-red-500" />
                        </Button>
                      </div>
                    ))}
                  </div>
                ) : (
                  <p className="text-xs text-gray-500 dark:text-zinc-400">
                    No options added yet. Click "Add Option" to add options.
                  </p>
                )}
              </div>
            )}

            {/* Field Description */}
            <div>
              <Label className="block text-sm font-medium mb-2">Description</Label>
              <Input
                type="text"
                value={configFieldForm.description || ""}
                onChange={(e) =>
                  setConfigFieldForm({
                    ...configFieldForm,
                    description: e.target.value,
                  })
                }
                placeholder="Describe the purpose of this field"
              />
            </div>

<<<<<<< HEAD
            {/* Default Value - only show when field is not required */}
            {!configFieldForm.required && (
              <div>
                <Label className="block text-sm font-medium mb-2">Default Value *</Label>
                {configFieldForm.type === "boolean" ? (
                  <Select
                    value={configFieldForm.defaultValue || ""}
                    onValueChange={(val) => setConfigFieldForm({ ...configFieldForm, defaultValue: val })}
                  >
                    <SelectTrigger className="w-full">
                      <SelectValue placeholder="Select default value" />
                    </SelectTrigger>
                    <SelectContent>
                      <SelectItem value="true">True</SelectItem>
                      <SelectItem value="false">False</SelectItem>
                    </SelectContent>
                  </Select>
                ) : configFieldForm.type === "select" ? (
                  <Select
                    value={configFieldForm.defaultValue || ""}
                    onValueChange={(val) => setConfigFieldForm({ ...configFieldForm, defaultValue: val })}
                  >
                    <SelectTrigger className="w-full">
                      <SelectValue placeholder="Select default value" />
                    </SelectTrigger>
                    <SelectContent>
                      {(configFieldForm.typeOptions?.select?.options || []).map((option) => (
                        <SelectItem key={option.value} value={option.value || ""}>
                          {option.label}
                        </SelectItem>
                      ))}
                    </SelectContent>
                  </Select>
                ) : configFieldForm.type === "number" ? (
                  <Input
                    type="number"
                    value={configFieldForm.defaultValue || ""}
                    onChange={(e) =>
                      setConfigFieldForm({
                        ...configFieldForm,
                        defaultValue: e.target.value,
                      })
                    }
                    placeholder="Enter default number value"
                  />
                ) : configFieldForm.type === "date" ? (
                  <Input
                    type="date"
                    value={configFieldForm.defaultValue || ""}
                    onChange={(e) =>
                      setConfigFieldForm({
                        ...configFieldForm,
                        defaultValue: e.target.value,
                      })
                    }
                  />
                ) : (
                  <Input
                    type={configFieldForm.type === "url" ? "url" : "text"}
                    value={configFieldForm.defaultValue || ""}
                    onChange={(e) =>
                      setConfigFieldForm({
                        ...configFieldForm,
                        defaultValue: e.target.value,
                      })
                    }
                    placeholder={`Enter default ${configFieldForm.type} value`}
                  />
                )}
                <p className="text-xs text-gray-500 dark:text-zinc-400 mt-1">
                  Default value is required when field is not required
                </p>
              </div>
            )}
=======
            {/* Field Placeholder */}
            <div>
              <Label className="block text-sm font-medium mb-2">Placeholder</Label>
              <Input
                type="text"
                value={configFieldForm.placeholder || ""}
                onChange={(e) =>
                  setConfigFieldForm({
                    ...configFieldForm,
                    placeholder: e.target.value,
                  })
                }
                placeholder="Optional placeholder text"
              />
            </div>
>>>>>>> 0bbcc22d

            {/* Required Checkbox */}
            <div className="flex items-center gap-2">
              <input
                type="checkbox"
                checked={configFieldForm.required || false}
                onChange={(e) =>
                  setConfigFieldForm({
                    ...configFieldForm,
                    required: e.target.checked,
                    defaultValue: e.target.checked ? "" : configFieldForm.defaultValue,
                  })
                }
                className="h-4 w-4 rounded border-gray-300 dark:border-zinc-700"
                id="required-checkbox"
              />
              <Label htmlFor="required-checkbox" className="cursor-pointer">
                Required field
              </Label>
            </div>
          </div>

          <DialogFooter className="mt-6">
            <Button variant="outline" onClick={handleClose}>
              Cancel
            </Button>
            <Button
              variant="default"
              onClick={handleSave}
              disabled={
                !configFieldForm.name?.trim() ||
                !configFieldForm.label?.trim() ||
                (!configFieldForm.required && !configFieldForm.defaultValue?.trim()) ||
                !isNumberFieldValid()
              }
            >
              {field ? "Save Changes" : "Add Field"}
            </Button>
          </DialogFooter>
        </div>
      </DialogContent>
    </Dialog>
  );
}<|MERGE_RESOLUTION|>--- conflicted
+++ resolved
@@ -374,7 +374,22 @@
               />
             </div>
 
-<<<<<<< HEAD
+            {/* Field Placeholder */}
+            <div>
+              <Label className="block text-sm font-medium mb-2">Placeholder</Label>
+              <Input
+                type="text"
+                value={configFieldForm.placeholder || ""}
+                onChange={(e) =>
+                  setConfigFieldForm({
+                    ...configFieldForm,
+                    placeholder: e.target.value,
+                  })
+                }
+                placeholder="Optional placeholder text"
+              />
+            </div>
+
             {/* Default Value - only show when field is not required */}
             {!configFieldForm.required && (
               <div>
@@ -449,23 +464,6 @@
                 </p>
               </div>
             )}
-=======
-            {/* Field Placeholder */}
-            <div>
-              <Label className="block text-sm font-medium mb-2">Placeholder</Label>
-              <Input
-                type="text"
-                value={configFieldForm.placeholder || ""}
-                onChange={(e) =>
-                  setConfigFieldForm({
-                    ...configFieldForm,
-                    placeholder: e.target.value,
-                  })
-                }
-                placeholder="Optional placeholder text"
-              />
-            </div>
->>>>>>> 0bbcc22d
 
             {/* Required Checkbox */}
             <div className="flex items-center gap-2">
