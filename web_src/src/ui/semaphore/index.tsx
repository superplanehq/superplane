--- conflicted
+++ resolved
@@ -183,11 +183,7 @@
 
   return (
     <SelectionWrapper selected={selected}>
-<<<<<<< HEAD
-      <div className="flex flex-col border-1 border-border rounded-md w-[26rem] bg-white overflow-hidden">
-=======
-      <div className="flex flex-col border-2 border-border rounded-md w-[23rem] bg-white">
->>>>>>> 3deb5d50
+      <div className="flex flex-col border-1 border-border rounded-md w-[23rem] bg-white overflow-hidden">
         <ComponentHeader
           iconSrc={iconSrc}
           iconSlug={iconSlug}
