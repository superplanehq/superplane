import { calcRelativeTimeFromDiff, resolveIcon } from "@/lib/utils";
import React from "react";
import { ComponentHeader } from "../componentHeader";
import { CollapsedComponent } from "../collapsedComponent";
import { MetadataList, type MetadataItem } from "../metadataList";
import { ChildEvents, type ChildEventsInfo } from "../childEvents";

<<<<<<< HEAD
type LastRunState = "success" | "failed" | "running"
=======
export type LastRunState = "success" | "failed" | "running"
export type ChildEventsState = "processed" | "discarded" | "waiting" | "running"
>>>>>>> 8dd983da

export interface WaitingInfo {
  icon: string;
  info: string;
  futureTimeDate: Date;
}

export interface QueueItem {
  title: string;
  subtitle: string;
  receivedAt: Date;
}

export interface LastRunItem extends QueueItem {
  childEventsInfo?: ChildEventsInfo;
  state: LastRunState;
  values: Record<string, string>;
}


export interface ParameterGroup {
  icon: string;
  items: string[];
}

export interface CompositeProps {
  iconSrc?: string;
  iconSlug?: string;
  iconColor?: string;
  iconBackground?: string;
  headerColor: string;
  title: string;
  description?: string;
  metadata?: MetadataItem[];
  parameters?: ParameterGroup[];
  lastRunItem?: LastRunItem;
  nextInQueue?: QueueItem;
  collapsedBackground?: string;
  collapsed?: boolean;

  startLastValuesOpen?: boolean;

  onExpandChildEvents?: () => void;
  onReRunChildEvents?: () => void;
  onToggleCollapse?: () => void;
}

export const Composite: React.FC<CompositeProps> = ({ iconSrc, iconSlug, iconColor, iconBackground, headerColor, title, description, metadata, parameters = [], lastRunItem, nextInQueue, collapsed = false, collapsedBackground, onExpandChildEvents, onReRunChildEvents, onToggleCollapse, startLastValuesOpen = false }) => {
  const [showLastRunValues, setShowLastRunValues] = React.useState(startLastValuesOpen)
  const [showWaitingInfo, setShowWaitingInfo] = React.useState(false)

  const timeAgo = React.useMemo(() => {
    if (!lastRunItem?.receivedAt) return ""

    const now = new Date()
    const diff = now.getTime() - new Date(lastRunItem?.receivedAt).getTime()
    return calcRelativeTimeFromDiff(diff)
  }, [lastRunItem])

  const LastRunIcon = React.useMemo(() => {
    if (lastRunItem?.state === "success") {
      return resolveIcon("check")
    } else if (lastRunItem?.state === "running") {
      return resolveIcon("refresh-cw")
    } else {
      return resolveIcon("x")
    }
  }, [lastRunItem])

  const LastRunColor = React.useMemo(() => {
    if (lastRunItem?.state === "success") {
      return "text-green-700"
    } else if (lastRunItem?.state === "running") {
      return "text-blue-800"
    } else {
      return "text-red-700"
    }
  }, [lastRunItem])

  const LastRunBackground = React.useMemo(() => {
    if (lastRunItem?.state === "success") {
      return "bg-green-200"
    } else if (lastRunItem?.state === "running") {
      return "bg-sky-100"
    } else {
      return "bg-red-200"
    }
  }, [lastRunItem])

  const lastRunIconBackground = React.useMemo(() => {
    if (lastRunItem?.state === "success") {
      return "bg-green-600"
    } else if (lastRunItem?.state === "running") {
      return "bg-none animate-spin"
    } else {
      return "bg-red-600"
    }
  }, [lastRunItem])

  const lastRunIconColor = React.useMemo(() => {
    if (lastRunItem?.state === "success") {
      return "text-white"
    } else if (lastRunItem?.state === "running") {
      return "text-blue-800"
    } else {
      return "text-white"
    }
  }, [lastRunItem])

  const NextInQueueIcon = React.useMemo(() => {
    return resolveIcon("circle-dashed")
  }, [])


<<<<<<< HEAD
  const events: LastRunItem[] = React.useMemo(() => {
    if (lastRunItems && lastRunItems.length > 0) {
      return lastRunItems
    }

    if (lastRunItem) {
      return [lastRunItem]
    }

    return []
  }, [lastRunItem, lastRunItems])

  const [eventExpansionState, setEventExpansionState] = React.useState<Record<string, { showValues: boolean }>>(() => {
    if (startLastValuesOpen && events[0]) {
      return {
        [createEventKey(events[0], 0)]: { showValues: true },
      }
    }

    return {}
  })

  React.useEffect(() => {
    if (!startLastValuesOpen || !events[0]) {
      return
    }

    const key = createEventKey(events[0], 0)

    setEventExpansionState((prev) => {
      if (prev[key]?.showValues) {
        return prev
      }

      return {
        ...prev,
        [key]: { showValues: true },
      }
    })
  }, [events, startLastValuesOpen])

  const latestTimeAgo = React.useMemo(() => {
    if (!events[0]?.receivedAt) {
      return ""
    }

    const now = new Date()
    const diff = now.getTime() - new Date(events[0].receivedAt).getTime()
    return calcRelativeTimeFromDiff(diff)
  }, [events])

  const totalEventsCount = React.useMemo(() => {
    if (typeof lastRunTotalCount === "number") {
      return lastRunTotalCount
    }

    return events.length
  }, [events.length, lastRunTotalCount])

  const remainingEventsCount = Math.max(0, totalEventsCount - events.length)

  const toggleEventValues = (eventKey: string) => {
    setEventExpansionState((prev) => {
      const current = prev[eventKey]?.showValues ?? false

      return {
        ...prev,
        [eventKey]: {
          showValues: !current,
        },
      }
    })
  }
=======
  const hasWaitingInfos = React.useMemo(() => {
    return (lastRunItem?.childEventsInfo?.waitingInfos?.length || 0) > 0
  }, [lastRunItem])
>>>>>>> 8dd983da

  if (collapsed) {
    return (
      <CollapsedComponent
        iconSrc={iconSrc}
        iconSlug={iconSlug}
        iconColor={iconColor}
        iconBackground={iconBackground}
        title={title}
        collapsedBackground={collapsedBackground}
        shape="rounded"
        onDoubleClick={onToggleCollapse}
      >
        {parameters.length > 0 && (
          <MetadataList
            items={parameters.map(group => ({
              icon: group.icon,
              label: group.items.join(", ")
            }))}
            className="flex flex-col gap-1 text-gray-500 mt-1"
            iconSize={16}
          />
        )}
      </CollapsedComponent>
    )
  }

  return (
    <div className="flex flex-col border-2 border-border rounded-md w-[26rem] bg-white" >
      <ComponentHeader
        iconSrc={iconSrc}
        iconSlug={iconSlug}
        iconBackground={iconBackground}
        iconColor={iconColor}
        headerColor={headerColor}
        title={title}
        description={description}
        onDoubleClick={onToggleCollapse}
      />

      {parameters.length > 0 && (
        <MetadataList
          items={parameters.map(group => ({
            icon: group.icon,
            label: group.items.join(", ")
          }))}
          className="px-2 py-3 border-b text-gray-500 flex flex-col gap-2"
        />
      )}

      {metadata && metadata.length > 0 && (
        <MetadataList
          items={metadata}
          className="px-2 py-3 border-b text-gray-500 flex flex-col gap-2"
          iconSize={16}
        />
      )}

      <div className="px-4 py-3 border-b">
        <div className="flex items-center justify-between gap-3 text-gray-500 mb-2">
          <span className="uppercase text-sm font-medium">Last Run</span>
          {lastRunItem && <span className="text-sm">{timeAgo}</span>}
        </div>

        {lastRunItem ? (
          <>
<<<<<<< HEAD
            <div className="flex flex-col gap-3">
              {events.map((event, index) => {
                const key = createEventKey(event, index)
                const expansion = eventExpansionState[key] || { showValues: false }
                const { backgroundClass, textClass, iconBackgroundClass, iconColorClass, Icon: EventStateIcon, iconSize } = resolveLastRunState(event.state)
                const relativeTime = event.receivedAt ? calcRelativeTimeFromDiff(new Date().getTime() - new Date(event.receivedAt).getTime()) : ""

                return (
                  <React.Fragment key={key}>
                    <div
                      onClick={() => toggleEventValues(key)}
                      className={`flex flex-col items-center justify-between gap-1 px-2 py-2 rounded-md cursor-pointer ${backgroundClass} ${textClass}`}
                    >
                      <div className="flex items-center gap-3 rounded-md w-full min-w-0">
                        <div className="flex items-center gap-2 min-w-0 flex-1">
                          <div className={`w-5 h-5 flex-shrink-0 rounded-full flex items-center justify-center ${iconBackgroundClass}`}>
                            <EventStateIcon size={iconSize} className={iconColorClass} />
                          </div>
                          <div className="flex flex-col min-w-0">
                            <span className="truncate text-sm">{event.title}</span>
                            {relativeTime && <span className="text-xs text-gray-700">{relativeTime}</span>}
                          </div>
                        </div>
                        {event.subtitle && (
                          <span className="text-sm text-gray-600 truncate flex-shrink-0 max-w-[40%]">{event.subtitle}</span>
                        )}
                      </div>
                      {expansion.showValues && (
                        <div className="flex flex-col items-center justify-between mt-1 px-2 py-2 rounded-md bg-white text-gray-600 w-full">
                          {Object.entries(event.values || {}).map(([key, value]) => (
                            <div key={key} className="flex items-center gap-1 px-2 py-1 rounded-md w-full min-w-0">
                              <span className="text-sm font-bold flex-shrink-0 text-right">{key}:</span>
                              <span className="text-sm flex-1 truncate text-left">{value}</span>
                            </div>
                          ))}
                        </div>
                      )}
                    </div>
                    {event.childEventsInfo && (
                      <ChildEvents
                        childEventsInfo={event.childEventsInfo}
                        onExpandChildEvents={onExpandChildEvents}
                        onReRunChildEvents={onReRunChildEvents}
                      />
                    )}
                  </React.Fragment>
                )
              })}
=======
            <div onClick={() => setShowLastRunValues(!showLastRunValues)} className={`flex flex-col items-center justify-between gap-1 px-2 py-2 rounded-md cursor-pointer ${LastRunBackground} ${LastRunColor}`}>
              <div className="flex items-center gap-3 rounded-md w-full min-w-0">
                <div className="flex items-center gap-2 min-w-0 flex-1">
                  <div className={`w-5 h-5 flex-shrink-0 rounded-full flex items-center justify-center ${lastRunIconBackground}`}>
                    <LastRunIcon size={lastRunItem?.state === "running" ? 16 : 12} className={`${lastRunIconColor}`} />
                  </div>
                  <span className="truncate text-sm">{lastRunItem?.title}</span>
                </div>
                {lastRunItem?.subtitle && (
                  <span className="text-sm text-gray-500 truncate flex-shrink-0 max-w-[40%]">{lastRunItem?.subtitle}</span>
                )}
              </div>
              {showLastRunValues && (
                <div className="flex flex-col items-center justify-between mt-1 px-2 py-2 rounded-md bg-white text-gray-500 w-full">
                  {Object.entries(lastRunItem?.values || {}).map(([key, value]) => (
                    <div key={key} className="flex items-center gap-1 px-2 py-1 rounded-md w-full min-w-0">
                      <span className="text-sm font-bold flex-shrink-0 text-right">{key}:</span>
                      <span className="text-sm flex-1 truncate text-left">{value}</span>
                    </div>
                  ))}
                </div>
              )}
>>>>>>> 8dd983da
            </div>
            {lastRunItem?.childEventsInfo && (
              <div className="mt-3 ml-3 text-gray-500">
                <div className="flex items-center justify-between gap-2">
                  <div onClick={(e) => {
                    e.stopPropagation()
                    if (hasWaitingInfos) {
                      setShowWaitingInfo(!showWaitingInfo)
                    }
                  }} className={"flex items-center gap-2 w-full " + (hasWaitingInfos ? "cursor-pointer hover:text-gray-700 hover:scale-102 transition-all" : "")}>
                    <ChildEventsArrowIcon size={18} className="text-gray-500" />
                    <span className="text-sm">{lastRunItem?.childEventsInfo.count} child event{lastRunItem?.childEventsInfo.count === 1 ? "" : "s"} {lastRunItem?.childEventsInfo.state || ""}</span>
                  </div>
                  <div className="flex items-center gap-2">
                    <ExpandChildEventsIcon size={18} className="text-gray-500 hover:text-gray-700 hover:scale-110 cursor-pointer" onClick={onExpandChildEvents} />
                    <ReRunChildEventsIcon size={18} className="text-gray-500 hover:text-gray-700 hover:scale-110 cursor-pointer" onClick={onReRunChildEvents} />
                  </div>
                </div>
                {hasWaitingInfos && showWaitingInfo && (
                  <div className="flex flex-col items-center justify-between pl-2 py-1 rounded-md bg-white text-gray-500 w-full">
                    {lastRunItem?.childEventsInfo.waitingInfos.map((waitingInfo) => {
                      const Icon = resolveIcon(waitingInfo.icon)
                      return (
                        <div key={waitingInfo.info} className="flex justify-between items-center gap-3 pl-2 py-1 rounded-md w-full">
                          <span className="text-sm text-right flex items-center gap-2">
                            <Icon size={18} className="text-gray-500" />
                            {waitingInfo.info}
                          </span>
                          <span className="text-sm">
                            {calcRelativeTimeFromDiff(new Date(waitingInfo.futureTimeDate).getTime() - new Date().getTime())}
                            &nbsp;left
                          </span>
                        </div>
                      )
                    })}
                  </div>
                )}
              </div>
            )}
          </>
        ) : (
          <div className="flex items-center gap-3 px-2 py-2 rounded-md bg-gray-100 text-gray-500">
            <div className="w-5 h-5 rounded-full flex items-center justify-center bg-gray-400">
              <div className="w-2 h-2 rounded-full bg-white"></div>
            </div>
            <span className="text-sm">No executions received yet</span>
          </div>
        )}
      </div>

      {nextInQueue && (
        <div className="px-4 pt-3 pb-6">
          <div className="flex items-center justify-between gap-3 text-gray-500 mb-2">
            <span className="uppercase text-sm font-medium">Next In Queue</span>
          </div>
          <div className={`flex items-center justify-between gap-3 px-2 py-2 rounded-md bg-gray-100 min-w-0`}>
            <div className="flex items-center gap-2 text-gray-500 min-w-0 flex-1">
              <div className={`w-5 h-5 flex-shrink-0 rounded-full flex items-center justify-center`}>
                <NextInQueueIcon size={20} className="text-gray-500" />
              </div>
              <span className="truncate text-sm">{nextInQueue.title}</span>
            </div>
            {nextInQueue.subtitle && (
              <span className="text-sm truncate text-gray-500 flex-shrink-0 max-w-[40%]">{nextInQueue.subtitle}</span>
            )}
          </div>
        </div>
      )}
    </div>
  )
}<|MERGE_RESOLUTION|>--- conflicted
+++ resolved
@@ -5,12 +5,8 @@
 import { MetadataList, type MetadataItem } from "../metadataList";
 import { ChildEvents, type ChildEventsInfo } from "../childEvents";
 
-<<<<<<< HEAD
-type LastRunState = "success" | "failed" | "running"
-=======
 export type LastRunState = "success" | "failed" | "running"
 export type ChildEventsState = "processed" | "discarded" | "waiting" | "running"
->>>>>>> 8dd983da
 
 export interface WaitingInfo {
   icon: string;
@@ -29,7 +25,6 @@
   state: LastRunState;
   values: Record<string, string>;
 }
-
 
 export interface ParameterGroup {
   icon: string;
@@ -60,7 +55,6 @@
 
 export const Composite: React.FC<CompositeProps> = ({ iconSrc, iconSlug, iconColor, iconBackground, headerColor, title, description, metadata, parameters = [], lastRunItem, nextInQueue, collapsed = false, collapsedBackground, onExpandChildEvents, onReRunChildEvents, onToggleCollapse, startLastValuesOpen = false }) => {
   const [showLastRunValues, setShowLastRunValues] = React.useState(startLastValuesOpen)
-  const [showWaitingInfo, setShowWaitingInfo] = React.useState(false)
 
   const timeAgo = React.useMemo(() => {
     if (!lastRunItem?.receivedAt) return ""
@@ -123,87 +117,6 @@
   const NextInQueueIcon = React.useMemo(() => {
     return resolveIcon("circle-dashed")
   }, [])
-
-
-<<<<<<< HEAD
-  const events: LastRunItem[] = React.useMemo(() => {
-    if (lastRunItems && lastRunItems.length > 0) {
-      return lastRunItems
-    }
-
-    if (lastRunItem) {
-      return [lastRunItem]
-    }
-
-    return []
-  }, [lastRunItem, lastRunItems])
-
-  const [eventExpansionState, setEventExpansionState] = React.useState<Record<string, { showValues: boolean }>>(() => {
-    if (startLastValuesOpen && events[0]) {
-      return {
-        [createEventKey(events[0], 0)]: { showValues: true },
-      }
-    }
-
-    return {}
-  })
-
-  React.useEffect(() => {
-    if (!startLastValuesOpen || !events[0]) {
-      return
-    }
-
-    const key = createEventKey(events[0], 0)
-
-    setEventExpansionState((prev) => {
-      if (prev[key]?.showValues) {
-        return prev
-      }
-
-      return {
-        ...prev,
-        [key]: { showValues: true },
-      }
-    })
-  }, [events, startLastValuesOpen])
-
-  const latestTimeAgo = React.useMemo(() => {
-    if (!events[0]?.receivedAt) {
-      return ""
-    }
-
-    const now = new Date()
-    const diff = now.getTime() - new Date(events[0].receivedAt).getTime()
-    return calcRelativeTimeFromDiff(diff)
-  }, [events])
-
-  const totalEventsCount = React.useMemo(() => {
-    if (typeof lastRunTotalCount === "number") {
-      return lastRunTotalCount
-    }
-
-    return events.length
-  }, [events.length, lastRunTotalCount])
-
-  const remainingEventsCount = Math.max(0, totalEventsCount - events.length)
-
-  const toggleEventValues = (eventKey: string) => {
-    setEventExpansionState((prev) => {
-      const current = prev[eventKey]?.showValues ?? false
-
-      return {
-        ...prev,
-        [eventKey]: {
-          showValues: !current,
-        },
-      }
-    })
-  }
-=======
-  const hasWaitingInfos = React.useMemo(() => {
-    return (lastRunItem?.childEventsInfo?.waitingInfos?.length || 0) > 0
-  }, [lastRunItem])
->>>>>>> 8dd983da
 
   if (collapsed) {
     return (
@@ -270,56 +183,6 @@
 
         {lastRunItem ? (
           <>
-<<<<<<< HEAD
-            <div className="flex flex-col gap-3">
-              {events.map((event, index) => {
-                const key = createEventKey(event, index)
-                const expansion = eventExpansionState[key] || { showValues: false }
-                const { backgroundClass, textClass, iconBackgroundClass, iconColorClass, Icon: EventStateIcon, iconSize } = resolveLastRunState(event.state)
-                const relativeTime = event.receivedAt ? calcRelativeTimeFromDiff(new Date().getTime() - new Date(event.receivedAt).getTime()) : ""
-
-                return (
-                  <React.Fragment key={key}>
-                    <div
-                      onClick={() => toggleEventValues(key)}
-                      className={`flex flex-col items-center justify-between gap-1 px-2 py-2 rounded-md cursor-pointer ${backgroundClass} ${textClass}`}
-                    >
-                      <div className="flex items-center gap-3 rounded-md w-full min-w-0">
-                        <div className="flex items-center gap-2 min-w-0 flex-1">
-                          <div className={`w-5 h-5 flex-shrink-0 rounded-full flex items-center justify-center ${iconBackgroundClass}`}>
-                            <EventStateIcon size={iconSize} className={iconColorClass} />
-                          </div>
-                          <div className="flex flex-col min-w-0">
-                            <span className="truncate text-sm">{event.title}</span>
-                            {relativeTime && <span className="text-xs text-gray-700">{relativeTime}</span>}
-                          </div>
-                        </div>
-                        {event.subtitle && (
-                          <span className="text-sm text-gray-600 truncate flex-shrink-0 max-w-[40%]">{event.subtitle}</span>
-                        )}
-                      </div>
-                      {expansion.showValues && (
-                        <div className="flex flex-col items-center justify-between mt-1 px-2 py-2 rounded-md bg-white text-gray-600 w-full">
-                          {Object.entries(event.values || {}).map(([key, value]) => (
-                            <div key={key} className="flex items-center gap-1 px-2 py-1 rounded-md w-full min-w-0">
-                              <span className="text-sm font-bold flex-shrink-0 text-right">{key}:</span>
-                              <span className="text-sm flex-1 truncate text-left">{value}</span>
-                            </div>
-                          ))}
-                        </div>
-                      )}
-                    </div>
-                    {event.childEventsInfo && (
-                      <ChildEvents
-                        childEventsInfo={event.childEventsInfo}
-                        onExpandChildEvents={onExpandChildEvents}
-                        onReRunChildEvents={onReRunChildEvents}
-                      />
-                    )}
-                  </React.Fragment>
-                )
-              })}
-=======
             <div onClick={() => setShowLastRunValues(!showLastRunValues)} className={`flex flex-col items-center justify-between gap-1 px-2 py-2 rounded-md cursor-pointer ${LastRunBackground} ${LastRunColor}`}>
               <div className="flex items-center gap-3 rounded-md w-full min-w-0">
                 <div className="flex items-center gap-2 min-w-0 flex-1">
@@ -342,45 +205,13 @@
                   ))}
                 </div>
               )}
->>>>>>> 8dd983da
             </div>
             {lastRunItem?.childEventsInfo && (
-              <div className="mt-3 ml-3 text-gray-500">
-                <div className="flex items-center justify-between gap-2">
-                  <div onClick={(e) => {
-                    e.stopPropagation()
-                    if (hasWaitingInfos) {
-                      setShowWaitingInfo(!showWaitingInfo)
-                    }
-                  }} className={"flex items-center gap-2 w-full " + (hasWaitingInfos ? "cursor-pointer hover:text-gray-700 hover:scale-102 transition-all" : "")}>
-                    <ChildEventsArrowIcon size={18} className="text-gray-500" />
-                    <span className="text-sm">{lastRunItem?.childEventsInfo.count} child event{lastRunItem?.childEventsInfo.count === 1 ? "" : "s"} {lastRunItem?.childEventsInfo.state || ""}</span>
-                  </div>
-                  <div className="flex items-center gap-2">
-                    <ExpandChildEventsIcon size={18} className="text-gray-500 hover:text-gray-700 hover:scale-110 cursor-pointer" onClick={onExpandChildEvents} />
-                    <ReRunChildEventsIcon size={18} className="text-gray-500 hover:text-gray-700 hover:scale-110 cursor-pointer" onClick={onReRunChildEvents} />
-                  </div>
-                </div>
-                {hasWaitingInfos && showWaitingInfo && (
-                  <div className="flex flex-col items-center justify-between pl-2 py-1 rounded-md bg-white text-gray-500 w-full">
-                    {lastRunItem?.childEventsInfo.waitingInfos.map((waitingInfo) => {
-                      const Icon = resolveIcon(waitingInfo.icon)
-                      return (
-                        <div key={waitingInfo.info} className="flex justify-between items-center gap-3 pl-2 py-1 rounded-md w-full">
-                          <span className="text-sm text-right flex items-center gap-2">
-                            <Icon size={18} className="text-gray-500" />
-                            {waitingInfo.info}
-                          </span>
-                          <span className="text-sm">
-                            {calcRelativeTimeFromDiff(new Date(waitingInfo.futureTimeDate).getTime() - new Date().getTime())}
-                            &nbsp;left
-                          </span>
-                        </div>
-                      )
-                    })}
-                  </div>
-                )}
-              </div>
+              <ChildEvents
+                childEventsInfo={lastRunItem.childEventsInfo}
+                onExpandChildEvents={onExpandChildEvents}
+                onReRunChildEvents={onReRunChildEvents}
+              />
             )}
           </>
         ) : (
