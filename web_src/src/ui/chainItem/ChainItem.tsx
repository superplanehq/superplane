/* eslint-disable @typescript-eslint/no-explicit-any */
import { resolveIcon, isUrl, calcRelativeTimeFromDiff } from "@/lib/utils";
import React, { useCallback, useMemo, useState } from "react";
import { DEFAULT_EVENT_STATE_MAP, EventState, EventStateMap, EventStateStyle } from "@/ui/componentBase";
import { WorkflowsWorkflowNodeExecution, ComponentsNode, WorkflowsWorkflowEvent } from "@/api-client";
import JsonView from "@uiw/react-json-view";
import { SimpleTooltip } from "../componentSidebar/SimpleTooltip";
import { formatTimeAgo } from "@/utils/date";
import { getComponentBaseMapper } from "@/pages/workflowv2/mappers";

export interface ChildExecution {
  name: string;
  state: string;
  nodeId: string;
  executionId: string;
  badgeColor?: string;
  backgroundColor?: string;
  componentIcon?: string;
}

export interface ChainItemData {
  id: string;
  nodeId: string;
  componentName: string;
  nodeName?: string;
  nodeDisplayName?: string; // The actual display name from workflow node
  nodeIcon?: string;
  nodeIconSlug?: string; // Icon slug from component/trigger/blueprint metadata
  state?: string; // Make state optional since it will be calculated
  executionId?: string;
  originalExecution?: WorkflowsWorkflowNodeExecution; // Add execution data
  originalEvent?: WorkflowsWorkflowEvent; // Add event data for trigger events
  childExecutions?: ChildExecution[]; // Add child executions for composite components
  workflowNode?: ComponentsNode; // Add workflow node for subtitle generation
  additionalData?: unknown; // Add additional data for subtitle generation
  tabData?: {
    current?: Record<string, any>;
    payload?: any;
  };
}

interface ChainItemProps {
  item: ChainItemData;
  index: number;
  totalItems?: number;
  isOpen: boolean;
  isSelected?: boolean;
  onToggleOpen: (itemId: string) => void;
  getExecutionState?: (
    nodeId: string,
    execution: WorkflowsWorkflowNodeExecution,
  ) => { map: EventStateMap; state: EventState };
}

export const ChainItem: React.FC<ChainItemProps> = ({
  item,
  index,
  totalItems,
  isOpen,
  isSelected = false,
  onToggleOpen,
  getExecutionState,
}) => {
  const [activeTab, setActiveTab] = useState<"current" | "payload">("current");
  const [isPayloadModalOpen, setIsPayloadModalOpen] = useState(false);
  const [modalPayload, setModalPayload] = useState<any>(null);
  const [payloadCopied, setPayloadCopied] = useState(false);
  const state = useMemo(() => {
    if (!getExecutionState || !item.originalExecution) return item.state;
    const { state } = getExecutionState(item.nodeId || "", item.originalExecution);
    return state;
  }, [item.nodeId, item.originalExecution, getExecutionState, item.state]);

  const eventStateStyle: EventStateStyle = useMemo(() => {
    if (!getExecutionState || !item.originalExecution) {
      // Fallback to provided state or neutral
      const fallbackState = (item.state as EventState) || "neutral";
      return DEFAULT_EVENT_STATE_MAP[fallbackState] || DEFAULT_EVENT_STATE_MAP["neutral"];
    }

    const { map, state } = getExecutionState(item.nodeId || "", item.originalExecution);
    return map[state];
  }, [item.nodeId, item.originalExecution, getExecutionState, item.state]);

  const componentSubtitle = useMemo(() => {
    if (!item.workflowNode?.component?.name || !item.originalExecution) {
      return undefined;
    }

    const mapper = getComponentBaseMapper(item.workflowNode.component.name);
    return mapper.subtitle?.(item.workflowNode, item.originalExecution, item.additionalData);
  }, [item.workflowNode, item.originalExecution, item.additionalData]);

  const copyToClipboard = useCallback((text: string) => {
    navigator.clipboard.writeText(text);
  }, []);

  const copyPayloadToClipboard = useCallback(
    (payload: any) => {
      const payloadString = typeof payload === "string" ? payload : JSON.stringify(payload, null, 2);
      copyToClipboard(payloadString);
      setPayloadCopied(true);
      setTimeout(() => setPayloadCopied(false), 2000);
    },
    [copyToClipboard],
  );

  const EventBackground = eventStateStyle.backgroundColor;
  const EventBadgeColor = eventStateStyle.badgeColor;

  const showConnectingLine = totalItems && index < totalItems - 1;

  return (
    <div className="relative">
      <div
        key={item.id + index}
        className={
<<<<<<< HEAD
          `cursor-pointer px-4 pt-2 pb-2 relative rounded-lg border-1 border-slate-400 ${EventBackground}` +
          (showConnectingLine ? " mb-3" : "")
=======
          `cursor-pointer px-4 pt-2 pb-2 relative rounded-lg border-1 ${
            isSelected ? "border-blue-200 border-3" : "border-slate-300"
          } ${EventBackground}` + (showConnectingLine ? " mb-3" : "")
>>>>>>> 2222e54d
        }
        onClick={(e) => {
          e.stopPropagation();
          onToggleOpen(item.id);
        }}
      >
        {/* First row: Component icon/name and state badge */}
        <div className="flex items-center justify-between gap-2 min-w-0 flex-1">
          <div className="flex items-center gap-2 min-w-0 flex-1">
            {/* Component Icon */}
            {(item.nodeIconSlug || item.nodeIcon) && (
              <div className="flex-shrink-0 w-6 h-6 flex items-center justify-center">
                {React.createElement(resolveIcon(item.nodeIconSlug || item.nodeIcon), {
                  size: 16,
                  className: "text-gray-600",
                })}
              </div>
            )}
            <span className="text-lg text-gray-700 font-inter truncate min-w-0 font-semibold">
              {item.nodeDisplayName || item.nodeName || item.componentName}
            </span>
          </div>
          <div className="flex items-center gap-2">
            {/* Component subtitle */}
            {componentSubtitle && <span className="text-sm text-gray-500 truncate">{componentSubtitle}</span>}
            <div
              className={`uppercase text-sm py-[1px] px-[6px] font-semibold rounded flex items-center justify-center text-white ${EventBadgeColor}`}
            >
              <span>{state}</span>
            </div>
          </div>
        </div>

        {/* Second row: Time ago and duration */}
        <div className="flex items-center mt-0 ml-8 gap-2">
          <span className="text-sm text-gray-500">
            {formatTimeAgo(new Date(item.originalExecution?.createdAt || item.originalEvent?.createdAt || ""))}
            {item.originalExecution?.state === "STATE_FINISHED" &&
              item.originalExecution?.createdAt &&
              item.originalExecution?.updatedAt && (
                <>
                  <span className="mx-1">•</span>
                  <span>
                    Duration:{" "}
                    {calcRelativeTimeFromDiff(
                      new Date(item.originalExecution.updatedAt).getTime() -
                        new Date(item.originalExecution.createdAt).getTime(),
                    )}
                  </span>
                </>
              )}
            {(item.childExecutions?.length || 0) > 0 && (
              <>
                <span className="mx-1">•</span>
                <span>
                  {item.childExecutions?.length} execution{item.childExecutions!.length > 1 ? "s" : ""}
                </span>
              </>
            )}
          </span>
        </div>

        {/* Child executions for composite components */}
        {item.childExecutions && item.childExecutions.length > 0 && (
          <div className="ml-8 mt-1 space-y-1">
            {item.childExecutions.map((child, childIndex) => (
              <div key={`${item.id}-child-${childIndex}`} className="flex items-center justify-between gap-2 text-sm">
                <div className="flex items-center gap-2 min-w-0 flex-1">
                  <div className="flex-shrink-0">
                    {React.createElement(resolveIcon("corner-down-right"), {
                      size: 16,
                      className: "text-gray-400",
                    })}
                  </div>
                  {/* Component Icon */}
                  {child.componentIcon && (
                    <div className="flex-shrink-0 w-4 h-4 flex items-center justify-center">
                      {React.createElement(resolveIcon(child.componentIcon), {
                        size: 14,
                        className: "text-gray-600",
                      })}
                    </div>
                  )}
                  <span className="text-sm text-gray-600 truncate flex-1">{child.name}</span>
                </div>
                <div
                  className={`capitalize text-xs py-[1px] px-[3px] rounded flex items-center justify-center flex-shrink-0 ${
                    child.badgeColor?.replace("bg", "text") || "bg-gray-400"
                  }`}
                >
                  <span>{child.state}</span>
                </div>
              </div>
            ))}
          </div>
        )}

        {/* Expandable content */}
        {isOpen && item.tabData && (
          <div
            className="mt-3 ml-8 rounded-sm bg-white outline outline-black/15 text-gray-500 w-[calc(100%-2rem)] mb-0.5"
            onClick={(e) => e.stopPropagation()}
          >
            {/* Tab Navigation */}
            <div className="flex items-center border-b-1 border-gray-200">
              <div className="flex">
                {item.tabData.current && (
                  <button
                    onClick={() => setActiveTab("current")}
                    className={`px-3 py-1 text-sm font-medium rounded-tr-md flex items-center gap-1  ${
                      activeTab === "current"
                        ? "text-black border-b-1 border-black"
                        : "text-gray-500 hover:text-gray-700 hover:bg-gray-50"
                    }`}
                  >
                    {React.createElement(resolveIcon("notepad-text"), { size: 16 })}
                    Details
                  </button>
                )}
              </div>
              {item.tabData.payload && (
                <button
                  onClick={() => setActiveTab("payload")}
                  className={`px-3 py-1 text-sm font-medium rounded-tr-md flex items-center gap-1 ${
                    activeTab === "payload"
                      ? "text-black border-b-1 border-black bg-gray-100"
                      : "text-gray-500 hover:text-gray-700 hover:bg-gray-50 border-l-1 border-gray-200"
                  }`}
                >
                  {React.createElement(resolveIcon("code"), { size: 16 })}
                  Payload
                </button>
              )}
            </div>

            {/* Tab Content */}
            {activeTab === "current" && item.tabData.current && (
              <div className="w-full flex flex-col gap-1 items-center justify-between my-1 px-2 py-2">
                {Object.entries(item.tabData.current).map(([key, value]) => {
                  const stringValue = String(value);
                  const isUrlValue = isUrl(stringValue);

                  return (
                    <div key={key} className="flex items-center gap-1 px-2 rounded-md w-full min-w-0 font-medium">
                      <span className="text-sm flex-shrink-0 text-right w-[30%] truncate" title={key}>
                        {key}:
                      </span>
                      {isUrlValue ? (
                        <a
                          href={stringValue}
                          target="_blank"
                          rel="noopener noreferrer"
                          className="text-sm flex-1 text-left w-[70%] text-gray-800 cursor-pointer inline-block overflow-hidden text-ellipsis whitespace-nowrap max-w-full"
                          style={{ textDecoration: "underline", textDecorationThickness: "1px" }}
                          title={stringValue}
                          onClick={(e) => e.stopPropagation()}
                        >
                          {stringValue}
                        </a>
                      ) : (
                        <span
                          className="text-sm flex-1 truncate text-left w-[70%] hover:underline text-gray-800 truncate"
                          title={stringValue}
                        >
                          {stringValue}
                        </span>
                      )}
                    </div>
                  );
                })}
              </div>
            )}

            {activeTab === "payload" && item.tabData.payload && (
              <div className="w-full px-2 py-2">
                <div className="flex items-center justify-between mb-2 relative">
                  <div className="flex items-center gap-1 absolute right-2 top-4">
                    <SimpleTooltip content={payloadCopied ? "Copied!" : "Copy Link"} hideOnClick={false}>
                      <button
                        onClick={() => copyPayloadToClipboard(item.tabData!.payload)}
                        className="p-1 hover:bg-gray-100 rounded text-gray-500 hover:text-gray-700"
                      >
                        {React.createElement(resolveIcon("copy"), { size: 16 })}
                      </button>
                    </SimpleTooltip>
                    <SimpleTooltip content="Payload">
                      <button
                        onClick={() => {
                          setModalPayload(item.tabData!.payload);
                          setIsPayloadModalOpen(true);
                        }}
                        className="p-1 hover:bg-gray-100 rounded text-gray-500 hover:text-gray-700"
                      >
                        {React.createElement(resolveIcon("maximize-2"), { size: 16 })}
                      </button>
                    </SimpleTooltip>
                  </div>
                </div>
                <div className="h-50 overflow-auto border rounded bg-white">
                  <JsonView
                    value={
                      typeof item.tabData.payload === "string" ? JSON.parse(item.tabData.payload) : item.tabData.payload
                    }
                    style={{
                      fontSize: "12px",
                      fontFamily:
                        'Monaco, Menlo, "Cascadia Code", "Segoe UI Mono", "Roboto Mono", Consolas, "Courier New", monospace',
                      backgroundColor: "#ffffff",
                      color: "#24292e",
                      padding: "8px",
                    }}
                    className="json-viewer-hide-types"
                    displayObjectSize={false}
                    enableClipboard={false}
                  />
                </div>
              </div>
            )}
          </div>
        )}

        {/* Payload Modal */}
        {isPayloadModalOpen && modalPayload && (
          <div className="fixed inset-0 bg-black/25 z-50 flex items-center justify-center p-4">
            <div className="bg-white rounded-lg w-full max-w-4xl max-h-[90vh] flex flex-col">
              <div className="flex items-center justify-between p-4 border-b">
                <h3 className="text-lg font-semibold text-gray-900">Payload</h3>
                <div className="flex items-center gap-2">
                  <SimpleTooltip content={payloadCopied ? "Copied!" : "Copy Link"} hideOnClick={false}>
                    <button
                      onClick={() => copyPayloadToClipboard(modalPayload)}
                      className="px-3 py-1 text-sm text-gray-800 bg-gray-50 hover:bg-gray-200 rounded flex items-center gap-1"
                    >
                      {React.createElement(resolveIcon("copy"), { size: 14 })}
                      Copy
                    </button>
                  </SimpleTooltip>
                  <button
                    onClick={() => {
                      setIsPayloadModalOpen(false);
                      setModalPayload(null);
                    }}
                    className="p-1 hover:bg-gray-100 rounded text-gray-500 hover:text-gray-700"
                  >
                    {React.createElement(resolveIcon("x"), { size: 16 })}
                  </button>
                </div>
              </div>
              <div className="flex-1 overflow-auto bg-white rounded-b-lg">
                <div className="p-4">
                  <JsonView
                    value={typeof modalPayload === "string" ? JSON.parse(modalPayload) : modalPayload}
                    style={{
                      fontSize: "14px",
                      fontFamily:
                        'Monaco, Menlo, "Cascadia Code", "Segoe UI Mono", "Roboto Mono", Consolas, "Courier New", monospace',
                      backgroundColor: "#ffffff",
                      color: "#24292e",
                    }}
                    className="json-viewer-hide-types"
                    displayObjectSize={false}
                    enableClipboard={false}
                  />
                </div>
              </div>
            </div>
          </div>
        )}
      </div>

      {/* Connecting line */}
      {showConnectingLine && <div className="absolute left-5 -bottom-3 w-[1px] h-3 bg-gray-300 z-10" />}
    </div>
  );
};<|MERGE_RESOLUTION|>--- conflicted
+++ resolved
@@ -115,14 +115,9 @@
       <div
         key={item.id + index}
         className={
-<<<<<<< HEAD
-          `cursor-pointer px-4 pt-2 pb-2 relative rounded-lg border-1 border-slate-400 ${EventBackground}` +
-          (showConnectingLine ? " mb-3" : "")
-=======
           `cursor-pointer px-4 pt-2 pb-2 relative rounded-lg border-1 ${
             isSelected ? "border-blue-200 border-3" : "border-slate-300"
           } ${EventBackground}` + (showConnectingLine ? " mb-3" : "")
->>>>>>> 2222e54d
         }
         onClick={(e) => {
           e.stopPropagation();
@@ -141,7 +136,7 @@
                 })}
               </div>
             )}
-            <span className="text-lg text-gray-700 font-inter truncate min-w-0 font-semibold">
+            <span className="text-lg text-zinc-700 font-inter truncate min-w-0 font-semibold">
               {item.nodeDisplayName || item.nodeName || item.componentName}
             </span>
           </div>
