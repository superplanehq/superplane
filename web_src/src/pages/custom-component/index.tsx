import { usePageTitle } from "@/hooks/usePageTitle";
import { Connection, Edge, Node, addEdge, applyEdgeChanges, applyNodeChanges } from "@xyflow/react";
import "@xyflow/react/dist/style.css";
import ELK from "elkjs/lib/elk.bundled.js";
import { AlertCircle } from "lucide-react";
import { useCallback, useEffect, useRef, useState } from "react";
import { useNavigate, useParams, useSearchParams } from "react-router-dom";
import { ComponentsComponent, ComponentsNode } from "../../api-client";
import { Heading } from "../../components/Heading/heading";
import { Button } from "../../components/ui/button";
import { useBlueprint, useComponents, useUpdateBlueprint } from "../../hooks/useBlueprintData";
import { BlockData } from "../../ui/CanvasPage/Block";
import type { BreadcrumbItem, NewNodeData } from "../../ui/CustomComponentBuilderPage";
import { CustomComponentBuilderPage } from "../../ui/CustomComponentBuilderPage";
import { filterVisibleConfiguration } from "../../utils/components";
import { showErrorToast, showSuccessToast } from "../../utils/toast";
import { getComponentBaseMapper } from "../workflowv2/mappers";

const elk = new ELK();

const getLayoutedElements = async (nodes: Node[], edges: Edge[]) => {
  const graph = {
    id: "root",
    layoutOptions: {
      "elk.algorithm": "layered",
      "elk.direction": "RIGHT",
      "elk.spacing.nodeNode": "80",
      "elk.layered.spacing.nodeNodeBetweenLayers": "100",
    },
    children: nodes.map((node) => ({
      id: node.id,
      width: 180,
      height: 100,
    })),
    edges: edges.map((edge) => ({
      id: edge.id,
      sources: [edge.source],
      targets: [edge.target],
    })),
  };

  const layoutedGraph = await elk.layout(graph);

  const layoutedNodes = nodes.map((node) => {
    const layoutedNode = layoutedGraph.children?.find((n) => n.id === node.id);
    return {
      ...node,
      position: {
        x: layoutedNode?.x ?? 0,
        y: layoutedNode?.y ?? 0,
      },
    };
  });

  return { nodes: layoutedNodes, edges };
};

// Helper function to map component type to block type
const getBlockType = (componentName: string): BlockData["type"] => {
  const typeMap: Record<string, BlockData["type"]> = {
    if: "component",
    filter: "filter",
    approval: "approval",
    noop: "component",
    http: "component",
    semaphore: "component",
    wait: "wait",
    time_gate: "component",
  };
  return typeMap[componentName] || "noop"; // Default to noop for unknown components
};

// Helper function to create minimal BlockData for a component
const createBlockData = (node: any, component: ComponentsComponent | undefined): BlockData => {
  const componentName = node.component?.name || "";
  const blockType = getBlockType(componentName);
  const channels = component?.outputChannels?.map((channel: any) => channel.name) || ["default"];

  const baseData: BlockData = {
    label: node.name,
    state: "pending",
    type: blockType,
    outputChannels: channels,
  };
  const expression = node.configuration?.expression;
  // Add type-specific props based on component type
  switch (blockType) {
    case "filter":
      baseData.filter = {
        title: node.name,
        expression,
        lastEvent: {
          eventTitle: "No events received yet",
          eventState: "neutral" as const,
        },
        collapsed: false,
      };
      break;
    case "approval":
      baseData.approval = {
        title: node.name,
        description: component?.description,
        iconSlug: component?.icon,
        iconColor: "text-orange-500",
        headerColor: "bg-orange-100",
        collapsedBackground: "bg-orange-100",
        approvals: [],
        collapsed: false,
      };
      break;
    case "wait":
      baseData.wait = {
        title: node.name,
        duration: node.configuration?.duration,
        iconColor: "text-yellow-600",
        iconBackground: "bg-yellow-100",
        headerColor: "bg-yellow-50",
        collapsedBackground: "bg-yellow-50",
        collapsed: false,
        hideLastRun: true,
      };
      break;
    case "component":
<<<<<<< HEAD
      baseData.component = getComponentBaseMapper(component?.name!).props([], node, []);
      break;
    case "time_gate":
      const mode = node.configuration?.mode || "include_range";
      const days = node.configuration?.days || [];
      const daysDisplay = days.length > 0 ? days.join(", ") : "";

      // Get timezone information
      const timezone = node.configuration?.timezone || "0";
      const getTimezoneDisplay = (timezoneOffset: string) => {
        const offset = parseFloat(timezoneOffset);
        if (offset === 0) return "GMT+0 (UTC)";
        if (offset > 0) return `GMT+${offset}`;
        return `GMT${offset}`; // Already has the minus sign
      };
      const timezoneDisplay = getTimezoneDisplay(timezone);

      let startTime = "00:00";
      let endTime = "23:59";

      if (mode === "include_specific" || mode === "exclude_specific") {
        startTime = `${node.configuration.startDayInYear} ${node.configuration.startTime}`;
        endTime = `${node.configuration.endDayInYear} ${node.configuration.endTime}`;
      } else {
        startTime = `${node.configuration.startTime}`;
        endTime = `${node.configuration.endTime}`;
      }

      const timeWindow = `${startTime} - ${endTime}`;

      baseData.time_gate = {
        title: node.name,
        mode,
        timeWindow,
        days: daysDisplay,
        timezone: timezoneDisplay,
        lastExecution: undefined,
        nextInQueue: undefined,
        iconColor: "text-blue-600",
        iconBackground: "bg-blue-100",
        headerColor: "bg-blue-50",
        collapsedBackground: "bg-white",
        collapsed: false,
      };
=======
      baseData.component = getComponentBaseMapper(component?.name!).props([], node, component!, null, undefined);
>>>>>>> 81446ff8
      break;
  }

  return baseData;
};

export const CustomComponent = () => {
  const { organizationId, blueprintId } = useParams<{ organizationId: string; blueprintId: string }>();
  const navigate = useNavigate();
  const [searchParams] = useSearchParams();
  const [blueprintConfiguration, setBlueprintConfiguration] = useState<any[]>([]);
  const [blueprintOutputChannels, setBlueprintOutputChannels] = useState<any[]>([]);
  const [blueprintName, setBlueprintName] = useState("");
  const [blueprintDescription, setBlueprintDescription] = useState("");
  const [blueprintIcon, setBlueprintIcon] = useState("");
  const [blueprintColor, setBlueprintColor] = useState("");
  const [hasUnsavedChanges, setHasUnsavedChanges] = useState(false);

  // Fetch blueprint and components
  const { data: blueprint, isLoading: blueprintLoading } = useBlueprint(organizationId || "", blueprintId || "");
  const { data: components = [], isLoading: componentsLoading } = useComponents(organizationId!);
  const updateBlueprintMutation = useUpdateBlueprint(organizationId!, blueprintId!);

  usePageTitle([blueprint?.name || "Custom Component"]);

  const [nodes, setNodes] = useState<Node[]>([]);
  const [edges, setEdges] = useState<Edge[]>([]);

  // Revert functionality - track initial blueprint snapshot
  const [initialBlueprintSnapshot, setInitialBlueprintSnapshot] = useState<any>(null);

  // Save initial blueprint snapshot for revert functionality
  const saveSnapshot = useCallback(() => {
    // Only save if we don't already have a snapshot
    if (!initialBlueprintSnapshot) {
      setInitialBlueprintSnapshot({
        nodes,
        edges,
        blueprintName,
        blueprintDescription,
        blueprintIcon,
        blueprintColor,
        timestamp: Date.now(),
      });
    }
  }, [initialBlueprintSnapshot, nodes, edges, blueprintName, blueprintDescription, blueprintIcon, blueprintColor]);

  // Revert to initial state
  const handleRevert = useCallback(() => {
    if (initialBlueprintSnapshot) {
      // Restore the initial state
      setNodes(initialBlueprintSnapshot.nodes);
      setEdges(initialBlueprintSnapshot.edges);
      setBlueprintName(initialBlueprintSnapshot.blueprintName);
      setBlueprintDescription(initialBlueprintSnapshot.blueprintDescription);
      setBlueprintIcon(initialBlueprintSnapshot.blueprintIcon);
      setBlueprintColor(initialBlueprintSnapshot.blueprintColor);

      // Clear the snapshot since we're back to the initial state
      setInitialBlueprintSnapshot(null);

      // Mark as no unsaved changes since we're back to the saved state
      setHasUnsavedChanges(false);
    }
  }, [initialBlueprintSnapshot]);

  // Handler for metadata changes
  const handleMetadataChange = useCallback(
    (metadata: any) => {
      saveSnapshot();
      setBlueprintName(metadata.name);
      setBlueprintDescription(metadata.description);
      setBlueprintIcon(metadata.icon);
      setBlueprintColor(metadata.color);
      setHasUnsavedChanges(true);
    },
    [saveSnapshot],
  );

  // Update blueprint configuration and output channels when blueprint loads
  useEffect(() => {
    if (blueprint) {
      if (blueprint.configuration) {
        setBlueprintConfiguration(blueprint.configuration);
      }
      if (blueprint.outputChannels) {
        setBlueprintOutputChannels(blueprint.outputChannels);
      }
      setBlueprintName(blueprint.name || "");
      setBlueprintDescription(blueprint.description || "");
      setBlueprintIcon(blueprint.icon || "");
      setBlueprintColor(blueprint.color || "");
    }
  }, [blueprint]);

  // Update nodes and edges when blueprint or components data changes
  useEffect(() => {
    if (!blueprint || components.length === 0) return;

    const allNodes: Node[] = (blueprint.nodes || [])
      .map((node: ComponentsNode) => {
        // Handle component nodes
        const component = components.find((p: any) => p.name === node.component?.name);
        const blockData = createBlockData(node, component);

        return {
          id: node.id,
          type: "default", // BlueprintBuilderPage uses 'default' type for all nodes
          data: {
            ...blockData,
            // Store original data for serialization
            _originalComponent: node.component?.name,
            _originalConfiguration: node.configuration || {},
          },
          position: node.position || { x: 0, y: 0 },
        };
      })
      .filter(Boolean) as Node[];

    const loadedEdges: Edge[] = (blueprint.edges || []).map((edge: any, index: number) => ({
      id: `e${index}`,
      source: edge.sourceId,
      sourceHandle: edge.channel || "default",
      target: edge.targetId,
      style: { strokeWidth: 3, stroke: "#C9D5E1" },
    }));

    // Check if we have saved positions
    const hasPositions = allNodes.some((node) => node.position && (node.position.x !== 0 || node.position.y !== 0));

    if (hasPositions) {
      // Use saved positions
      setNodes(allNodes);
      setEdges(loadedEdges);
    } else {
      // Apply elk layout for blueprints without saved positions
      getLayoutedElements(allNodes, loadedEdges).then(({ nodes: layoutedNodes, edges: layoutedEdges }) => {
        setNodes(layoutedNodes);
        setEdges(layoutedEdges);
      });
    }
  }, [blueprint, components]);

  // Use refs to access latest values without causing re-renders
  const nodesRef = useRef(nodes);
  const componentsRef = useRef(components);

  // Keep refs updated
  useEffect(() => {
    nodesRef.current = nodes;
  }, [nodes]);

  useEffect(() => {
    componentsRef.current = components;
  }, [components]);

  // Warn user before leaving page with unsaved changes
  useEffect(() => {
    const handleBeforeUnload = (e: BeforeUnloadEvent) => {
      if (hasUnsavedChanges) {
        e.preventDefault();
        e.returnValue = "Your work isn't saved, unsaved changes will be lost. Are you sure you want to leave?";
      }
    };

    window.addEventListener("beforeunload", handleBeforeUnload);
    return () => window.removeEventListener("beforeunload", handleBeforeUnload);
  }, [hasUnsavedChanges]);

  // Node and edge change handlers
  const onNodesChange = useCallback(
    (changes: any) => {
      setNodes((nds) => applyNodeChanges(changes, nds));
      // Only mark as unsaved if it's a position change (user dragging nodes)
      // Don't mark for 'select' or 'dimensions' changes which happen automatically
      const hasPositionChange = changes.some((change: any) => change.type === "position" && change.dragging);
      if (hasPositionChange) {
        saveSnapshot();
        setHasUnsavedChanges(true);
      }
    },
    [saveSnapshot],
  );

  const onEdgesChange = useCallback(
    (changes: any) => {
      setEdges((eds) => applyEdgeChanges(changes, eds));
      // Only mark as unsaved for edge removal, not for selection changes
      const hasRemoval = changes.some((change: any) => change.type === "remove");
      if (hasRemoval) {
        saveSnapshot();
        setHasUnsavedChanges(true);
      }
    },
    [saveSnapshot],
  );

  const onConnect = useCallback(
    (params: Connection) => {
      saveSnapshot();
      setEdges((eds) => addEdge({ ...params, style: { strokeWidth: 3, stroke: "#C9D5E1" } }, eds));
      setHasUnsavedChanges(true);
    },
    [saveSnapshot],
  );

  const generateNodeId = (componentName: string, nodeName: string) => {
    const randomChars = Math.random().toString(36).substring(2, 8);
    const sanitizedComponent = componentName.toLowerCase().replace(/[^a-z0-9]/g, "-");
    const sanitizedName = nodeName.toLowerCase().replace(/[^a-z0-9]/g, "-");
    return `${sanitizedComponent}-${sanitizedName}-${randomChars}`;
  };

  const getNodeEditData = useCallback((nodeId: string) => {
    const node = nodesRef.current.find((n) => n.id === nodeId);
    if (!node) return null;

    const component = componentsRef.current.find((p: any) => p.name === (node.data as any)._originalComponent);
    if (!component) return null;

    return {
      nodeId: node.id,
      nodeName: (node.data as any).label as string,
      displayLabel: component.label || ((node.data as any).label as string),
      configuration: (node.data as any)._originalConfiguration || {},
      configurationFields: component.configuration || [],
    };
  }, []);

  const handleNodeConfigurationSave = useCallback(
    (nodeId: string, configuration: Record<string, any>, nodeName: string) => {
      saveSnapshot();

      const node = nodesRef.current.find((n) => n.id === nodeId);
      if (!node) return;

      const component = componentsRef.current.find((p: any) => p.name === (node.data as any)._originalComponent);
      if (!component) return;

      // Filter configuration to only include visible fields
      const filteredConfiguration = filterVisibleConfiguration(configuration, component.configuration || []);

      // Update existing node
      setNodes((nds) =>
        nds.map((n) => {
          if (n.id !== nodeId) return n;

          const nodeData = n.data as any;
          const updatedData = {
            ...nodeData,
            label: nodeName.trim(),
            _originalConfiguration: filteredConfiguration,
          };

          if (nodeData.filter) {
            updatedData.filter = {
              ...nodeData.filter,
              title: nodeName.trim(),
              expression: filteredConfiguration.expression,
            };
          }
          if (nodeData.approval) {
            updatedData.approval = { ...nodeData.approval, title: nodeName.trim() };
          }
          if (nodeData.wait) {
            updatedData.wait = {
              ...nodeData.wait,
              title: nodeName.trim(),
              duration: filteredConfiguration.duration,
            };
          }
          if (nodeData.component) {
            const updatedNode: ComponentsNode = {
              id: node.id,
              name: nodeName.trim(),
              type: "TYPE_COMPONENT",
              configuration: filteredConfiguration,
              component: {
                name: component.name,
              },
            };
            updatedData.component = getComponentBaseMapper(component.name!).props(
              [],
              updatedNode,
              component,
              null,
              undefined,
            );
          }

          return {
            ...n,
            data: updatedData,
          };
        }),
      );
      setHasUnsavedChanges(true);
    },
    [saveSnapshot],
  );

  const handleNodeAdd = useCallback(
    (newNodeData: NewNodeData) => {
      // Save snapshot before making changes
      saveSnapshot();

      const component = componentsRef.current.find(
        (c: ComponentsComponent) => c.name === newNodeData.buildingBlock.name,
      );
      if (!component) return;

      // Filter configuration to only include visible fields
      const filteredConfiguration = filterVisibleConfiguration(
        newNodeData.configuration,
        component.configuration || [],
      );

      // Add new node
      const newNodeId = generateNodeId(component.name!, newNodeData.nodeName.trim());
      const mockNode = {
        component: { name: component.name },
        name: newNodeData.nodeName.trim(),
        configuration: filteredConfiguration,
      };
      const blockData = createBlockData(mockNode, component);

      const newNode: Node = {
        id: newNodeId,
        type: "default",
        position: newNodeData.position || { x: nodesRef.current.length * 250, y: 100 },
        data: {
          ...blockData,
          _originalComponent: component.name,
          _originalConfiguration: filteredConfiguration,
        },
      };
      setNodes((nds) => [...nds, newNode]);
      setHasUnsavedChanges(true);
    },
    [saveSnapshot],
  );

  const handleNodeDelete = useCallback(
    (nodeId: string) => {
      saveSnapshot();
      setNodes((nds) => nds.filter((n) => n.id !== nodeId));
      setEdges((eds) => eds.filter((e) => e.source !== nodeId && e.target !== nodeId));
      setHasUnsavedChanges(true);
    },
    [saveSnapshot],
  );

  const handleNodeDuplicate = useCallback(
    (nodeId: string) => {
      const nodeToDuplicate = nodesRef.current.find((node) => node.id === nodeId);
      if (!nodeToDuplicate) return;

      // Save snapshot before making changes
      saveSnapshot();

      // Generate a new unique node ID
      const nodeData = nodeToDuplicate.data as any;
      const originalName = nodeData.label || "node";
      const duplicateName = `${originalName} copy`;

      // Get component name for ID generation
      const componentName = nodeData._originalComponent || "component";
      const newNodeId = generateNodeId(componentName, duplicateName);

      // Create the duplicate node with offset position
      const offsetX = 50; // Offset to the right
      const offsetY = 50; // Offset down

      const duplicateNode: Node = {
        ...nodeToDuplicate,
        id: newNodeId,
        position: {
          x: nodeToDuplicate.position.x + offsetX,
          y: nodeToDuplicate.position.y + offsetY,
        },
        data: {
          ...nodeData,
          label: duplicateName,
          // Update type-specific props with new title
          ...(nodeData.if && {
            if: {
              ...nodeData.if,
              title: duplicateName,
            },
          }),
          ...(nodeData.filter && {
            filter: {
              ...nodeData.filter,
              title: duplicateName,
            },
          }),
          ...(nodeData.approval && {
            approval: {
              ...nodeData.approval,
              title: duplicateName,
            },
          }),
          ...(nodeData.wait && {
            wait: {
              ...nodeData.wait,
              title: duplicateName,
            },
          }),
          ...(nodeData.component && {
            component: {
              ...nodeData.component,
              title: duplicateName,
            },
          }),
        },
      };

      // Add the duplicate node to the nodes array
      setNodes((nds) => [...nds, duplicateNode]);
      setHasUnsavedChanges(true);
    },
    [saveSnapshot],
  );

  const handleConfigurationFieldsChange = useCallback(
    (fields: any[]) => {
      saveSnapshot();
      setBlueprintConfiguration(fields);
      setHasUnsavedChanges(true);
    },
    [saveSnapshot],
  );

  const handleOutputChannelsChange = useCallback(
    (channels: any[]) => {
      saveSnapshot();
      setBlueprintOutputChannels(channels);
      setHasUnsavedChanges(true);
    },
    [saveSnapshot],
  );

  const handleSave = async () => {
    try {
      // Serialize all nodes
      const blueprintNodes = nodes.map((node) => {
        const nodeData = node.data as any;
        return {
          id: node.id,
          name: nodeData.label as string,
          type: "TYPE_COMPONENT",
          component: {
            name: nodeData._originalComponent as string,
          },
          configuration: nodeData._originalConfiguration || {},
          position: {
            x: Math.round(node.position.x),
            y: Math.round(node.position.y),
          },
        };
      });

      const blueprintEdges = edges.map((edge) => ({
        sourceId: edge.source!,
        targetId: edge.target!,
        channel: edge.sourceHandle || "default",
      }));

      await updateBlueprintMutation.mutateAsync({
        name: blueprintName,
        description: blueprintDescription,
        nodes: blueprintNodes,
        edges: blueprintEdges,
        configuration: blueprintConfiguration,
        outputChannels: blueprintOutputChannels,
        icon: blueprintIcon,
        color: blueprintColor,
      });

      showSuccessToast("Component saved successfully");
      setHasUnsavedChanges(false);

      // Clear the snapshot since changes are now saved
      setInitialBlueprintSnapshot(null);
    } catch (error: any) {
      console.error("Error saving component:", error);
      const errorMessage = error?.response?.data?.message || error?.message || "Failed to save component";
      showErrorToast(errorMessage);
    }
  };

  if (blueprintLoading || componentsLoading) {
    return (
      <div className="flex justify-center items-center h-screen">
        <div className="animate-spin rounded-full h-8 w-8 border-b-2 border-blue-600"></div>
        <p className="ml-3 text-gray-500">Loading blueprint...</p>
      </div>
    );
  }

  if (!blueprint) {
    return (
      <div className="flex flex-col items-center justify-center h-screen">
        <AlertCircle className="text-red-500 mb-4" size={32} />
        <Heading level={2}>Blueprint not found</Heading>
        <Button variant="outline" onClick={() => navigate(`/${organizationId}`)} className="mt-4">
          Go back to home
        </Button>
      </div>
    );
  }

  // Get workflow info from URL parameters
  const fromWorkflowId = searchParams.get("fromWorkflow");
  const workflowName = searchParams.get("workflowName");

  const breadcrumbs: BreadcrumbItem[] =
    fromWorkflowId && workflowName
      ? [
          { label: workflowName, href: `/${organizationId}/workflows/${fromWorkflowId}` },
          { label: blueprintName, iconSlug: blueprintIcon, iconColor: `text-${blueprintColor}-600` },
        ]
      : [
          { label: "Components", href: `/${organizationId}` },
          { label: blueprintName, iconSlug: blueprintIcon, iconColor: `text-${blueprintColor}-600` },
        ];

  return (
    <>
      <CustomComponentBuilderPage
        customComponentName={blueprintName}
        breadcrumbs={breadcrumbs}
        metadata={{
          name: blueprintName,
          description: blueprintDescription,
          icon: blueprintIcon,
          color: blueprintColor,
        }}
        onMetadataChange={handleMetadataChange}
        configurationFields={blueprintConfiguration}
        onConfigurationFieldsChange={handleConfigurationFieldsChange}
        outputChannels={blueprintOutputChannels}
        onOutputChannelsChange={handleOutputChannelsChange}
        nodes={nodes}
        edges={edges}
        onNodesChange={onNodesChange}
        onEdgesChange={onEdgesChange}
        onConnect={onConnect}
        onNodeDuplicate={handleNodeDuplicate}
        onNodeDelete={handleNodeDelete}
        getNodeEditData={getNodeEditData}
        onNodeConfigurationSave={handleNodeConfigurationSave}
        onNodeAdd={handleNodeAdd}
        organizationId={organizationId}
        components={components}
        onSave={handleSave}
        isSaving={updateBlueprintMutation.isPending}
        unsavedMessage={hasUnsavedChanges ? "You have unsaved changes" : undefined}
        saveButtonHidden={!hasUnsavedChanges}
        saveIsPrimary={hasUnsavedChanges}
        onUndo={handleRevert}
        canUndo={initialBlueprintSnapshot !== null}
      />
    </>
  );
};<|MERGE_RESOLUTION|>--- conflicted
+++ resolved
@@ -121,54 +121,7 @@
       };
       break;
     case "component":
-<<<<<<< HEAD
-      baseData.component = getComponentBaseMapper(component?.name!).props([], node, []);
-      break;
-    case "time_gate":
-      const mode = node.configuration?.mode || "include_range";
-      const days = node.configuration?.days || [];
-      const daysDisplay = days.length > 0 ? days.join(", ") : "";
-
-      // Get timezone information
-      const timezone = node.configuration?.timezone || "0";
-      const getTimezoneDisplay = (timezoneOffset: string) => {
-        const offset = parseFloat(timezoneOffset);
-        if (offset === 0) return "GMT+0 (UTC)";
-        if (offset > 0) return `GMT+${offset}`;
-        return `GMT${offset}`; // Already has the minus sign
-      };
-      const timezoneDisplay = getTimezoneDisplay(timezone);
-
-      let startTime = "00:00";
-      let endTime = "23:59";
-
-      if (mode === "include_specific" || mode === "exclude_specific") {
-        startTime = `${node.configuration.startDayInYear} ${node.configuration.startTime}`;
-        endTime = `${node.configuration.endDayInYear} ${node.configuration.endTime}`;
-      } else {
-        startTime = `${node.configuration.startTime}`;
-        endTime = `${node.configuration.endTime}`;
-      }
-
-      const timeWindow = `${startTime} - ${endTime}`;
-
-      baseData.time_gate = {
-        title: node.name,
-        mode,
-        timeWindow,
-        days: daysDisplay,
-        timezone: timezoneDisplay,
-        lastExecution: undefined,
-        nextInQueue: undefined,
-        iconColor: "text-blue-600",
-        iconBackground: "bg-blue-100",
-        headerColor: "bg-blue-50",
-        collapsedBackground: "bg-white",
-        collapsed: false,
-      };
-=======
-      baseData.component = getComponentBaseMapper(component?.name!).props([], node, component!, null, undefined);
->>>>>>> 81446ff8
+      baseData.component = getComponentBaseMapper(component?.name!).props([], node, component!, [], undefined);
       break;
   }
 
@@ -454,7 +407,7 @@
               [],
               updatedNode,
               component,
-              null,
+              [],
               undefined,
             );
           }
