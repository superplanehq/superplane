--- conflicted
+++ resolved
@@ -455,12 +455,8 @@
       })
 
       showSuccessToast('Component saved successfully')
-<<<<<<< HEAD
+      setHasUnsavedChanges(false)
     } catch (error: any) {
-=======
-      setHasUnsavedChanges(false)
-    } catch (error) {
->>>>>>> b2b8c836
       console.error('Error saving component:', error)
       const errorMessage = error?.response?.data?.message || error?.message || 'Failed to save component'
       showErrorToast(errorMessage)
