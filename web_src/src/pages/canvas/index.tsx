--- conflicted
+++ resolved
@@ -2,15 +2,9 @@
 import { useParams } from "react-router-dom";
 import { FlowRenderer } from "./components/FlowRenderer";
 import { useCanvasStore } from "./store/canvasStore";
-<<<<<<< HEAD
 import { useWebsocketEvents } from "./hooks/useWebsocketEvents";
-import { superplaneDescribeCanvas, superplaneListStages, superplaneListEventSources, superplaneListStageEvents } from "@/api-client";
-import { StageWithEventQueue } from "./store/types";
-=======
-import { useSetupEventHandlers } from "./store/handlers/setup";
 import { superplaneDescribeCanvas, superplaneListStages, superplaneListEventSources, superplaneListStageEvents, SuperplaneStageEvent } from "@/api-client";
 import { EventSourceWithEvents, StageWithEventQueue } from "./store/types";
->>>>>>> 245944a1
 import { Sidebar } from "./components/SideBar";
 
 // No props needed as we'll get the ID from the URL params
@@ -118,11 +112,6 @@
         };
 
         initialize(initialData);
-<<<<<<< HEAD
-
-=======
-        markEventHandlersAsSetup();
->>>>>>> 245944a1
         setIsLoading(false);
 
       } catch (err) {
