import { create } from 'zustand';
import { CanvasData } from "../types";
import { CanvasState, EventSourceWithEvents } from './types';
import { SuperplaneCanvas, SuperplaneStage } from "@/api-client/types.gen";
import { superplaneApproveStageEvent } from '@/api-client';
import { ReadyState } from 'react-use-websocket';
import { Connection, Viewport, applyNodeChanges, applyEdgeChanges } from '@xyflow/react';
import { AllNodeType, EdgeType } from '../types/flow';
import { transformEventSourcesToNodes, transformStagesToNodes, transformToEdges, applyGridLayout } from '../utils/flowTransformers';
import { useAutoLayout } from '../hooks/useAutoLayout';

function generateFakeUUID() {
  return 'xxxxxxxx-xxxx-4xxx-yxxx-xxxxxxxxxxxx'.replace(/[xy]/g, function(c) {
    const r = Math.random() * 16 | 0;
    const v = c == 'x' ? r : (r & 0x3 | 0x8);
    return v.toString(16);
  });
}

// Create the store
export const useCanvasStore = create<CanvasState>((set, get) => ({
  // Initial state
  canvas: {},
  stages: [],
  event_sources: [],
  nodePositions: {},
  selectedStage: null,
  webSocketConnectionStatus: ReadyState.UNINSTANTIATED,

  // reactflow state
  nodes: [],
  edges: [],
  handleDragging: undefined,

  
  // Actions (equivalent to the reducer actions in the context implementation)
  initialize: (data: CanvasData) => {
    console.log("Initializing Canvas with data:", data);
    set({
      canvas: data.canvas || {},
      stages: data.stages || [],
      event_sources: data.event_sources || [],
      nodePositions: {},
    });
    get().syncToReactFlow();
    console.log("Canvas initialized with stages:", data.stages?.length || 0);
  },
  
  addStage: (stage: SuperplaneStage) => {
    console.log("Adding stage:", stage);
    set((state) => ({
      stages: [...state.stages, {
        ...stage,
        queue: []
      }]
    }));
    get().syncToReactFlow();
  },
  
  updateStage: (stage: SuperplaneStage) => {
    console.log("Updating stage:", stage);
    set((state) => ({
      stages: state.stages.map((s) => s.metadata!.id === stage.metadata!.id ? {
        ...stage, queue: s.queue} : s)
    }));
    get().syncToReactFlow();
  },
  
<<<<<<< HEAD
  addEventSource: (eventSource: SuperplaneEventSource) => {
=======
  addEventSource: (eventSource: EventSourceWithEvents) => {
    console.log("Adding event source:", eventSource);
>>>>>>> 245944a1
    set((state) => ({
      event_sources: [...state.event_sources, eventSource]
    }));
    get().syncToReactFlow();
  },
  
  updateEventSource: (eventSource: EventSourceWithEvents) => {
    console.log("Updating event source:", eventSource);
    set((state) => ({
      event_sources: state.event_sources.map(es => 
        es.metadata!.id === eventSource.metadata!.id ? eventSource : es
      )
    }));
    get().syncToReactFlow();
  },
  
  updateCanvas: (newCanvas: Partial<SuperplaneCanvas>) => {
    console.log("Updating canvas:", newCanvas);
    set((state) => ({
      canvas: { ...state.canvas, ...newCanvas }
    }));
  },
  
  updateNodePosition: (nodeId: string, position: { x: number, y: number }) => {
    // console.log("Updating node position:", nodeId, position);
    set((state) => ({
      nodePositions: {
        ...state.nodePositions,
        [nodeId]: position
      }
    }));
  },

  approveStageEvent: (stageEventId: string, stageId: string) => {
    console.log("[client action] Approving stage event:", stageEventId);
    
    // use post request to approve stage event
    // defined in @/api-client/api
    superplaneApproveStageEvent({
      path: {
        canvasIdOrName: get().canvas.metadata!.id!,
        stageIdOrName: stageId,
        eventId: stageEventId
      },
      body: {
        requesterId: generateFakeUUID(),
        // Both fields are optional, but the 'body' property itself is required
      }
    });
  },
  
  selectStage: (stageId: string) => {
    set((state) => ({ selectedStage: state.stages.find(stage => stage.metadata!.id === stageId) }));
  },

  cleanSelectedStage: () => {
    set({ selectedStage: null });
  },
  
  updateWebSocketConnectionStatus: (status) => {
    set({ webSocketConnectionStatus: status });
  },

  syncToReactFlow: () => {
    const { stages, event_sources, nodePositions, approveStageEvent } = get();

    // Use the transformer functions from flowTransformers.ts
    const stageNodes = transformStagesToNodes(stages, nodePositions, approveStageEvent);
    const eventSourceNodes = transformEventSourcesToNodes(event_sources, nodePositions);
    
    // Get edges based on connections
    const edges = transformToEdges(stages, event_sources);
    
    set({
        nodes: [...stageNodes, ...eventSourceNodes],
        edges
    });
},


  onNodesChange: (changes) => {
    set({
      nodes: applyNodeChanges(changes, get().nodes) as AllNodeType[],
    });
  },

  onEdgesChange: (changes) => {
    set({
      edges: applyEdgeChanges(changes, get().edges) as EdgeType[],
    });
  },

  setNodes: (update: AllNodeType[]) => {
    set({ nodes: update });
  },

  // Edge operations
  onConnect: (connection: Connection) => {
    // Create a new edge when a connection is made
    const newEdge: EdgeType = {
      id: `e-${connection.source}-${connection.target}-${Math.floor(Math.random() * 1000)}`,
      source: connection.source || '',
      target: connection.target || '',
      sourceHandle: connection.sourceHandle || undefined,
      targetHandle: connection.targetHandle || undefined,
      type: 'smoothstep',
      animated: true
    };
    
    set({
      edges: [...get().edges, newEdge],
    });
  },

  // Flow utilities
  cleanFlow: () => {
    set({ nodes: [], edges: [] });
  },

  unselectAll: () => {
    set({
      nodes: get().nodes.map(node => ({ ...node, selected: false })),
      edges: get().edges.map(edge => ({ ...edge, selected: false })),
    });
  },

  getFlow: () => {
    const defaultViewport: Viewport = { x: 0, y: 0, zoom: 1 };
    return { 
      nodes: get().nodes, 
      edges: get().edges, 
      viewport: defaultViewport // Note: you might want to store the actual viewport from React Flow
    };
  },

  getNodePosition: (nodeId: string) => {
    const node = get().nodes.find(n => n.id === nodeId);
    return node?.position || { x: 0, y: 0 };
  },

  // Handle dragging state for connections
  setHandleDragging: (data) => {
    set({ handleDragging: data });
  },

  // Initialization with default properties
  fitViewNode: (nodeId: string) => {
    // Will be replaced when setReactFlowInstance is called
    console.warn('fitViewNode called before ReactFlow instance was set', nodeId);
  },
}));<|MERGE_RESOLUTION|>--- conflicted
+++ resolved
@@ -6,8 +6,7 @@
 import { ReadyState } from 'react-use-websocket';
 import { Connection, Viewport, applyNodeChanges, applyEdgeChanges } from '@xyflow/react';
 import { AllNodeType, EdgeType } from '../types/flow';
-import { transformEventSourcesToNodes, transformStagesToNodes, transformToEdges, applyGridLayout } from '../utils/flowTransformers';
-import { useAutoLayout } from '../hooks/useAutoLayout';
+import { transformEventSourcesToNodes, transformStagesToNodes, transformToEdges } from '../utils/flowTransformers';
 
 function generateFakeUUID() {
   return 'xxxxxxxx-xxxx-4xxx-yxxx-xxxxxxxxxxxx'.replace(/[xy]/g, function(c) {
@@ -66,12 +65,7 @@
     get().syncToReactFlow();
   },
   
-<<<<<<< HEAD
-  addEventSource: (eventSource: SuperplaneEventSource) => {
-=======
   addEventSource: (eventSource: EventSourceWithEvents) => {
-    console.log("Adding event source:", eventSource);
->>>>>>> 245944a1
     set((state) => ({
       event_sources: [...state.event_sources, eventSource]
     }));
