--- conflicted
+++ resolved
@@ -22,12 +22,6 @@
     eventSources: [],
     connectionGroups: [],
     approveStageEvent: vi.fn(),
-<<<<<<< HEAD
-    discardStageEvent: vi.fn(),
-    cancelStageExecution: vi.fn(),
-    fitViewNode: vi.fn(),
-=======
->>>>>>> 3523eef9
     lockedNodes: false,
     setFocusedNodeId: vi.fn(),
     setNodes: vi.fn(),
@@ -45,12 +39,6 @@
   eventSources: [],
   connectionGroups: [],
   approveStageEvent: vi.fn(),
-<<<<<<< HEAD
-  discardStageEvent: vi.fn(),
-  cancelStageExecution: vi.fn(),
-  fitViewNode: vi.fn(),
-=======
->>>>>>> 3523eef9
   lockedNodes: false,
   setFocusedNodeId: vi.fn(),
   setNodes: vi.fn(),
