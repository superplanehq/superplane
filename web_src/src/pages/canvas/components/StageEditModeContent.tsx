import { useState, useEffect, useCallback } from 'react';
import { StageNodeType } from '@/canvas/types/flow';
import { SuperplaneInputDefinition, SuperplaneOutputDefinition, SuperplaneValueDefinition, SuperplaneConnection, SuperplaneExecutor, SuperplaneCondition, SuperplaneConditionType, SuperplaneInputMapping } from '@/api-client/types.gen';
import { useSecrets } from '../hooks/useSecrets';
import { useIntegrations } from '../hooks/useIntegrations';
import { useEditModeState } from '../hooks/useEditModeState';
import { useArrayEditor } from '../hooks/useArrayEditor';
import { useConnectionManager } from '../hooks/useConnectionManager';
import { useValidation } from '../hooks/useValidation';
import { EditableAccordionSection } from './shared/EditableAccordionSection';
import { InlineEditor } from './shared/InlineEditor';
import { ValidationField } from './shared/ValidationField';
import { ConnectionSelector } from './shared/ConnectionSelector';
import { MaterialSymbol } from '@/components/MaterialSymbol/material-symbol';
import { ControlledTabs } from '@/components/Tabs/tabs';
import IntegrationZeroState from '@/components/IntegrationZeroState';
import { createInputMappingHandlers } from '../utils/inputMappingHandlers';
import { twMerge } from 'tailwind-merge';
<<<<<<< HEAD
import { showErrorToast } from '@/utils/toast';
=======
import { Button } from '@/components/Button/button';
>>>>>>> 016579ab

interface StageEditModeContentProps {
  data: StageNodeType['data'];
  currentStageId?: string;
  canvasId: string;
  organizationId: string;
  onDataChange?: (data: {
    name: string;
    description?: string;
    inputs: SuperplaneInputDefinition[];
    outputs: SuperplaneOutputDefinition[];
    connections: SuperplaneConnection[];
    executor: SuperplaneExecutor;
    secrets: SuperplaneValueDefinition[];
    conditions: SuperplaneCondition[];
    inputMappings: SuperplaneInputMapping[];
    isValid: boolean
  }) => void;
  onTriggerSectionValidation?: { current: ((hasFieldErrors?: boolean) => void) | null };
}

interface ParameterWithId {
  id: string;
  key: string;
  value: string;
}


export function StageEditModeContent({ data, currentStageId, canvasId, organizationId, onDataChange, onTriggerSectionValidation }: StageEditModeContentProps) {
  // Component-specific state
  const [inputs, setInputs] = useState<SuperplaneInputDefinition[]>(data.inputs || []);
  const [outputs, setOutputs] = useState<SuperplaneOutputDefinition[]>(data.outputs || []);
  const [fieldErrors, setFieldErrors] = useState<Record<string, string>>({});
  const [connections, setConnections] = useState<SuperplaneConnection[]>(data.connections || []);
  const [secrets, setSecrets] = useState<SuperplaneValueDefinition[]>(data.secrets || []);
  const [conditions, setConditions] = useState<SuperplaneCondition[]>(data.conditions || []);
  const [executor, setExecutor] = useState<SuperplaneExecutor>({ type: data.executor?.type || '', spec: data.executor?.spec || {} });
  const [inputMappings, setInputMappings] = useState<SuperplaneInputMapping[]>(data.inputMappings || []);
  const [responsePolicyStatusCodesDisplay, setResponsePolicyStatusCodesDisplay] = useState(
    ((executor.spec?.responsePolicy as Record<string, unknown>)?.statusCodes as number[] || []).join(', ')
  );
  const [payloadDisplay, setPayloadDisplay] = useState(
    JSON.stringify(executor.spec?.payload || {}, null, 2)
  );
  const [semaphoreExecutionType, setSemaphoreExecutionType] = useState<'workflow' | 'task'>(
    (executor.spec?.task as string) ? 'task' : 'workflow'
  );

  const [semaphoreParameters, setSemaphoreParameters] = useState<ParameterWithId[]>(() => {
    const params = executor.spec?.parameters as Record<string, string>;
    if (!params) return [];
    return Object.entries(params).map(([key, value], index) => ({
      id: `param_${Date.now()}_${index}`,
      key,
      value
    }));
  });
  const [githubInputs, setGithubInputs] = useState<ParameterWithId[]>(() => {
    const inputs = executor.spec?.inputs as Record<string, string>;
    if (!inputs) return [];
    return Object.entries(inputs).map(([key, value], index) => ({
      id: `input_${Date.now()}_${index}`,
      key,
      value
    }));
  });
  const [httpHeaders, setHttpHeaders] = useState<ParameterWithId[]>(() => {
    const headers = executor.spec?.headers as Record<string, string>;
    if (!headers) return [];
    return Object.entries(headers).map(([key, value], index) => ({
      id: `header_${Date.now()}_${index}`,
      key,
      value
    }));
  });
  const [nextIdCounter, setNextIdCounter] = useState(1);

  const generateId = useCallback(() => {
    const id = `param_${nextIdCounter}`;
    setNextIdCounter(prev => prev + 1);
    return id;
  }, [nextIdCounter]);


  const parametersWithIdToRecord = useCallback((params: ParameterWithId[]): Record<string, string> => {
    return params.reduce((acc, param) => {
      if (param.key.trim() !== '') {
        acc[param.key] = param.value;
      }
      return acc;
    }, {} as Record<string, string>);
  }, []);

  // Validation
  const { validateName } = useValidation();

  // Input mapping handlers
  const inputMappingHandlers = createInputMappingHandlers({
    inputMappings,
    setInputMappings,
    inputs
  });

  // Fetch secrets and integrations
  const { data: canvasSecrets = [], isLoading: loadingCanvasSecrets } = useSecrets(canvasId!, "DOMAIN_TYPE_CANVAS");
  const { data: organizationSecrets = [], isLoading: loadingOrganizationSecrets } = useSecrets(organizationId, "DOMAIN_TYPE_ORGANIZATION");
  const { data: canvasIntegrations = [] } = useIntegrations(canvasId!, "DOMAIN_TYPE_CANVAS");
  const { data: orgIntegrations = [] } = useIntegrations(organizationId, "DOMAIN_TYPE_ORGANIZATION");

  // API Error parsing function
  const parseApiErrorMessage = useCallback((errorMessage: string): { field: string; message: string } | null => {
    if (!errorMessage) return null;

    const repositoryNotFoundMatch = errorMessage.match(/repository\s+([^\s]+)\s+not\s+found/i);
    if (repositoryNotFoundMatch) {
      return {
        field: 'repository',
        message: `Repository "${repositoryNotFoundMatch[1]}" not found`
      };
    }

    const workflowNotFoundMatch = errorMessage.match(/workflow\s+([^\s]+)\s+not\s+found/i);
    if (workflowNotFoundMatch) {
      return {
        field: 'workflow',
        message: `Workflow "${workflowNotFoundMatch[1]}" not found`
      };
    }

    // Check for project not found error
    const projectNotFoundMatch = errorMessage.match(/project\s+([^\s]+)\s+not\s+found/i);
    if (projectNotFoundMatch) {
      return {
        field: 'project',
        message: `Project "${projectNotFoundMatch[1]}" not found`
      };
    }

    return null;
  }, []);

  // Handle API errors by highlighting fields
  const handleApiError = useCallback((errorMessage: string) => {
    const parsedError = parseApiErrorMessage(errorMessage);
    if (parsedError) {
      setFieldErrors(prev => ({
        ...prev,
        [parsedError.field]: parsedError.message
      }));

<<<<<<< HEAD
    }

    showErrorToast(errorMessage);
  }, [parseApiErrorMessage]);
=======
      onTriggerSectionValidation?.current?.(true);
    }
  }, [parseApiErrorMessage, onTriggerSectionValidation]);
>>>>>>> 016579ab

  // Expose handleApiError to global scope for stage.tsx to call
  useEffect(() => {
    (window as { handleStageApiError?: (errorMessage: string) => void }).handleStageApiError = handleApiError;

    return () => {
      delete (window as { handleStageApiError?: (errorMessage: string) => void }).handleStageApiError;
    };
  }, [handleApiError]);

  // Helper functions
  const getAllSecrets = () => {
    const allSecrets: Array<{ name: string; source: 'Canvas' | 'Organization'; data: Record<string, string> }> = [];

    canvasSecrets.forEach(secret => {
      if (secret.metadata?.name) {
        allSecrets.push({
          name: secret.metadata.name,
          source: 'Canvas',
          data: secret.spec?.local?.data || {}
        });
      }
    });

    organizationSecrets.forEach(secret => {
      if (secret.metadata?.name) {
        allSecrets.push({
          name: secret.metadata.name,
          source: 'Organization',
          data: secret.spec?.local?.data || {}
        });
      }
    });

    return allSecrets;
  };

  const getAllIntegrations = () => [...canvasIntegrations, ...orgIntegrations];

  // Helper function to ensure all inputs are included in input mappings
  const ensureAllInputsInMappings = useCallback((mappings: SuperplaneInputMapping[], allInputs: SuperplaneInputDefinition[]) => {
    return mappings.map(mapping => {
      const existingValues = mapping.values || [];
      const missingInputs = allInputs.filter(inp =>
        inp.name && !existingValues.some(v => v.name === inp.name)
      );

      const additionalValues = missingInputs.map(inp => ({
        name: inp.name,
        value: ''
      }));

      return {
        ...mapping,
        values: [...existingValues, ...additionalValues]
      };
    });
  }, []);


  const getSecretKeys = (secretName: string) => {
    const allSecrets = getAllSecrets();
    const selectedSecret = allSecrets.find(secret => secret.name === secretName);
    return selectedSecret ? Object.keys(selectedSecret.data) : [];
  };

  // Validation functions
  const validateInput = (input: SuperplaneInputDefinition, index: number): string[] => {
    const errors: string[] = [];

    const nameErrors = validateName(input.name, inputs, index);
    errors.push(...nameErrors);

    return errors;
  };

  const validateOutput = (output: SuperplaneOutputDefinition, index: number): string[] => {
    const errors: string[] = [];

    const nameErrors = validateName(output.name, outputs, index);
    errors.push(...nameErrors);

    return errors;
  };

  const validateSecret = (secret: SuperplaneValueDefinition, index: number): string[] => {
    const errors: string[] = [];
    const nameErrors = validateName(secret.name, secrets, index);
    errors.push(...nameErrors);

    if (!secret.valueFrom || !secret.valueFrom.secret) {
      errors.push('Secret must reference an existing secret');
    } else {
      if (!secret.valueFrom.secret.name || secret.valueFrom.secret.name.trim() === '') {
        errors.push('Secret reference name is required');
      }
      if (!secret.valueFrom.secret.key || secret.valueFrom.secret.key.trim() === '') {
        errors.push('Secret reference key is required');
      }
    }

    return errors;
  };

  const validateCondition = (condition: SuperplaneCondition): string[] => {
    const errors: string[] = [];
    if (!condition.type || condition.type === 'CONDITION_TYPE_UNKNOWN') {
      errors.push('Condition type is required');
    }

    if (condition.type === 'CONDITION_TYPE_APPROVAL') {
      if (!condition.approval || condition.approval.count === undefined || condition.approval.count < 1) {
        errors.push('Approval condition requires a count of at least 1');
      }
    } else if (condition.type === 'CONDITION_TYPE_TIME_WINDOW') {
      if (!condition.timeWindow) {
        errors.push('Time window condition requires time window configuration');
      } else {
        if (!condition.timeWindow.start || condition.timeWindow.start.trim() === '') {
          errors.push('Time window start time is required');
        }
        if (!condition.timeWindow.end || condition.timeWindow.end.trim() === '') {
          errors.push('Time window end time is required');
        }
        if (!condition.timeWindow.weekDays || condition.timeWindow.weekDays.length === 0) {
          errors.push('At least one weekday must be selected');
        }
      }
    }

    return errors;
  };

  const validateExecutor = useCallback((executor: SuperplaneExecutor): Record<string, string> => {
    const errors: Record<string, string> = {};

    if (!executor.type || executor.type === '') {
      errors.executorType = 'Executor type is required';
      return errors;
    }

    if (executor.type === 'semaphore') {
      if (!executor.integration?.name) {
        errors.executorIntegration = 'Semaphore integration is required';
      }
      if (!executor.resource?.name) {
        errors.executorProject = 'Project name is required';
      }
      if (!executor.spec?.ref) {
        errors.executorRef = 'Ref (branch/tag) is required';
      }
      if (!executor.spec?.pipelineFile) {
        errors.executorPipelineFile = 'Pipeline file is required';
      }
    } else if (executor.type === 'github') {
      if (!executor.integration?.name) {
        errors.executorIntegration = 'GitHub integration is required';
      }
      if (!executor.resource?.name) {
        errors.executorRepository = 'Repository name is required';
      }
      if (!executor.spec?.workflow) {
        errors.executorWorkflow = 'Workflow file is required';
      }
      if (!executor.spec?.ref) {
        errors.executorRef = 'Ref (branch/tag) is required';
      }
    } else if (executor.type === 'http') {
      const urlRegex = /^https?:\/\/(www\.)?([-a-zA-Z0-9@:%._+~#=]{1,256}(\.[a-zA-Z0-9()]{1,6})?|(\d{1,3}\.){3}\d{1,3})(:\d+)?([-a-zA-Z0-9()@:%_+.~#?&//=]*)?/;
      if (!executor.spec?.url || !urlRegex.test(executor.spec.url as string)) {
        errors.executorUrl = 'Valid URL is required';
      }
    }

    return errors;
  }, []);

  const validateAllFields = () => {
    let errors: Record<string, string> = {};

    // Validate all arrays
    inputs.forEach((input, index) => {
      const inputErrors = validateInput(input, index);
      if (inputErrors.length > 0) {
        errors[`input_${index}`] = inputErrors.join(', ');
      }
    });

    outputs.forEach((output, index) => {
      const outputErrors = validateOutput(output, index);
      if (outputErrors.length > 0) {
        errors[`output_${index}`] = outputErrors.join(', ');
      }
    });

    connections.forEach((connection, index) => {
      const connectionErrors = connectionManager.validateConnection(connection);
      if (connectionErrors.length > 0) {
        errors[`connection_${index}`] = connectionErrors.join(', ');
      }
    });


    if (connections.length === 0) {
      errors.connections = 'At least one connection is required';
    }


    secrets.forEach((secret, index) => {
      const secretErrors = validateSecret(secret, index);
      if (secretErrors.length > 0) {
        errors[`secret_${index}`] = secretErrors.join(', ');
      }
    });

    conditions.forEach((condition, index) => {
      const conditionErrors = validateCondition(condition);
      if (conditionErrors.length > 0) {
        errors[`condition_${index}`] = conditionErrors.join(', ');
      }
    });

    // Validate input mappings and track input-specific errors
    const inputMappingErrors = new Map<string, string[]>();

    inputMappings.forEach((mapping, index) => {
      const mappingErrors: string[] = [];
      if (!mapping.when?.triggeredBy?.connection) {
        mappingErrors.push('Trigger connection is required');
      }

      // Check if all inputs are included in the mapping
      if (inputs.length > 0) {
        const mappingInputNames = mapping.values?.map(v => v.name) || [];
        const missingInputs = inputs
          .map(input => input.name)
          .filter(inputName => inputName && !mappingInputNames.includes(inputName));

        // Add missing input errors to individual inputs
        missingInputs.forEach(inputName => {
          if (inputName) {
            const inputIndex = inputs.findIndex(inp => inp.name === inputName);
            if (inputIndex !== -1) {
              const currentErrors = inputMappingErrors.get(`input_${inputIndex}`) || [];
              currentErrors.push(`Missing in mapping for connection "${mapping.when?.triggeredBy?.connection || 'Unknown'}"`);
              inputMappingErrors.set(`input_${inputIndex}`, currentErrors);
            }
          }
        });
      }

      // Check if all mapping values have either value or valueFrom defined
      if (mapping.values) {
        mapping.values.forEach((value) => {
          const hasStaticValue = value.value !== undefined && value.value !== '';
          const hasEventDataValue = value.valueFrom?.eventData?.expression !== undefined && value.valueFrom.eventData.expression !== '';
          const hasLastExecutionValue = value.valueFrom?.lastExecution?.results !== undefined && value.valueFrom.lastExecution.results.length > 0;

          if (!hasStaticValue && !hasEventDataValue && !hasLastExecutionValue) {
            const inputIndex = inputs.findIndex(inp => inp.name === value.name);
            if (inputIndex !== -1) {
              const currentErrors = inputMappingErrors.get(`input_${inputIndex}`) || [];
              currentErrors.push(`No value defined in mapping for connection "${mapping.when?.triggeredBy?.connection || 'Unknown'}"`);
              inputMappingErrors.set(`input_${inputIndex}`, currentErrors);
            }
          }
        });
      }

      // Only add mapping-level errors for connection issues
      if (mappingErrors.length > 0) {
        errors[`inputMapping_${index}`] = mappingErrors.join(', ');
      }
    });

    // Add input-specific mapping errors to the validation errors
    inputMappingErrors.forEach((errorList, inputKey) => {
      const existingErrors = errors[inputKey];
      const newErrors = errorList.join(', ');
      errors[inputKey] = existingErrors ? `${existingErrors}, ${newErrors}` : newErrors;
    });

    // Comprehensive executor validation
    const executorErrors = validateExecutor(executor);
    errors = {
      ...errors,
      ...executorErrors
    };

    setValidationErrors(errors);

    return Object.keys(errors).length === 0;
  };

  const isExecutorMisconfigured = useCallback(() => {
    const errors = validateExecutor(executor);
    return Object.keys(errors).length > 0;
  }, [executor, validateExecutor]);

  // Shared state management
  const {
    openSections,
    setOpenSections,
    originalData,
    validationErrors,
    setValidationErrors,
    handleAccordionToggle,
    isSectionModified,
    handleDataChange,
    syncWithIncomingData
  } = useEditModeState({
    initialData: {
      name: data.name,
      description: data.description,
      inputs: data.inputs || [],
      outputs: data.outputs || [],
      connections: data.connections || [],
      secrets: data.secrets || [],
      conditions: data.conditions || [],
      executor: data.executor || { type: '', spec: {} },
      inputMappings: data.inputMappings || [],
      isValid: true
    },
    onDataChange,
    validateAllFields: () => {
      const executorErrors = validateExecutor(executor);

      if (Object.keys(executorErrors).length > 0) {
        setOpenSections(prev => [...prev, 'executor']);
      }
      return validateAllFields();
    },
  });

  const triggerSectionValidation = useCallback((hasFieldErrors: boolean = false) => {
    const sectionsToOpen = [...openSections];

    const connectionsNeedConfiguration = connections.length === 0;
    if (connectionsNeedConfiguration && !sectionsToOpen.includes('connections')) {
      sectionsToOpen.push('connections');
    }

    const executorErrors = validateExecutor(executor);
    if (Object.keys(executorErrors).length > 0 || hasFieldErrors) {
      if (!sectionsToOpen.includes('executor')) {
        sectionsToOpen.push('executor');
      }
      setValidationErrors(prev => ({
        ...prev,
        ...executorErrors
      }));
    }

    setOpenSections(sectionsToOpen);
  }, [connections.length, executor, openSections, setOpenSections, setValidationErrors, validateExecutor]);

  // Expose the trigger function to parent
  useEffect(() => {
    if (onTriggerSectionValidation) {
      onTriggerSectionValidation.current = triggerSectionValidation;
    }
  }, [triggerSectionValidation, onTriggerSectionValidation]);

  // Initialize open sections
  useEffect(() => {
    const sectionsToOpen = ['general'];

    const connectionsNeedConfiguration = connections.length === 0;
    if (connectionsNeedConfiguration) {
      sectionsToOpen.push('connections');
    }

    const executorErrors = validateExecutor(executor);

    if (Object.keys(executorErrors).length > 0) {
      sectionsToOpen.push('executor');
      setValidationErrors(executorErrors);
    }

    setOpenSections(sectionsToOpen);
    // eslint-disable-next-line react-hooks/exhaustive-deps
  }, [setOpenSections]);

  // Connection management
  const connectionManager = useConnectionManager({
    connections,
    setConnections,
    currentEntityId: currentStageId
  });

  // Array editors
  const inputsEditor = useArrayEditor({
    items: inputs,
    setItems: setInputs,
    createNewItem: () => ({ name: '', description: '' }),
    validateItem: validateInput,
    setValidationErrors,
    errorPrefix: 'input'
  });

  const outputsEditor = useArrayEditor({
    items: outputs,
    setItems: setOutputs,
    createNewItem: () => ({ name: '', description: '', required: false }),
    validateItem: validateOutput,
    setValidationErrors,
    errorPrefix: 'output'
  });

  const connectionsEditor = useArrayEditor({
    items: connections,
    setItems: setConnections,
    createNewItem: () => ({ name: '', type: 'TYPE_EVENT_SOURCE' as SuperplaneConnection['type'], filters: [] }),
    validateItem: connectionManager.validateConnection,
    setValidationErrors,
    errorPrefix: 'connection'
  });

  const secretsEditor = useArrayEditor({
    items: secrets,
    setItems: setSecrets,
    createNewItem: () => ({ name: '', valueFrom: { secret: { name: '', key: '' } } }),
    validateItem: validateSecret,
    setValidationErrors,
    errorPrefix: 'secret'
  });

  const conditionsEditor = useArrayEditor({
    items: conditions,
    setItems: setConditions,
    createNewItem: () => ({ type: 'CONDITION_TYPE_APPROVAL' as SuperplaneConditionType, approval: { count: 1 } }),
    validateItem: (item) => validateCondition(item),
    setValidationErrors,
    errorPrefix: 'condition'
  });



  useEffect(() => {
    if (executor.type === 'semaphore' && semaphoreParameters.length > 0) {
      const newParams = parametersWithIdToRecord(semaphoreParameters);
      const currentParams = executor.spec?.parameters as Record<string, string>;

      if (JSON.stringify(newParams) !== JSON.stringify(currentParams || {})) {
        updateExecutorField('parameters', newParams);
      }
    }
  }, [semaphoreParameters, executor.type, executor.spec?.parameters, parametersWithIdToRecord]);

  useEffect(() => {
    if (executor.type === 'github' && githubInputs.length > 0) {
      const newInputs = parametersWithIdToRecord(githubInputs);
      const currentInputs = executor.spec?.inputs as Record<string, string>;

      if (JSON.stringify(newInputs) !== JSON.stringify(currentInputs || {})) {
        updateExecutorField('inputs', newInputs);
      }
    }
  }, [githubInputs, executor.type, executor.spec?.inputs, parametersWithIdToRecord]);

  useEffect(() => {
    if (executor.type === 'http' && httpHeaders.length > 0) {
      const newHeaders = parametersWithIdToRecord(httpHeaders);
      const currentHeaders = executor.spec?.headers as Record<string, string>;

      if (JSON.stringify(newHeaders) !== JSON.stringify(currentHeaders || {})) {
        updateExecutorField('headers', newHeaders);
      }
    }
  }, [httpHeaders, executor.type, executor.spec?.headers, parametersWithIdToRecord]);

  // Sync component state with incoming data prop changes
  useEffect(() => {
    syncWithIncomingData(
      {
        name: data.name,
        description: data.description,
        inputs: data.inputs || [],
        outputs: data.outputs || [],
        connections: data.connections || [],
        secrets: data.secrets || [],
        conditions: data.conditions || [],
        executor: data.executor || { type: '', spec: {} },
        inputMappings: data.inputMappings || [],
        isValid: true
      },
      (incomingData) => {
        setInputs(incomingData.inputs);
        setOutputs(incomingData.outputs);
        setConnections(incomingData.connections);
        setSecrets(incomingData.secrets);
        setConditions(incomingData.conditions);
        setExecutor(incomingData.executor);
        setInputMappings(incomingData.inputMappings);
        setResponsePolicyStatusCodesDisplay(
          ((incomingData.executor?.spec?.responsePolicy as Record<string, unknown>)?.statusCodes as number[] || []).join(', ')
        );
        setPayloadDisplay(
          JSON.stringify(incomingData.executor?.spec?.payload || {}, null, 2)
        );
      }
    );
    // eslint-disable-next-line react-hooks/exhaustive-deps
  }, [data]);

  // Auto-update input mappings when inputs change
  useEffect(() => {
    if (inputMappings.length > 0) {
      const updatedMappings = ensureAllInputsInMappings(inputMappings, inputs);
      // Only update if there are actual changes to prevent infinite loops
      const hasChanges = updatedMappings.some((mapping, index) =>
        mapping.values?.length !== inputMappings[index]?.values?.length
      );
      if (hasChanges) {
        setInputMappings(updatedMappings);
      }
    }
  }, [inputs, inputMappings, ensureAllInputsInMappings]);

  // Notify parent of data changes
  useEffect(() => {
    if (onDataChange) {
      handleDataChange({
        name: data.name,
        description: data.description,
        inputs,
        outputs,
        connections,
        executor,
        secrets,
        conditions,
        inputMappings
      });
    }// eslint-disable-next-line react-hooks/exhaustive-deps
  }, [data.name, data.description, inputs, outputs, connections, executor, secrets, conditions, inputMappings, onDataChange]);

  // Revert function for each section
  const revertSection = (section: string) => {
    switch (section) {
      case 'connections':
        setConnections([...originalData.connections]);
        connectionsEditor.setEditingIndex(null);
        break;
      case 'inputs':
        setInputs([...originalData.inputs]);
        inputsEditor.setEditingIndex(null);
        break;
      case 'outputs':
        setOutputs([...originalData.outputs]);
        outputsEditor.setEditingIndex(null);
        break;
      case 'conditions':
        setConditions([...originalData.conditions]);
        conditionsEditor.setEditingIndex(null);
        break;
      case 'secrets':
        setSecrets([...originalData.secrets]);
        secretsEditor.setEditingIndex(null);
        break;
      case 'executor':
        setExecutor({ ...originalData.executor });
        setPayloadDisplay((originalData.executor?.spec as Record<string, unknown>)?.payload as string || '{}');
        break;
    }
  };

  // Helper functions for executor

  const updateConditionType = (index: number, type: SuperplaneConditionType) => {
    const newCondition: SuperplaneCondition = { type };
    if (type === 'CONDITION_TYPE_APPROVAL') {
      newCondition.approval = { count: 1 };
      newCondition.timeWindow = undefined;
    } else if (type === 'CONDITION_TYPE_TIME_WINDOW') {
      newCondition.timeWindow = { start: '', end: '', weekDays: [] };
      newCondition.approval = undefined;
    }
    setConditions(prev => prev.map((condition, i) => i === index ? newCondition : condition));
  };

  // Executor helper functions
  const updateExecutorField = (field: string, value: unknown) => {
    setExecutor(prev => ({
      ...prev,
      spec: {
        ...prev.spec,
        [field]: value
      }
    }));
  };

  const updateExecutorNestedField = (parentField: string, field: string, value: unknown) => {
    setExecutor(prev => ({
      ...prev,
      spec: {
        ...prev.spec,
        [parentField]: {
          ...(prev.spec?.[parentField] as Record<string, unknown> || {}),
          [field]: value
        }
      }
    }));
  };

  const addExecutorParameter = () => {
    const newParam: ParameterWithId = {
      id: generateId(),
      key: `PARAM_${semaphoreParameters.length + 1}`,
      value: ''
    };
    setSemaphoreParameters(prev => [...prev, newParam]);
  };

  const updateExecutorParameter = (id: string, key: string, value: string) => {
    setSemaphoreParameters(prev =>
      prev.map(param =>
        param.id === id ? { ...param, key, value } : param
      )
    );
  };

  const removeExecutorParameter = (id: string) => {
    setSemaphoreParameters(prev => prev.filter(param => param.id !== id));
  };

  const addExecutorInput = () => {
    const newInput: ParameterWithId = {
      id: generateId(),
      key: `INPUT_${githubInputs.length + 1}`,
      value: ''
    };
    setGithubInputs(prev => [...prev, newInput]);
  };

  const updateExecutorInput = (id: string, key: string, value: string) => {
    setGithubInputs(prev =>
      prev.map(input =>
        input.id === id ? { ...input, key, value } : input
      )
    );
  };

  const removeExecutorInput = (id: string) => {
    setGithubInputs(prev => prev.filter(input => input.id !== id));
  };

  const addExecutorHeader = () => {
    const newHeader: ParameterWithId = {
      id: generateId(),
      key: `Header_${httpHeaders.length + 1}`,
      value: ''
    };
    setHttpHeaders(prev => [...prev, newHeader]);
  };

  const updateExecutorHeader = (id: string, key: string, value: string) => {
    setHttpHeaders(prev =>
      prev.map(header =>
        header.id === id ? { ...header, key, value } : header
      )
    );
  };

  const removeExecutorHeader = (id: string) => {
    setHttpHeaders(prev => prev.filter(header => header.id !== id));
  };

  const updateExecutorIntegration = (integrationName: string) => {
    const availableIntegrations = getAllIntegrations();
    const integration = availableIntegrations.find(int => int.metadata?.name === integrationName);
    if (integration) {
      setExecutor(prev => ({
        ...prev,
        integration: {
          name: integration.metadata?.name,
          domainType: integration.metadata?.domainType
        }
      }));
    }
  };

  const updateExecutorResource = (field: 'type' | 'name', value: string) => {
    setExecutor(prev => ({
      ...prev,
      resource: {
        ...prev.resource,
        [field]: value
      }
    }));
  };

  const updateSemaphoreExecutionType = (type: 'workflow' | 'task') => {
    setSemaphoreExecutionType(type);

    // If switching to workflow, clear the task field
    if (type === 'workflow') {
      updateExecutorField('task', '');
    }
  };

  const availableIntegrations = getAllIntegrations();
  const semaphoreIntegrations = availableIntegrations.filter(int => int.spec?.type === 'semaphore');
  const githubIntegrations = availableIntegrations.filter(int => int.spec?.type === 'github');
  const requireIntegration = ['semaphore', 'github'].includes(executor?.type || '');
  const hasRequiredIntegrations = (executor.type === 'semaphore' && semaphoreIntegrations.length > 0) ||
    (executor.type === 'github' && githubIntegrations.length > 0) ||
    (!executor.type || (executor.type !== 'semaphore' && executor.type !== 'github'));

  const getZeroStateLabel = () => {
    switch (executor.type) {
      case 'semaphore':
        return 'Semaphore organizations';
      case 'github':
        return 'GitHub accounts';
      default:
        return 'integrations';
    }
  };

  const handleTriggerConnectionChange = (selectedConnection: string, actualMappingIndex: number, input: SuperplaneInputDefinition, mapping: SuperplaneInputMapping) => {
    const newMappings = [...inputMappings];
    const currentInputValue = mapping.values?.find(v => v.name === input.name);

    if (!currentInputValue) return;

    const existingMappingIndex = newMappings.findIndex((m, idx) =>
      idx !== actualMappingIndex &&
      m.when?.triggeredBy?.connection === selectedConnection &&
      selectedConnection !== ''
    );
    const mappingExists = existingMappingIndex !== -1 && selectedConnection !== '';

    if (mappingExists) {
      const existingValues = newMappings[existingMappingIndex].values || [];
      const valueExists = existingValues.some(v => v.name === input.name);

      if (!valueExists) {
        newMappings[existingMappingIndex].values = [...existingValues, currentInputValue];
      } else {
        newMappings[existingMappingIndex].values = existingValues.map(v =>
          v.name === input.name ? currentInputValue : v
        );
      }

      const updatedOriginalValues = (newMappings[actualMappingIndex].values || []).filter(v => v.name !== input.name);

      if (updatedOriginalValues.length === 0) {
        newMappings.splice(actualMappingIndex, 1);
      } else {
        newMappings[actualMappingIndex].values = updatedOriginalValues;
      }
      setInputMappings(newMappings);
      return;
    }


    if (selectedConnection === '') {
      newMappings[actualMappingIndex] = {
        ...newMappings[actualMappingIndex],
        when: {
          ...newMappings[actualMappingIndex].when,
          triggeredBy: { connection: selectedConnection }
        }
      };
    } else {
      newMappings[actualMappingIndex].when = {
        triggeredBy: { connection: selectedConnection }
      };

      newMappings[actualMappingIndex].values = inputs.map(input => ({
        name: input.name,
        value: ''
      }));
    }
    setInputMappings(newMappings);

  };

  const handleInputNameChange = (newName: string, index: number, input: SuperplaneInputDefinition) => {
    const oldName = input.name;
    inputsEditor.updateItem(index, 'name', newName);

    if (oldName && newName !== oldName) {
      const updatedMappings = inputMappings.map(mapping => ({
        ...mapping,
        values: mapping.values?.map(value =>
          value.name === oldName
            ? { ...value, name: newName }
            : value
        ) || []
      }));
      setInputMappings(updatedMappings);
    }
  };

  const handleValueModeChange = (mode: 'static' | 'eventData' | 'lastExecution', actualMappingIndex: number, input: SuperplaneInputDefinition) => {
    const newMappings = [...inputMappings];
    const values = [...(newMappings[actualMappingIndex].values || [])];
    const valueIndex = values.findIndex(v => v.name === input.name);

    if (valueIndex === -1) {
      return;
    }

    switch (mode) {
      case 'static':
        values[valueIndex] = {
          ...values[valueIndex],
          value: values[valueIndex]?.valueFrom?.eventData?.expression ||
            values[valueIndex]?.value || '',
          valueFrom: undefined
        };
        break;
      case 'eventData':
        values[valueIndex] = {
          ...values[valueIndex],
          value: undefined,
          valueFrom: {
            eventData: {
              connection: '',
              expression: values[valueIndex]?.value || ''
            }
          }
        };
        break;
      case 'lastExecution':
        values[valueIndex] = {
          ...values[valueIndex],
          value: undefined,
          valueFrom: {
            lastExecution: {
              results: []
            }
          }
        };
        break;
    }
    newMappings[actualMappingIndex].values = values;
    setInputMappings(newMappings);
  };

  return (
    <div className="w-full h-full text-left" onClick={(e) => e.stopPropagation()}>
      <div className={twMerge('pb-0', requireIntegration && !hasRequiredIntegrations && 'pb-1')}>
        {/* Show zero state if executor type requires integrations but none are available */}
        {requireIntegration && !hasRequiredIntegrations && (
          <IntegrationZeroState
            integrationType={executor?.type || ''}
            label={getZeroStateLabel()}
            canvasId={canvasId}
            organizationId={organizationId}
          />
        )}

        {/* Form sections - only show if integrations are available or not required */}
        {hasRequiredIntegrations && (
          <>
            {/* Connections Section */}
            <EditableAccordionSection
              id="connections"
              title="Connections"
              isOpen={openSections.includes('connections')}
              onToggle={handleAccordionToggle}
              isModified={isSectionModified(connections, 'connections')}
              onRevert={revertSection}
              count={connections.length}
              countLabel="connections"
              hasError={connections.length === 0 || Object.keys(validationErrors).some(key => key.startsWith('connection_'))}
            >
              {connections.map((connection, index) => (
                <div key={index}>
                  <InlineEditor
                    isEditing={connectionsEditor.editingIndex === index}
                    onSave={connectionsEditor.saveEdit}
                    onCancel={() => connectionsEditor.cancelEdit(index, (item) => {
                      if (!item.name || item.name.trim() === '') {
                        return true;
                      }

                      if (item.filters && item.filters.length > 0) {
                        const hasIncompleteFilters = item.filters.some(filter => {
                          if (filter.type === 'FILTER_TYPE_DATA') {
                            return !filter.data?.expression || filter.data.expression.trim() === '';
                          }
                          if (filter.type === 'FILTER_TYPE_HEADER') {
                            return !filter.header?.expression || filter.header.expression.trim() === '';
                          }
                          return false;
                        });
                        return hasIncompleteFilters;
                      }

                      return false;
                    })}
                    onEdit={() => connectionsEditor.startEdit(index)}
                    onDelete={() => connectionsEditor.removeItem(index)}
                    displayName={connection.name || `Connection ${index + 1}`}
                    badge={connection.type && (
                      <span className="text-xs bg-zinc-100 dark:bg-zinc-700 text-zinc-600 dark:text-zinc-400 dark:text-zinc-300 px-2 py-0.5 rounded">
                        {connection.type?.replace?.('TYPE_', '').replace('_', ' ').toLowerCase()}
                      </span>
                    )}
                    editForm={
                      <ConnectionSelector
                        connection={connection}
                        index={index}
                        onConnectionUpdate={connectionManager.updateConnection}
                        onFilterAdd={connectionManager.addFilter}
                        onFilterUpdate={connectionManager.updateFilter}
                        onFilterRemove={connectionManager.removeFilter}
                        onFilterOperatorToggle={connectionManager.toggleFilterOperator}
                        currentEntityId={currentStageId}
                        validationError={validationErrors[`connection_${index}`]}
                        showFilters={true}
                        existingConnections={connections}
                      />
                    }
                  />
                </div>
              ))}
              <button
                onClick={connectionsEditor.addItem}
                className="flex items-center gap-2 text-sm text-zinc-600 dark:text-zinc-400 hover:text-zinc-800 dark:text-zinc-400 dark:hover:text-zinc-200"
              >
                <MaterialSymbol name="add" size="sm" />
                Add Connection
              </button>
              {validationErrors.connections && (
                <div className="text-xs text-red-600 mt-1">
                  {validationErrors.connections}
                </div>
              )}
            </EditableAccordionSection>

            {/* Inputs Section */}
            <EditableAccordionSection
              id="inputs"
              title="Inputs"
              isOpen={openSections.includes('inputs')}
              onToggle={handleAccordionToggle}
              isModified={isSectionModified(inputs, 'inputs')}
              onRevert={revertSection}
              count={inputs.length}
              countLabel="inputs"
            >
              {inputs.map((input, index) => {
                // Get mappings for this specific input
                const inputMappingsForInput = inputMappings.filter(mapping =>
                  mapping.values?.some(value => value.name === input.name)
                );

                return (
                  <div key={`input-${currentStageId}-${index}`}>
                    <InlineEditor
                      isEditing={inputsEditor.editingIndex === index}
                      onSave={inputsEditor.saveEdit}
                      onCancel={() => inputsEditor.cancelEdit(index, (item) => {
                        if (!item.name || item.name.trim() === '') {
                          return true;
                        }

                        const isNewInput = index >= originalData.inputs.length ||
                          !originalData.inputs[index] ||
                          originalData.inputs[index].name !== item.name;

                        return isNewInput;
                      })}
                      onEdit={() => inputsEditor.startEdit(index)}
                      onDelete={() => {
                        const inputName = input.name;

                        inputsEditor.removeItem(index);

                        if (inputName) {
                          const updatedMappings = inputMappings.map(mapping => ({
                            ...mapping,
                            values: mapping.values?.filter(value => value.name !== inputName) || []
                          })).filter(mapping =>
                            // Remove mappings that have no values left
                            mapping.values && mapping.values.length > 0
                          );
                          setInputMappings(updatedMappings);
                        }
                      }}
                      displayName={input.name || `Input ${index + 1}`}
                      badge={
                        <div className="flex items-center gap-2">
                          {inputMappingsForInput.length > 0 && (
                            <span className="text-xs bg-blue-100 dark:bg-blue-800 text-blue-800 dark:text-blue-200 px-2 py-0.5 rounded">
                              {inputMappingsForInput.length} mapping{inputMappingsForInput.length !== 1 ? 's' : ''}
                            </span>
                          )}
                          {validationErrors[`input_${index}`] && (
                            <span
                              className="text-xs bg-red-100 dark:bg-red-800 text-red-800 dark:text-red-200 px-2 py-0.5 rounded flex items-center gap-1"
                              title={validationErrors[`input_${index}`]}
                            >
                              <MaterialSymbol name="error" size="sm" />
                              Mapping Error
                            </span>
                          )}
                        </div>
                      }
                      editForm={
                        <div className="space-y-4">
                          <ValidationField
                            label="Name"
                            error={validationErrors[`input_${index}`]}
                          >
                            <input
                              type="text"
                              value={input.name || ''}
                              onChange={(e) => handleInputNameChange(e.target.value, index, input)}
                              placeholder="Input name"
                              className={`w-full px-3 py-2 border rounded-md bg-white dark:bg-zinc-800 text-zinc-900 dark:text-zinc-100 text-sm focus:outline-none focus:ring-2 ${validationErrors[`input_${index}`]
                                ? 'border-red-300 dark:border-red-600 focus:ring-red-500'
                                : 'border-zinc-300 dark:border-zinc-600 focus:ring-blue-500'
                                }`}
                            />
                          </ValidationField>
                          <ValidationField label="Description">
                            <textarea
                              value={input.description || ''}
                              onChange={(e) => inputsEditor.updateItem(index, 'description', e.target.value)}
                              placeholder="Input description"
                              rows={2}
                              className="w-full px-3 py-2 border border-zinc-300 dark:border-zinc-600 rounded-md bg-white dark:bg-zinc-800 text-zinc-900 dark:text-zinc-100 text-sm focus:outline-none focus:ring-2 focus:ring-blue-500"
                            />
                          </ValidationField>

                          {/* Input Mappings for this specific input */}
                          <div className="border-t border-zinc-200 dark:border-zinc-700 pt-4">
                            <div className="flex justify-between items-center mb-3">
                              <label className="text-sm font-medium text-zinc-600 dark:text-zinc-400">Input Mappings</label>

                            </div>

                            <div className="space-y-3">
                              {inputMappingsForInput.map((mapping) => {
                                const actualMappingIndex = inputMappings.findIndex(m => m === mapping);
                                const inputValue = mapping.values?.find(v => v.name === input.name);

                                return (
                                  <div key={actualMappingIndex} className="p-3 bg-zinc-50 dark:bg-zinc-800 border border-zinc-200 dark:border-zinc-600 rounded">
                                    <div className="space-y-3">
                                      {/* Trigger Connection */}
                                      <ValidationField
                                        label="Triggered by Connection"
                                        error={validationErrors[`inputMapping_${actualMappingIndex}`]}
                                      >
                                        <select
                                          value={mapping.when?.triggeredBy?.connection || ''}
                                          onChange={(e) => handleTriggerConnectionChange(e.target.value, actualMappingIndex, input, mapping)}
                                          className={`w-full px-3 py-2 border rounded-md bg-white dark:bg-zinc-800 text-zinc-900 dark:text-zinc-100 text-sm focus:outline-none focus:ring-2 ${validationErrors[`inputMapping_${actualMappingIndex}`]
                                            ? 'border-red-300 dark:border-red-600 focus:ring-red-500'
                                            : 'border-zinc-300 dark:border-zinc-600 focus:ring-blue-500'
                                            }`}
                                        >
                                          <option value="">Select trigger connection</option>
                                          {connections
                                            .filter(conn => mapping.when?.triggeredBy?.connection === conn.name || !inputMappings.some(mapping => mapping.when?.triggeredBy?.connection === conn.name))
                                            .map((conn, connIndex) => (
                                              <option key={connIndex} value={conn.name}>{conn.name}</option>
                                            ))}
                                        </select>
                                      </ValidationField>

                                      {/* Value Mode Toggle */}
                                      {
                                        mapping.when?.triggeredBy?.connection && (
                                          <>
                                            <div className="mb-3">
                                              <div className="space-y-2">
                                                <label className="flex items-center gap-2 text-sm">
                                                  <input
                                                    type="radio"
                                                    name={`value-mode-${actualMappingIndex}-${input.name}`}
                                                    checked={!inputValue?.valueFrom}
                                                    onChange={() => handleValueModeChange('static', actualMappingIndex, input)}
                                                    className="w-4 h-4"
                                                  />
                                                  Static Value
                                                </label>

                                                <label className="flex items-center gap-2 text-sm">
                                                  <input
                                                    type="radio"
                                                    name={`value-mode-${actualMappingIndex}-${input.name}`}
                                                    checked={!!inputValue?.valueFrom?.eventData}
                                                    onChange={() => handleValueModeChange('eventData', actualMappingIndex, input)}
                                                    className="w-4 h-4"
                                                  />
                                                  From Event Data
                                                </label>

                                                <label className="flex items-center gap-2 text-sm">
                                                  <input
                                                    type="radio"
                                                    name={`value-mode-${actualMappingIndex}-${input.name}`}
                                                    checked={!!inputValue?.valueFrom?.lastExecution}
                                                    onChange={() => handleValueModeChange('lastExecution', actualMappingIndex, input)}
                                                    className="w-4 h-4"
                                                  />
                                                  From Last Execution
                                                </label>
                                              </div>
                                            </div>
                                            {inputValue?.valueFrom?.eventData ? (
                                              /* Event Data Mode */
                                              <div className="space-y-2">
                                                <div>
                                                  <label className="block text-xs font-medium mb-1">Data Source Connection</label>
                                                  <select
                                                    value={inputValue.valueFrom.eventData.connection || ''}
                                                    onChange={(e) => inputMappingHandlers.handleEventDataConnectionChange(e.target.value, actualMappingIndex, input.name)}
                                                    className="w-full px-2 py-1 border border-zinc-300 dark:border-zinc-600 rounded text-sm bg-white dark:bg-zinc-700"
                                                  >
                                                    <option value="">Select data source</option>
                                                    {connections.map((conn, connIndex) => (
                                                      <option key={connIndex} value={conn.name}>{conn.name}</option>
                                                    ))}
                                                  </select>
                                                </div>
                                                <div>
                                                  <label className="block text-xs font-medium mb-1">Expression</label>
                                                  <input
                                                    value={inputValue.valueFrom.eventData.expression || ''}
                                                    onChange={(e) => inputMappingHandlers.handleEventDataExpressionChange(e.target.value, actualMappingIndex, input.name)}
                                                    placeholder="e.g., commit_sha[0:7], DEPLOY_URL"
                                                    className="w-full px-2 py-1 border border-zinc-300 dark:border-zinc-600 rounded text-sm bg-white dark:bg-zinc-700"
                                                  />
                                                </div>
                                              </div>
                                            ) : inputValue?.valueFrom?.lastExecution ? (
                                              /* Last Execution Mode */
                                              <div className="space-y-2">
                                                <div>
                                                  <label className="block text-xs font-medium mb-1">Required Execution Results</label>
                                                  <div className="space-y-2">
                                                    {(['RESULT_PASSED', 'RESULT_FAILED'] as const).map((result) => (
                                                      <label key={result} className="flex items-center gap-2 text-xs">
                                                        <input
                                                          type="checkbox"
                                                          checked={inputValue.valueFrom?.lastExecution?.results?.includes(result) || false}
                                                          onChange={(e) => inputMappingHandlers.handleLastExecutionChange(result, e.target.checked, actualMappingIndex, input.name)}
                                                          className="w-3 h-3"
                                                        />
                                                        {result.replace('RESULT_', '').toLowerCase()}
                                                      </label>
                                                    ))}
                                                  </div>
                                                </div>
                                              </div>
                                            ) : (
                                              /* Static Value Mode */
                                              <div>
                                                <label className="block text-xs font-medium mb-1">Static Value</label>
                                                <input
                                                  value={inputValue?.value || ''}
                                                  onChange={(e) => inputMappingHandlers.handleStaticValueChange(e.target.value, actualMappingIndex, input.name)}
                                                  placeholder="e.g., production, staging"
                                                  className="w-full px-2 py-1 border border-zinc-300 dark:border-zinc-600 rounded text-sm bg-white dark:bg-zinc-700"
                                                />
                                              </div>
                                            )}
                                          </>
                                        )
                                      }
                                      {/* Remove Input from Mapping Button */}
                                      <div className="flex justify-end">
                                        <button
                                          onClick={() => inputMappingHandlers.handleRemoveMapping(actualMappingIndex)}
                                          className="text-red-600 dark:text-red-400 hover:text-red-700 dark:hover:text-red-300 text-xs"
                                        >
                                          Remove from Mapping
                                        </button>
                                      </div>
                                    </div>
                                  </div>
                                );
                              })}
                            </div>
                          </div>
                          <button
                            onClick={() => inputMappingHandlers.handleAddMapping(input)}
                            className="flex items-center gap-2 text-sm text-zinc-600 dark:text-zinc-400 hover:text-zinc-800 dark:text-zinc-400 dark:hover:text-zinc-200"
                          >
                            <MaterialSymbol name="add" size="sm" />
                            Add Mapping
                          </button>
                        </div>
                      }
                    />
                  </div>
                );
              })}
              <button
                onClick={inputsEditor.addItem}
                className="flex items-center gap-2 text-sm text-zinc-600 dark:text-zinc-400 hover:text-zinc-800 dark:text-zinc-400 dark:hover:text-zinc-200"
              >
                <MaterialSymbol name="add" size="sm" />
                Add Input
              </button>
            </EditableAccordionSection>


            {/* Outputs Section */}
            <EditableAccordionSection
              id="outputs"
              title="Outputs"
              isOpen={openSections.includes('outputs')}
              onToggle={handleAccordionToggle}
              isModified={isSectionModified(outputs, 'outputs')}
              onRevert={revertSection}
              count={outputs.length}
              countLabel="outputs"
            >
              {outputs.map((output, index) => (
                <div key={index}>
                  <InlineEditor
                    isEditing={outputsEditor.editingIndex === index}
                    onSave={outputsEditor.saveEdit}
                    onCancel={() => outputsEditor.cancelEdit(index, (item) => {
                      if (!item.name || item.name.trim() === '') {
                        return true;
                      }

                      const isNewOutput = index >= originalData.outputs.length ||
                        !originalData.outputs[index] ||
                        originalData.outputs[index].name !== item.name;

                      return isNewOutput;
                    })}
                    onEdit={() => outputsEditor.startEdit(index)}
                    onDelete={() => outputsEditor.removeItem(index)}
                    displayName={output.name || `Output ${index + 1}`}
                    badge={output.required && (
                      <span className="text-xs bg-blue-100 text-blue-800 px-2 py-0.5 rounded">Required</span>
                    )}
                    editForm={
                      <div className="space-y-3">
                        <ValidationField
                          label="Name"
                          error={validationErrors[`output_${index}`]}
                        >
                          <input
                            type="text"
                            value={output.name || ''}
                            onChange={(e) => outputsEditor.updateItem(index, 'name', e.target.value)}
                            placeholder="Output name"
                            className={`w-full px-3 py-2 border rounded-md bg-white dark:bg-zinc-800 text-zinc-900 dark:text-zinc-100 text-sm focus:outline-none focus:ring-2 ${validationErrors[`output_${index}`]
                              ? 'border-red-300 dark:border-red-600 focus:ring-red-500'
                              : 'border-zinc-300 dark:border-zinc-600 focus:ring-blue-500'
                              }`}
                          />
                        </ValidationField>
                        <ValidationField label="Description">
                          <textarea
                            value={output.description || ''}
                            onChange={(e) => outputsEditor.updateItem(index, 'description', e.target.value)}
                            placeholder="Output description"
                            rows={2}
                            className="w-full px-3 py-2 border border-zinc-300 dark:border-zinc-600 rounded-md bg-white dark:bg-zinc-800 text-zinc-900 dark:text-zinc-100 text-sm focus:outline-none focus:ring-2 focus:ring-blue-500"
                          />
                        </ValidationField>
                        <ValidationField label="Required">
                          <div className="flex items-center gap-2">
                            <input
                              type="checkbox"
                              id={`required-${index}`}
                              checked={output.required || false}
                              onChange={(e) => outputsEditor.updateItem(index, 'required', e.target.checked)}
                              className="w-4 h-4 text-blue-600 bg-white dark:bg-zinc-800 border-zinc-300 dark:border-zinc-600 rounded focus:ring-blue-500"
                            />
                            <label className="text-gray-900 dark:text-zinc-100" htmlFor={`required-${index}`}>Required</label>
                          </div>
                        </ValidationField>
                      </div>
                    }
                  />
                </div>
              ))}
              <button
                onClick={outputsEditor.addItem}
                className="flex items-center gap-2 text-sm text-zinc-600 dark:text-zinc-400 hover:text-zinc-800 dark:text-zinc-400 dark:hover:text-zinc-200"
              >
                <MaterialSymbol name="add" size="sm" />
                Add Output
              </button>
            </EditableAccordionSection>

            {/* Conditions Section */}
            <EditableAccordionSection
              id="conditions"
              title="Conditions"
              isOpen={openSections.includes('conditions')}
              onToggle={handleAccordionToggle}
              isModified={isSectionModified(conditions, 'conditions')}
              onRevert={revertSection}
              count={conditions.length}
              countLabel="conditions"
            >
              {conditions.map((condition, index) => (
                <div key={index}>
                  <InlineEditor
                    isEditing={conditionsEditor.editingIndex === index}
                    onSave={conditionsEditor.saveEdit}
                    onCancel={() => conditionsEditor.cancelEdit(index, (item) => {
                      // Remove if condition type is not set or has validation errors
                      if (!item.type || item.type === 'CONDITION_TYPE_UNKNOWN') {
                        return true;
                      }

                      const isNewCondition = index >= originalData.conditions.length ||
                        !originalData.conditions[index];

                      return isNewCondition;
                    })}
                    onEdit={() => conditionsEditor.startEdit(index)}
                    onDelete={() => conditionsEditor.removeItem(index)}
                    displayName={
                      condition.type === 'CONDITION_TYPE_APPROVAL'
                        ? `Approval (${condition.approval?.count || 1} required)`
                        : condition.type === 'CONDITION_TYPE_TIME_WINDOW'
                          ? `Time Window (${condition.timeWindow?.start || 'No start'} - ${condition.timeWindow?.end || 'No end'})`
                          : `Condition ${index + 1}`
                    }
                    badge={condition.type === 'CONDITION_TYPE_TIME_WINDOW' && condition.timeWindow?.weekDays && (
                      <span className="text-xs bg-blue-100 dark:bg-blue-800 text-blue-800 dark:text-blue-200 px-2 py-0.5 rounded">
                        {condition.timeWindow.weekDays.map(day => day.slice(0, 3)).join(', ')}
                      </span>
                    )}
                    editForm={
                      <div className="space-y-4">
                        <ValidationField
                          label="Condition Type"
                          error={validationErrors[`condition_${index}`]}
                        >
                          <select
                            value={condition.type || 'CONDITION_TYPE_APPROVAL'}
                            onChange={(e) => updateConditionType(index, e.target.value as SuperplaneConditionType)}
                            className={`w-full px-3 py-2 border rounded-md bg-white dark:bg-zinc-800 text-zinc-900 dark:text-zinc-100 text-sm focus:outline-none focus:ring-2 ${validationErrors[`condition_${index}`]
                              ? 'border-red-300 dark:border-red-600 focus:ring-red-500'
                              : 'border-zinc-300 dark:border-zinc-600 focus:ring-blue-500'
                              }`}
                          >
                            <option value="CONDITION_TYPE_APPROVAL">Approval</option>
                            <option value="CONDITION_TYPE_TIME_WINDOW">Time Window</option>
                          </select>
                        </ValidationField>

                        {condition.type === 'CONDITION_TYPE_APPROVAL' && (
                          <ValidationField label="Required Approvals">
                            <input
                              type="number"
                              min="1"
                              value={condition.approval?.count || 1}
                              onChange={(e) => conditionsEditor.updateItem(index, 'approval', { count: parseInt(e.target.value) || 1 })}
                              placeholder="Number of required approvals"
                              className="w-full px-3 py-2 border border-zinc-300 dark:border-zinc-600 rounded-md bg-white dark:bg-zinc-800 text-zinc-900 dark:text-zinc-100 text-sm focus:outline-none focus:ring-2 focus:ring-blue-500"
                            />
                          </ValidationField>
                        )}

                        {condition.type === 'CONDITION_TYPE_TIME_WINDOW' && (
                          <div className="space-y-4">
                            <div className="grid grid-cols-2 gap-3">
                              <ValidationField label="Start Time">
                                <input
                                  type="time"
                                  value={condition.timeWindow?.start || ''}
                                  onChange={(e) => conditionsEditor.updateItem(index, 'timeWindow', {
                                    ...condition.timeWindow,
                                    start: e.target.value
                                  })}
                                  className="w-full px-3 py-2 border border-zinc-300 dark:border-zinc-600 rounded-md bg-white dark:bg-zinc-800 text-zinc-900 dark:text-zinc-100 text-sm focus:outline-none focus:ring-2 focus:ring-blue-500"
                                />
                              </ValidationField>
                              <ValidationField label="End Time">
                                <input
                                  type="time"
                                  value={condition.timeWindow?.end || ''}
                                  onChange={(e) => conditionsEditor.updateItem(index, 'timeWindow', {
                                    ...condition.timeWindow,
                                    end: e.target.value
                                  })}
                                  className="w-full px-3 py-2 border border-zinc-300 dark:border-zinc-600 rounded-md bg-white dark:bg-zinc-800 text-zinc-900 dark:text-zinc-100 text-sm focus:outline-none focus:ring-2 focus:ring-blue-500"
                                />
                              </ValidationField>
                            </div>
                            <ValidationField label="Days of Week">
                              <div className="grid grid-cols-7 gap-1">
                                {['Monday', 'Tuesday', 'Wednesday', 'Thursday', 'Friday', 'Saturday', 'Sunday'].map((day) => (
                                  <label key={day} className="flex flex-col items-center gap-1 p-2 border border-zinc-300 dark:border-zinc-600 rounded text-xs bg-white dark:bg-zinc-800">
                                    <input
                                      type="checkbox"
                                      checked={condition.timeWindow?.weekDays?.includes(day) || false}
                                      onChange={(e) => {
                                        const currentDays = condition.timeWindow?.weekDays || [];
                                        const newDays = e.target.checked
                                          ? [...currentDays, day]
                                          : currentDays.filter(d => d !== day);
                                        conditionsEditor.updateItem(index, 'timeWindow', {
                                          ...condition.timeWindow,
                                          weekDays: newDays
                                        });
                                      }}
                                      className="w-3 h-3"
                                    />
                                    <span className="text-zinc-900 dark:text-zinc-100">{day.slice(0, 3)}</span>
                                  </label>
                                ))}
                              </div>
                            </ValidationField>
                          </div>
                        )}
                      </div>
                    }
                  />
                </div>
              ))}
              <button
                onClick={conditionsEditor.addItem}
                className="flex items-center gap-2 text-sm text-zinc-600 dark:text-zinc-400 hover:text-zinc-800 dark:text-zinc-400 dark:hover:text-zinc-200"
              >
                <MaterialSymbol name="add" size="sm" />
                Add Condition
              </button>
            </EditableAccordionSection>

            {/* Secrets Section */}
            <EditableAccordionSection
              id="secrets"
              title="Secrets Management"
              isOpen={openSections.includes('secrets')}
              onToggle={handleAccordionToggle}
              isModified={isSectionModified(secrets, 'secrets')}
              onRevert={revertSection}
              count={secrets.length}
              countLabel="secrets"
            >
              {secrets.map((secret, index) => (
                <div key={index}>
                  <InlineEditor
                    isEditing={secretsEditor.editingIndex === index}
                    onSave={secretsEditor.saveEdit}
                    onCancel={() => secretsEditor.cancelEdit(index, (item) => {
                      if (!item.name || item.name.trim() === '') {
                        return true;
                      }

                      const isNewSecret = index >= originalData.secrets.length ||
                        !originalData.secrets[index];

                      return isNewSecret;
                    })}
                    onEdit={() => secretsEditor.startEdit(index)}
                    onDelete={() => secretsEditor.removeItem(index)}
                    displayName={secret.name || `Secret ${index + 1}`}
                    badge={null}
                    editForm={
                      <div className="space-y-3">
                        <ValidationField
                          label="Secret Name"
                          error={validationErrors[`secret_${index}`]}
                        >
                          <input
                            type="text"
                            value={secret.name || ''}
                            onChange={(e) => secretsEditor.updateItem(index, 'name', e.target.value)}
                            placeholder="eg. MY_SECRET"
                            className={`w-full px-3 py-2 border rounded-md bg-white dark:bg-zinc-800 text-zinc-900 dark:text-zinc-100 text-sm focus:outline-none focus:ring-2 ${validationErrors[`secret_${index}`]
                              ? 'border-red-300 dark:border-red-600 focus:ring-red-500'
                              : 'border-zinc-300 dark:border-zinc-600 focus:ring-blue-500'
                              }`}
                          />
                        </ValidationField>

                        <div className="space-y-2">
                          <ValidationField label="Reference Secret">
                            <select
                              value={secret.valueFrom?.secret?.name || ''}
                              onChange={(e) => {
                                const selectedSecretName = e.target.value;
                                secretsEditor.updateItem(index, 'valueFrom', {
                                  ...secret.valueFrom,
                                  secret: {
                                    ...secret.valueFrom?.secret,
                                    name: selectedSecretName,
                                    key: ''
                                  }
                                });
                              }}
                              className={`w-full px-3 py-2 border rounded-md bg-white dark:bg-zinc-800 text-zinc-900 dark:text-zinc-100 text-sm focus:outline-none focus:ring-2 ${validationErrors[`secret_${index}`]
                                ? 'border-red-300 dark:border-red-600 focus:ring-red-500'
                                : 'border-zinc-300 dark:border-zinc-600 focus:ring-blue-500'
                                }`}
                              disabled={loadingCanvasSecrets || loadingOrganizationSecrets}
                            >
                              <option value="">
                                {loadingCanvasSecrets || loadingOrganizationSecrets
                                  ? 'Loading secrets...'
                                  : 'Select a secret...'}
                              </option>
                              {(() => {
                                if (loadingCanvasSecrets || loadingOrganizationSecrets) {
                                  return null;
                                }

                                const allSecrets = getAllSecrets();
                                if (allSecrets.length === 0) {
                                  return (
                                    <option value="" disabled>
                                      No secrets available
                                    </option>
                                  );
                                }

                                const canvasSecretsFiltered = allSecrets.filter(s => s.source === 'Canvas');
                                const orgSecretsFiltered = allSecrets.filter(s => s.source === 'Organization');

                                return (
                                  <>
                                    {canvasSecretsFiltered.length > 0 && (
                                      <optgroup label="Canvas Secrets">
                                        {canvasSecretsFiltered.map(secretItem => (
                                          <option key={`canvas-${secretItem.name}`} value={secretItem.name}>
                                            {secretItem.name}
                                          </option>
                                        ))}
                                      </optgroup>
                                    )}
                                    {orgSecretsFiltered.length > 0 && (
                                      <optgroup label="Organization Secrets">
                                        {orgSecretsFiltered.map(secretItem => (
                                          <option key={`org-${secretItem.name}`} value={secretItem.name}>
                                            {secretItem.name}
                                          </option>
                                        ))}
                                      </optgroup>
                                    )}
                                  </>
                                );
                              })()}
                            </select>
                          </ValidationField>
                          <ValidationField label="Key">
                            <select
                              value={secret.valueFrom?.secret?.key || ''}
                              onChange={(e) => secretsEditor.updateItem(index, 'valueFrom', {
                                ...secret.valueFrom,
                                secret: { ...secret.valueFrom?.secret, key: e.target.value }
                              })}
                              className="w-full px-3 py-2 border border-zinc-300 dark:border-zinc-600 rounded-md bg-white dark:bg-zinc-800 text-zinc-900 dark:text-zinc-100 text-sm focus:outline-none focus:ring-2 focus:ring-blue-500"
                              disabled={!secret.valueFrom?.secret?.name || loadingCanvasSecrets || loadingOrganizationSecrets}
                            >
                              <option value="">
                                {!secret.valueFrom?.secret?.name
                                  ? 'Select a secret first...'
                                  : 'Select a key...'}
                              </option>
                              {secret.valueFrom?.secret?.name && (() => {
                                const availableKeys = getSecretKeys(secret.valueFrom.secret.name);

                                if (availableKeys.length === 0) {
                                  return (
                                    <option value="" disabled>
                                      No keys available in this secret
                                    </option>
                                  );
                                }

                                return availableKeys.map(key => (
                                  <option key={key} value={key}>
                                    {key}
                                  </option>
                                ));
                              })()}
                            </select>
                          </ValidationField>
                        </div>
                      </div>
                    }
                  />
                </div>
              ))}
              <button
                onClick={secretsEditor.addItem}
                className="flex items-center gap-2 text-sm text-zinc-600 dark:text-zinc-400 hover:text-zinc-800 dark:text-zinc-400 dark:hover:text-zinc-200"
              >
                <MaterialSymbol name="add" size="sm" />
                Add Secret
              </button>
            </EditableAccordionSection>

            {/* Executor Management Section */}
            <EditableAccordionSection
              id="executor"
              title="Executor Configuration"
              isOpen={openSections.includes('executor')}
              onToggle={handleAccordionToggle}
              isModified={isSectionModified(executor, 'executor')}
              onRevert={revertSection}
              countLabel="executor"
              className={!openSections.includes('executor') ? 'rounded-b-2xl border-b-0' : ''}
              hasError={
                isExecutorMisconfigured() ||
                Object.keys(validationErrors).some(key => key.startsWith('executor')) ||
                Object.values(fieldErrors).some(Boolean)
              }
            >
              <div className="space-y-4">
                <ValidationField label="Executor name">
                  <input
                    type="text"
                    value={executor.name || ''}
                    onChange={(e) => setExecutor(prev => ({ ...prev, name: e.target.value }))}
                    placeholder="${{ inputs.VERSION }} deployment"
                    className="w-full px-3 py-2 border rounded-md bg-white dark:bg-zinc-800 text-zinc-900 dark:text-zinc-100 text-sm focus:outline-none focus:ring-2 border-zinc-300 dark:border-zinc-600 focus:ring-blue-500"
                  />

                </ValidationField>

                {executor.type === 'semaphore' && (
                  <div className="space-y-4">
                    <ValidationField
                      label="Integration"
                      error={validationErrors.executorIntegration}
                    >
                      <select
                        value={executor.integration?.name || ''}
                        onChange={(e) => updateExecutorIntegration(e.target.value)}
                        className={`w-full px-3 py-2 border rounded-md bg-white dark:bg-zinc-800 text-zinc-900 dark:text-zinc-100 text-sm focus:outline-none focus:ring-2 ${validationErrors.executorIntegration
                          ? 'border-red-300 dark:border-red-600 focus:ring-red-500'
                          : 'border-zinc-300 dark:border-zinc-600 focus:ring-blue-500'
                          }`}
                      >
                        <option value="">Select an integration...</option>
                        {getAllIntegrations()
                          .filter(integration => integration.spec?.type === 'semaphore')
                          .map((integration) => (
                            <option key={integration.metadata?.id} value={integration.metadata?.name}>
                              {integration.metadata?.name}
                            </option>
                          ))}
                      </select>
                      {getAllIntegrations().filter(int => int.spec?.type === 'semaphore').length === 0 && (
                        <div className="text-xs text-zinc-500 dark:text-zinc-400 mt-1">
                          No Semaphore integrations available. Create one in canvas settings.
                        </div>
                      )}
                    </ValidationField>

                    <ValidationField
                      label="Project Name"
                      error={validationErrors.executorProject || fieldErrors.project}
                    >
                      <input
                        type="text"
                        value={(executor.resource?.name as string) || ''}
                        onChange={(e) => {
                          if (executor.resource?.type !== 'project')
                            updateExecutorResource('type', 'project');

                          updateExecutorResource('name', e.target.value);
                          if (fieldErrors.project) {
                            setFieldErrors(prev => {
                              // eslint-disable-next-line @typescript-eslint/no-unused-vars
                              const { project, ...rest } = prev;
                              return rest;
                            });
                          }
                        }}
                        placeholder="my-semaphore-project"
                        className={`w-full px-3 py-2 border rounded-md bg-white dark:bg-zinc-800 text-zinc-900 dark:text-zinc-100 text-sm focus:outline-none focus:ring-2 ${fieldErrors.project
                          ? 'border-red-300 dark:border-red-600 focus:ring-red-500'
                          : 'border-zinc-300 dark:border-zinc-600 focus:ring-blue-500'
                          }`}
                      />
                    </ValidationField>

                    <ValidationField label="Execution Type">
                      <ControlledTabs
                        className="text-left m-0 w-full"
                        buttonClasses='w-full'
                        tabs={[
                          { id: 'workflow', label: 'Workflow' },
                          { id: 'task', label: 'Task' },
                        ]}
                        variant="pills"
                        activeTab={semaphoreExecutionType}
                        onTabChange={(tabId) => updateSemaphoreExecutionType(tabId as 'workflow' | 'task')}
                      />
                    </ValidationField>

                    {semaphoreExecutionType === 'task' && (
                      <ValidationField label="Task">
                        <input
                          type="text"
                          value={(executor.spec?.task as string) || ''}
                          onChange={(e) => updateExecutorField('task', e.target.value)}
                          placeholder="my-task"
                          className="w-full px-3 py-2 border rounded-md bg-white dark:bg-zinc-800 text-zinc-900 dark:text-zinc-100 text-sm focus:outline-none focus:ring-2 border-zinc-300 dark:border-zinc-600 focus:ring-blue-500"
                        />
                      </ValidationField>
                    )}

                    <ValidationField
                      label="Ref"
                      error={validationErrors.executorRef}
                    >
                      <input
                        type="text"
                        value={(executor.spec?.ref as string) || ''}
                        onChange={(e) => updateExecutorField('ref', e.target.value)}
                        placeholder="refs/heads/main"
                        className={`w-full px-3 py-2 border rounded-md bg-white dark:bg-zinc-800 text-zinc-900 dark:text-zinc-100 text-sm focus:outline-none focus:ring-2 ${validationErrors.executorRef
                          ? 'border-red-300 dark:border-red-600 focus:ring-red-500'
                          : 'border-zinc-300 dark:border-zinc-600 focus:ring-blue-500'
                          }`}
                      />
                    </ValidationField>

                    <ValidationField
                      label="Pipeline File"
                      error={validationErrors.executorPipelineFile}
                    >
                      <input
                        type="text"
                        value={(executor.spec?.pipelineFile as string) || ''}
                        onChange={(e) => updateExecutorField('pipelineFile', e.target.value)}
                        placeholder=".semaphore/semaphore.yml"
                        className={`w-full px-3 py-2 border rounded-md bg-white dark:bg-zinc-800 text-zinc-900 dark:text-zinc-100 text-sm focus:outline-none focus:ring-2 ${validationErrors.executorPipelineFile
                          ? 'border-red-300 dark:border-red-600 focus:ring-red-500'
                          : 'border-zinc-300 dark:border-zinc-600 focus:ring-blue-500'
                          }`}
                      />
                    </ValidationField>

                    <ValidationField label="Parameters">
                      <div className="space-y-2">
                        {semaphoreParameters.map((param) => (
                          <div key={param.id} className="w-full flex gap-2 items-center bg-zinc-50 dark:bg-zinc-800 p-2 rounded">
                            <input
                              type="text"
                              value={param.key}
                              onChange={(e) => updateExecutorParameter(param.id, e.target.value, param.value)}
                              placeholder="Parameter name"
                              className="w-1/2 px-2 py-1 border border-zinc-300 dark:border-zinc-600 rounded text-sm bg-white dark:bg-zinc-700"
                            />
                            <input
                              type="text"
                              value={param.value}
                              onChange={(e) => updateExecutorParameter(param.id, param.key, e.target.value)}
                              placeholder="Parameter value"
                              className="w-1/2 px-2 py-1 border border-zinc-300 dark:border-zinc-600 rounded text-sm bg-white dark:bg-zinc-700"
                            />
                            <button
                              onClick={() => removeExecutorParameter(param.id)}
                              className="text-zinc-600 dark:text-zinc-400 hover:text-zinc-700 dark:text-zinc-300"
                            >
                              <MaterialSymbol name="delete" size="sm" />
                            </button>
                          </div>
                        ))}
                        <button
                          onClick={addExecutorParameter}
                          className="flex items-center gap-2 text-sm text-zinc-600 dark:text-zinc-400 hover:text-zinc-800 dark:text-zinc-400 dark:hover:text-zinc-200"
                        >
                          <MaterialSymbol name="add" size="sm" />
                          Add Parameter
                        </button>
                      </div>
                    </ValidationField>
                  </div>
                )}

                {executor.type === 'github' && (
                  <div className="space-y-4">
                    <ValidationField
                      label="Integration"
                      error={validationErrors.executorIntegration}
                    >
                      <select
                        value={executor.integration?.name || ''}
                        onChange={(e) => updateExecutorIntegration(e.target.value)}
                        className={`w-full px-3 py-2 border rounded-md bg-white dark:bg-zinc-800 text-zinc-900 dark:text-zinc-100 text-sm focus:outline-none focus:ring-2 ${validationErrors.executorIntegration
                          ? 'border-red-300 dark:border-red-600 focus:ring-red-500'
                          : 'border-zinc-300 dark:border-zinc-600 focus:ring-blue-500'
                          }`}
                      >
                        <option value="">Select an integration...</option>
                        {getAllIntegrations()
                          .filter(integration => integration.spec?.type === 'github')
                          .map((integration) => (
                            <option key={integration.metadata?.id} value={integration.metadata?.name}>
                              {integration.metadata?.name}
                            </option>
                          ))}
                      </select>
                      {getAllIntegrations().filter(int => int.spec?.type === 'github').length === 0 && (
                        <div className="text-xs text-zinc-500 mt-1">
                          No GitHub integrations available. Create one in canvas settings.
                        </div>
                      )}
                    </ValidationField>

                    <ValidationField
                      label="Repository Name"
                      error={validationErrors.executorRepository || fieldErrors.repository}
                    >
                      <input
                        type="text"
                        value={(executor.resource?.name as string) || ''}
                        onChange={(e) => {
                          if (executor.resource?.type !== 'repository')
                            updateExecutorResource('type', 'repository');

                          updateExecutorResource('name', e.target.value)

                          setFieldErrors(prev => ({ ...prev, repository: '' }));
                        }}
                        placeholder="my-repository"
                        className={`w-full px-3 py-2 border rounded-md bg-white dark:bg-zinc-800 text-zinc-900 dark:text-zinc-100 text-sm focus:outline-none focus:ring-2 ${validationErrors.executorRepository
                          ? 'border-red-300 dark:border-red-600 focus:ring-red-500'
                          : 'border-zinc-300 dark:border-zinc-600 focus:ring-blue-500'
                          }`}
                      />
                    </ValidationField>

                    <ValidationField
                      label="Workflow"
                      error={validationErrors.executorWorkflow || fieldErrors.workflow}
                    >
                      <input
                        type="text"
                        value={(executor.spec?.workflow as string) || ''}
                        onChange={(e) => {
                          updateExecutorField('workflow', e.target.value);
                          setFieldErrors(prev => ({ ...prev, workflow: '' }));
                        }}
                        placeholder=".github/workflows/task.yml"
                        className={`w-full px-3 py-2 border rounded-md bg-white dark:bg-zinc-800 text-zinc-900 dark:text-zinc-100 text-sm focus:outline-none focus:ring-2 ${validationErrors.executorWorkflow
                          ? 'border-red-300 dark:border-red-600 focus:ring-red-500'
                          : 'border-zinc-300 dark:border-zinc-600 focus:ring-blue-500'
                          }`}
                      />
                    </ValidationField>

                    <ValidationField
                      label="Ref"
                      error={validationErrors.executorRef}
                    >
                      <input
                        type="text"
                        value={(executor.spec?.ref as string) || ''}
                        onChange={(e) => updateExecutorField('ref', e.target.value)}
                        placeholder="main"
                        className={`w-full px-3 py-2 border rounded-md bg-white dark:bg-zinc-800 text-zinc-900 dark:text-zinc-100 text-sm focus:outline-none focus:ring-2 ${validationErrors.executorRef
                          ? 'border-red-300 dark:border-red-600 focus:ring-red-500'
                          : 'border-zinc-300 dark:border-zinc-600 focus:ring-blue-500'
                          }`}
                      />
                    </ValidationField>

                    <ValidationField label="Inputs">
                      <div className="space-y-2">
                        {githubInputs.map((input) => (
                          <div key={input.id} className="w-full flex gap-2 items-center bg-zinc-50 dark:bg-zinc-800 p-2 rounded">
                            <input
                              type="text"
                              value={input.key}
                              onChange={(e) => updateExecutorInput(input.id, e.target.value, input.value)}
                              placeholder="Input name"
                              className="w-1/2 px-2 py-1 border border-zinc-300 dark:border-zinc-600 rounded text-sm bg-white dark:bg-zinc-700"
                            />
                            <input
                              type="text"
                              value={input.value}
                              onChange={(e) => updateExecutorInput(input.id, input.key, e.target.value)}
                              placeholder="Input value"
                              className="w-1/2 px-2 py-1 border border-zinc-300 dark:border-zinc-600 rounded text-sm bg-white dark:bg-zinc-700"
                            />
                            <button
                              onClick={() => removeExecutorInput(input.id)}
                              className="text-zinc-600 dark:text-zinc-400 hover:text-zinc-700 dark:text-zinc-300"
                            >
                              <MaterialSymbol name="delete" size="sm" />
                            </button>
                          </div>
                        ))}
                        <button
                          onClick={addExecutorInput}
                          className="flex items-center gap-2 text-sm text-zinc-600 dark:text-zinc-400 hover:text-zinc-800 dark:text-zinc-400 dark:hover:text-zinc-200"
                        >
                          <MaterialSymbol name="add" size="sm" />
                          Add Input
                        </button>
                      </div>
                    </ValidationField>
                  </div>
                )}

                {executor.type === 'http' && (
                  <div className="space-y-4">
                    <ValidationField
                      label="URL"
                      error={validationErrors.executorUrl}
                    >
                      <input
                        type="text"
                        value={(executor.spec?.url as string) || ''}
                        onChange={(e) => updateExecutorField('url', e.target.value)}
                        placeholder="https://api.example.com/endpoint"
                        className={`w-full px-3 py-2 border rounded-md bg-white dark:bg-zinc-800 text-zinc-900 dark:text-zinc-100 text-sm focus:outline-none focus:ring-2 ${validationErrors.executorUrl
                          ? 'border-red-300 dark:border-red-600 focus:ring-red-500'
                          : 'border-zinc-300 dark:border-zinc-600 focus:ring-blue-500'
                          }`}
                      />
                    </ValidationField>

                    <ValidationField label="Payload (JSON)">
                      <textarea
                        value={payloadDisplay}
                        onChange={(e) => {
                          setPayloadDisplay(e.target.value);
                          try {
                            const parsed = JSON.parse(e.target.value);
                            updateExecutorField('payload', parsed);
                          } catch {
                            // Keep the display value but don't update payload until valid JSON
                          }
                        }}
                        placeholder='{\n  "key1": "value1",\n  "key2": "{{ inputs.KEY2 }}"\n}'
                        rows={6}
                        className="nodrag w-full px-3 py-2 border rounded-md bg-white dark:bg-zinc-800 text-zinc-900 dark:text-zinc-100 text-sm focus:outline-none focus:ring-2 border-zinc-300 dark:border-zinc-600 focus:ring-blue-500 font-mono"
                      />
                    </ValidationField>

                    <ValidationField label="Headers">
                      <div className="space-y-2">
                        {httpHeaders.map((header) => (
                          <div key={header.id} className="flex gap-2 items-center bg-zinc-50 dark:bg-zinc-800 p-2 rounded">
                            <input
                              type="text"
                              value={header.key}
                              onChange={(e) => updateExecutorHeader(header.id, e.target.value, header.value)}
                              placeholder="Header name"
                              className="w-1/2 px-2 py-1 border border-zinc-300 dark:border-zinc-600 rounded text-sm bg-white dark:bg-zinc-700"
                            />
                            <input
                              type="text"
                              value={header.value}
                              onChange={(e) => updateExecutorHeader(header.id, header.key, e.target.value)}
                              placeholder="Header value"
                              className="w-1/2 px-2 py-1 border border-zinc-300 dark:border-zinc-600 rounded text-sm bg-white dark:bg-zinc-700"
                            />
                            <button
                              onClick={() => removeExecutorHeader(header.id)}
                              className="text-zinc-600 dark:text-zinc-400 hover:text-zinc-700 dark:text-zinc-300"
                            >
                              <MaterialSymbol name="delete" size="sm" />
                            </button>
                          </div>
                        ))}
                        <button
                          onClick={addExecutorHeader}
                          className="flex items-center gap-2 text-sm text-zinc-600 dark:text-zinc-400 hover:text-zinc-800 dark:text-zinc-400 dark:hover:text-zinc-200"
                        >
                          <MaterialSymbol name="add" size="sm" />
                          Add Header
                        </button>
                      </div>
                    </ValidationField>

                    <ValidationField label="Response Policy - Success Status Codes">
                      <input
                        type="text"
                        value={responsePolicyStatusCodesDisplay}
                        onChange={(e) => {
                          const endsWithComma = e.target.value.endsWith(',');
                          const codes = e.target.value.split(',').map(code => parseInt(code.trim())).filter(code => !isNaN(code));
                          updateExecutorNestedField('responsePolicy', 'statusCodes', codes);
                          setResponsePolicyStatusCodesDisplay(endsWithComma ? codes.join(',') + ',' : codes.join(','));
                        }}
                        placeholder="200, 201, 202"
                        className="w-full px-3 py-2 border rounded-md bg-white dark:bg-zinc-800 text-zinc-900 dark:text-zinc-100 text-sm focus:outline-none focus:ring-2 border-zinc-300 dark:border-zinc-600 focus:ring-blue-500"
                      />
                    </ValidationField>
                  </div>
                )}
              </div>

              <div className="flex justify-end gap-2 pt-2 pb-3">
                <Button
                  className='flex items-center border-0'
                  outline
                  onClick={() => {
                    setOpenSections(prev => prev.filter(section => section !== 'executor'));
                  }}
                >
                  <MaterialSymbol name="close" size="sm" data-slot="icon" />
                </Button>
                <Button
                  className='flex items-center'
                  color="white"
                  onClick={() => {
                    const executorErrors = validateExecutor(executor);
                    if (Object.keys(executorErrors).length === 0) {
                      setOpenSections(prev => prev.filter(section => section !== 'executor'));
                    } else {
                      setValidationErrors(prev => ({
                        ...prev,
                        ...executorErrors
                      }));
                    }
                  }}
                >
                  <MaterialSymbol name="check" size="sm" data-slot="icon" />
                </Button>
              </div>
            </EditableAccordionSection>
          </>
        )}
      </div>
    </div>
  );
}<|MERGE_RESOLUTION|>--- conflicted
+++ resolved
@@ -16,11 +16,8 @@
 import IntegrationZeroState from '@/components/IntegrationZeroState';
 import { createInputMappingHandlers } from '../utils/inputMappingHandlers';
 import { twMerge } from 'tailwind-merge';
-<<<<<<< HEAD
 import { showErrorToast } from '@/utils/toast';
-=======
 import { Button } from '@/components/Button/button';
->>>>>>> 016579ab
 
 interface StageEditModeContentProps {
   data: StageNodeType['data'];
@@ -170,17 +167,10 @@
         ...prev,
         [parsedError.field]: parsedError.message
       }));
-
-<<<<<<< HEAD
-    }
-
+      onTriggerSectionValidation?.current?.(true);
+    }
     showErrorToast(errorMessage);
-  }, [parseApiErrorMessage]);
-=======
-      onTriggerSectionValidation?.current?.(true);
-    }
   }, [parseApiErrorMessage, onTriggerSectionValidation]);
->>>>>>> 016579ab
 
   // Expose handleApiError to global scope for stage.tsx to call
   useEffect(() => {
