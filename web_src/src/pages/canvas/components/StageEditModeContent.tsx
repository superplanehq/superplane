import { useState, useEffect, useCallback, useRef } from 'react';
import debounce from 'lodash.debounce';
import { StageNodeType } from '@/canvas/types/flow';
import { SuperplaneInputDefinition, SuperplaneOutputDefinition, SuperplaneValueDefinition, SuperplaneConnection, SuperplaneExecutor, SuperplaneCondition, SuperplaneConditionType, SuperplaneInputMapping } from '@/api-client/types.gen';
import { useSecrets } from '../hooks/useSecrets';
import { useIntegrations } from '../hooks/useIntegrations';
import { useEditModeState } from '../hooks/useEditModeState';
import { useArrayEditor } from '../hooks/useArrayEditor';
import { useConnectionManager } from '../hooks/useConnectionManager';
import { useValidation } from '../hooks/useValidation';
import { EditableAccordionSection } from './shared/EditableAccordionSection';
import { InlineEditor } from './shared/InlineEditor';
import { ValidationField } from './shared/ValidationField';
import { ConnectionSelector } from './shared/ConnectionSelector';
import { ProTip } from './shared/ProTip';
import { MaterialSymbol } from '@/components/MaterialSymbol/material-symbol';
import { ControlledTabs } from '@/components/Tabs/tabs';
import IntegrationZeroState from '@/components/IntegrationZeroState';
import { createInputMappingHandlers } from '../utils/inputMappingHandlers';
import { twMerge } from 'tailwind-merge';
import { OutputsHelpTooltip } from '@/components/PersistentTooltip';
import { ParametersTooltip } from '@/components/Tooltip';
import { showErrorToast } from '@/utils/toast';
<<<<<<< HEAD
import { TaggedInput, type TaggedInputOption } from '@/components/TaggedInput';
=======
import { useCanvasStore } from '../store/canvasStore';
>>>>>>> f1a12a9f

interface StageEditModeContentProps {
  data: StageNodeType['data'];
  currentStageId?: string;
  canvasId: string;
  organizationId: string;
  isNewStage?: boolean;
  dirtyByUser?: boolean;
  onDataChange?: (data: {
    name: string;
    description?: string;
    inputs: SuperplaneInputDefinition[];
    outputs: SuperplaneOutputDefinition[];
    connections: SuperplaneConnection[];
    executor: SuperplaneExecutor;
    secrets: SuperplaneValueDefinition[];
    conditions: SuperplaneCondition[];
    inputMappings: SuperplaneInputMapping[];
    isValid: boolean
  }) => void;
  onTriggerSectionValidation?: { current: ((hasFieldErrors?: boolean) => void) | null };
  onStageNameChange?: (name: string) => void;
}

interface ParameterWithId {
  id: string;
  key: string;
  value: string;
}


export function StageEditModeContent({ data, currentStageId, canvasId, organizationId, isNewStage, dirtyByUser = false, onDataChange, onTriggerSectionValidation, onStageNameChange }: StageEditModeContentProps) {
  const setFocusedNodeId = useCanvasStore(state => state.setFocusedNodeId);

  // Component-specific state
  const [inputs, setInputs] = useState<SuperplaneInputDefinition[]>(data.inputs || []);
  const [outputs, setOutputs] = useState<SuperplaneOutputDefinition[]>(data.outputs || []);
  const [fieldErrors, setFieldErrors] = useState<Record<string, string>>({});
  const [connectionFilterErrors, setConnectionFilterErrors] = useState<Record<number, number[]>>({});
  const [connections, setConnections] = useState<SuperplaneConnection[]>(data.connections || []);
  const [secrets, setSecrets] = useState<SuperplaneValueDefinition[]>(data.secrets || []);
  const [conditions, setConditions] = useState<SuperplaneCondition[]>(data.conditions || []);
  const [executor, setExecutor] = useState<SuperplaneExecutor>({
    type: data.executor?.type || '',
    spec: data.executor?.spec || {},
    resource: data.executor?.resource || {},
    integration: data.executor?.integration || {},
  });
  const [inputMappings, setInputMappings] = useState<SuperplaneInputMapping[]>(data.inputMappings || []);
  const [responsePolicyStatusCodesDisplay, setResponsePolicyStatusCodesDisplay] = useState(
    ((executor.spec?.responsePolicy as Record<string, unknown>)?.statusCodes as number[] || []).join(', ')
  );
  const [payloadDisplay, setPayloadDisplay] = useState(
    JSON.stringify(executor.spec?.payload || {}, null, 2)
  );
  const [semaphoreExecutionType, setSemaphoreExecutionType] = useState<'workflow' | 'task'>(
    (executor.spec?.task as string) ? 'task' : 'workflow'
  );

  const [semaphoreParameters, setSemaphoreParameters] = useState<ParameterWithId[]>(() => {
    const params = executor.spec?.parameters as Record<string, string>;
    if (!params) return [];
    return Object.entries(params).map(([key, value], index) => ({
      id: `param_${Date.now()}_${index}`,
      key,
      value
    }));
  });
  const [githubInputs, setGithubInputs] = useState<ParameterWithId[]>(() => {
    const inputs = executor.spec?.inputs as Record<string, string>;
    if (!inputs) return [];
    return Object.entries(inputs).map(([key, value], index) => ({
      id: `input_${Date.now()}_${index}`,
      key,
      value
    }));
  });
  const [httpHeaders, setHttpHeaders] = useState<ParameterWithId[]>(() => {
    const headers = executor.spec?.headers as Record<string, string>;
    if (!headers) return [];
    return Object.entries(headers).map(([key, value], index) => ({
      id: `header_${Date.now()}_${index}`,
      key,
      value
    }));
  });
  const [nextIdCounter, setNextIdCounter] = useState(1);
  const resourceInputRef = useRef<HTMLInputElement>(null);
  const hasAutoFocused = useRef(false);

  const generateId = useCallback(() => {
    const id = `param_${nextIdCounter}`;
    setNextIdCounter(prev => prev + 1);
    return id;
  }, [nextIdCounter]);


  const parametersWithIdToRecord = useCallback((params: ParameterWithId[]): Record<string, string> => {
    return params.reduce((acc, param) => {
      if (param.key.trim() !== '') {
        acc[param.key] = param.value;
      }
      return acc;
    }, {} as Record<string, string>);
  }, []);

  // Validation
  const { validateName } = useValidation();

  // Input mapping handlers
  const inputMappingHandlers = createInputMappingHandlers({
    inputMappings,
    setInputMappings,
    inputs
  });

  // Fetch secrets and integrations
  const { data: canvasSecrets = [], isLoading: loadingCanvasSecrets } = useSecrets(canvasId!, "DOMAIN_TYPE_CANVAS");
  const { data: organizationSecrets = [], isLoading: loadingOrganizationSecrets } = useSecrets(organizationId, "DOMAIN_TYPE_ORGANIZATION");
  const { data: canvasIntegrations = [] } = useIntegrations(canvasId!, "DOMAIN_TYPE_CANVAS");
  const { data: orgIntegrations = [] } = useIntegrations(organizationId, "DOMAIN_TYPE_ORGANIZATION");

  // API Error parsing function
  const parseApiErrorMessage = useCallback((errorMessage: string): { field: string; message: string } | null => {
    if (!errorMessage) return null;

    const repositoryNotFoundMatch = errorMessage.match(/repository\s+([^\s]+)\s+not\s+found/i);
    if (repositoryNotFoundMatch) {
      return {
        field: 'repository',
        message: `Repository "${repositoryNotFoundMatch[1]}" not found`
      };
    }

    const workflowNotFoundMatch = errorMessage.match(/workflow\s+([^\s]+)\s+not\s+found/i);
    if (workflowNotFoundMatch) {
      return {
        field: 'workflow',
        message: `Workflow "${workflowNotFoundMatch[1]}" not found`
      };
    }

    // Check for project not found error
    const projectNotFoundMatch = errorMessage.match(/project\s+([^\s]+)\s+not\s+found/i);
    if (projectNotFoundMatch) {
      return {
        field: 'project',
        message: `Project "${projectNotFoundMatch[1]}" not found`
      };
    }

    return null;
  }, []);

  // Handle API errors by highlighting fields
  const handleApiError = useCallback((errorMessage: string) => {
    const parsedError = parseApiErrorMessage(errorMessage);
    if (parsedError) {
      setFieldErrors(prev => ({
        ...prev,
        [parsedError.field]: parsedError.message
      }));
      onTriggerSectionValidation?.current?.(true);
    }
    showErrorToast(errorMessage);
  }, [parseApiErrorMessage, onTriggerSectionValidation]);

  // Expose handleApiError to global scope for stage.tsx to call
  useEffect(() => {
    (window as { handleStageApiError?: (errorMessage: string) => void }).handleStageApiError = handleApiError;

    return () => {
      delete (window as { handleStageApiError?: (errorMessage: string) => void }).handleStageApiError;
    };
  }, [handleApiError]);

  // Helper functions
  const hasErrorsWithPrefix = useCallback((errors: Record<string, string>, prefixes: string | string[]) => {
    const prefixArray = Array.isArray(prefixes) ? prefixes : [prefixes];
    return Object.keys(errors).some(key =>
      prefixArray.some(prefix => key.startsWith(prefix))
    );
  }, []);

  const getAllSecrets = () => {
    const allSecrets: Array<{ name: string; source: 'Canvas' | 'Organization'; data: Record<string, string> }> = [];

    canvasSecrets.forEach(secret => {
      if (secret.metadata?.name) {
        allSecrets.push({
          name: secret.metadata.name,
          source: 'Canvas',
          data: secret.spec?.local?.data || {}
        });
      }
    });

    organizationSecrets.forEach(secret => {
      if (secret.metadata?.name) {
        allSecrets.push({
          name: secret.metadata.name,
          source: 'Organization',
          data: secret.spec?.local?.data || {}
        });
      }
    });

    return allSecrets;
  };

  const getAllIntegrations = () => [...canvasIntegrations, ...orgIntegrations];

  // Helper function to generate input options for TaggedInput
  const getInputOptions = (): TaggedInputOption[] => {
    return inputs.map(input => ({
      id: input.name || '',
      label: input.name || '',
      value: `\${{ inputs.${input.name} }}`,
      description: input.description || 'Stage input'
    })).filter(option => option.id); // Only include inputs with names
  };

  const getSecretKeys = (secretName: string) => {
    const allSecrets = getAllSecrets();
    const selectedSecret = allSecrets.find(secret => secret.name === secretName);
    return selectedSecret ? Object.keys(selectedSecret.data) : [];
  };

  const generateStageName = (resourceName: string, resourceType?: string) => {
    if (!resourceName || !resourceType) return '';
    return `Run: ${resourceName}`;
  };

  // Debounced auto-generation to prevent input interference
  const debouncedAutoGeneration = useCallback(
    debounce((resourceName: string, resourceType: string) => {
      if (isNewStage && !dirtyByUser && onStageNameChange) {
        const generatedName = generateStageName(resourceName, resourceType);
        if (generatedName) {
          onStageNameChange(generatedName);
        }
      }
    }, 300),
    [isNewStage, dirtyByUser, onStageNameChange]
  );

  // Auto focus on resource input for new stages (only once)
  useEffect(() => {
    if (isNewStage && executor.resource?.type && !hasAutoFocused.current) {
      const attemptFocus = () => {
        if (resourceInputRef.current) {
          resourceInputRef.current.focus();
          hasAutoFocused.current = true;
        } else {
          // Retry if element not ready yet
          setTimeout(attemptFocus, 100);
        }
      };

      setTimeout(attemptFocus, 200);
    }
  }, [isNewStage, executor.resource?.type]);

  // Validation functions
  const validateInput = (input: SuperplaneInputDefinition, index: number): string[] => {
    const errors: string[] = [];

    const nameErrors = validateName(input.name, inputs, index);
    errors.push(...nameErrors);

    return errors;
  };

  const validateOutput = (output: SuperplaneOutputDefinition, index: number): string[] => {
    const errors: string[] = [];

    const nameErrors = validateName(output.name, outputs, index);
    errors.push(...nameErrors);

    return errors;
  };

  const validateSecret = (secret: SuperplaneValueDefinition, index: number): string[] => {
    const errors: string[] = [];
    const nameErrors = validateName(secret.name, secrets, index);
    errors.push(...nameErrors);

    if (!secret.valueFrom || !secret.valueFrom.secret) {
      errors.push('Secret must reference an existing secret');
    } else {
      if (!secret.valueFrom.secret.name || secret.valueFrom.secret.name.trim() === '') {
        errors.push('Secret reference name is required');
      }
      if (!secret.valueFrom.secret.key || secret.valueFrom.secret.key.trim() === '') {
        errors.push('Secret reference key is required');
      }
    }

    return errors;
  };

  const validateCondition = (condition: SuperplaneCondition): string[] => {
    const errors: string[] = [];
    if (!condition.type || condition.type === 'CONDITION_TYPE_UNKNOWN') {
      errors.push('Condition type is required');
    }

    if (condition.type === 'CONDITION_TYPE_APPROVAL') {
      if (!condition.approval || condition.approval.count === undefined || condition.approval.count < 1) {
        errors.push('Approval condition requires a count of at least 1');
      }
    } else if (condition.type === 'CONDITION_TYPE_TIME_WINDOW') {
      if (!condition.timeWindow) {
        errors.push('Time window condition requires time window configuration');
      } else {
        if (!condition.timeWindow.start || condition.timeWindow.start.trim() === '') {
          errors.push('Time window start time is required');
        }
        if (!condition.timeWindow.end || condition.timeWindow.end.trim() === '') {
          errors.push('Time window end time is required');
        }
        if (!condition.timeWindow.weekDays || condition.timeWindow.weekDays.length === 0) {
          errors.push('At least one weekday must be selected');
        }
      }
    }

    return errors;
  };

  const validateExecutor = useCallback((executor: SuperplaneExecutor): Record<string, string> => {
    const errors: Record<string, string> = {};

    if (!executor.type || executor.type === '') {
      errors.executorType = 'Executor type is required';
      return errors;
    }

    if (executor.type === 'semaphore') {
      if (!executor.integration?.name) {
        errors.executorIntegration = 'Semaphore integration is required';
      }
      if (!executor.resource?.name) {
        errors.executorProject = 'Project name is required';
      }
      if (!executor.spec?.ref) {
        errors.executorRef = 'Ref (branch/tag) is required';
      }
      if (!executor.spec?.pipelineFile) {
        errors.executorPipelineFile = 'Pipeline file is required';
      }
    } else if (executor.type === 'github') {
      if (!executor.integration?.name) {
        errors.executorIntegration = 'GitHub integration is required';
      }
      if (!executor.resource?.name) {
        errors.executorRepository = 'Repository name is required';
      }
      if (!executor.spec?.workflow) {
        errors.executorWorkflow = 'Workflow file is required';
      }
      if (!executor.spec?.ref) {
        errors.executorRef = 'Ref (branch/tag) is required';
      }
    } else if (executor.type === 'http') {
      const urlRegex = /^https?:\/\/(www\.)?([-a-zA-Z0-9@:%._+~#=]{1,256}(\.[a-zA-Z0-9()]{1,6})?|(\d{1,3}\.){3}\d{1,3})(:\d+)?([-a-zA-Z0-9()@:%_+.~#?&//=]*)?/;
      if (!executor.spec?.url || !urlRegex.test(executor.spec.url as string)) {
        errors.executorUrl = 'Valid URL is required';
      }
    }

    return errors;
  }, []);

  const validateInputMappings = useCallback((currentErrors: Record<string, string>) => {
    const inputMappingErrors = new Map<string, string[]>();
    const specificMappingErrors = new Map<string, string>();

    inputMappings.forEach((mapping, mappingIndex) => {
      const mappingErrors: string[] = [];
      if (!mapping.when?.triggeredBy?.connection) {
        mappingErrors.push('Trigger connection is required');
      }

      if (inputs.length > 0) {
        const mappingInputNames = mapping.values?.map(v => v.name) || [];
        const missingInputs = inputs
          .map(input => input.name)
          .filter(inputName => inputName && !mappingInputNames.includes(inputName));

        missingInputs.forEach(inputName => {
          if (inputName) {
            const inputIndex = inputs.findIndex(inp => inp.name === inputName);
            if (inputIndex !== -1) {
              const currentErrors = inputMappingErrors.get(`input_${inputIndex}`) || [];
              currentErrors.push(`Missing in mapping for connection "${mapping.when?.triggeredBy?.connection || 'Unknown'}"`);
              inputMappingErrors.set(`input_${inputIndex}`, currentErrors);
            }
          }
        });
      }

      if (mapping.values) {
        mapping.values.forEach((value) => {
          const hasStaticValue = value.value !== undefined && value.value !== '';
          const hasEventDataValue = value.valueFrom?.eventData?.expression !== undefined && value.valueFrom.eventData.expression !== '';
          const hasLastExecutionValue = value.valueFrom?.lastExecution?.results !== undefined && value.valueFrom.lastExecution.results.length > 0;

          if (!hasStaticValue && !hasEventDataValue && !hasLastExecutionValue) {
            const inputIndex = inputs.findIndex(inp => inp.name === value.name);
            if (inputIndex !== -1) {
              const errorKey = `mapping_${mappingIndex}_input_${inputIndex}`;
              specificMappingErrors.set(errorKey, 'No value defined for this input');

              const currentErrors = inputMappingErrors.get(`input_${inputIndex}`) || [];
              currentErrors.push(`No value defined in mapping for connection "${mapping.when?.triggeredBy?.connection || 'Unknown'}"`);
              inputMappingErrors.set(`input_${inputIndex}`, currentErrors);
            }
          }
        });
      }

      if (mappingErrors.length > 0) {
        currentErrors[`inputMapping_${mappingIndex}`] = mappingErrors.join(', ');
      }
    });

    specificMappingErrors.forEach((error, key) => {
      currentErrors[key] = error;
    });

    return inputMappingErrors;
  }, [inputMappings, inputs]);

  const validateAllFields = useCallback((showUiErrors: boolean = true) => {
    let errors: Record<string, string> = {};

    // Validate all arrays
    inputs.forEach((input, index) => {
      const inputErrors = validateInput(input, index);
      if (inputErrors.length > 0) {
        errors[`input_name_${index}`] = inputErrors.join(', ');
      }
    });

    outputs.forEach((output, index) => {
      const outputErrors = validateOutput(output, index);
      if (outputErrors.length > 0) {
        errors[`output_${index}`] = outputErrors.join(', ');
      }
    });

    connections.forEach((connection, index) => {
      const connectionErrors = connectionManager.validateConnection(connection);
      if (connectionErrors.length > 0) {
        errors[`connection_${index}`] = connectionErrors.join(', ');
      }
    });


    if (connections.length === 0) {
      errors.connections = 'At least one connection is required';
    }


    secrets.forEach((secret, index) => {
      const secretErrors = validateSecret(secret, index);
      if (secretErrors.length > 0) {
        errors[`secret_${index}`] = secretErrors.join(', ');
      }
    });

    conditions.forEach((condition, index) => {
      const conditionErrors = validateCondition(condition);
      if (conditionErrors.length > 0) {
        errors[`condition_${index}`] = conditionErrors.join(', ');
      }
    });

    const inputMappingErrors = validateInputMappings(errors);

    inputMappingErrors.forEach((errorList, inputKey) => {
      const mappingKey = inputKey.replace('input_', 'input_mapping_');
      errors[mappingKey] = errorList.join(', ');
    });

    // Comprehensive executor validation
    const executorErrors = validateExecutor(executor);
    errors = {
      ...errors,
      ...executorErrors
    };

    if (showUiErrors) {
      setValidationErrors(errors);
    }

    return errors;
  }, [inputs, outputs, connections, secrets, conditions, validateInput, validateOutput, validateSecret, validateCondition, validateInputMappings, validateExecutor, executor]);



  const isExecutorMisconfigured = useCallback(() => {
    const errors = validateExecutor(executor);
    return Object.keys(errors).length > 0;
  }, [executor, validateExecutor]);

  // Shared state management
  const {
    openSections,
    setOpenSections,
    originalData,
    validationErrors,
    setValidationErrors,
    handleAccordionToggle,
    isSectionModified,
    handleDataChange,
    syncWithIncomingData
  } = useEditModeState({
    initialData: {
      name: data.name,
      description: data.description,
      inputs: data.inputs || [],
      outputs: data.outputs || [],
      connections: data.connections || [],
      secrets: data.secrets || [],
      conditions: data.conditions || [],
      executor: data.executor || { type: '', spec: {} },
      inputMappings: data.inputMappings || [],
      isValid: true
    },
    onDataChange,
    validateAllFields: () => {
      const executorErrors = validateExecutor(executor);

      if (Object.keys(executorErrors).length > 0) {
        setOpenSections(prev => [...prev, 'executor']);
      }
      return Object.keys(validateAllFields(false)).length === 0;
    },
  });

  // Auto-select first available integration for new stages
  useEffect(() => {
    if (isNewStage && executor.type && !executor.integration?.name && validationErrors.executorIntegration) {
      const availableIntegrations = [...canvasIntegrations, ...orgIntegrations];
      const firstIntegration = availableIntegrations.find(int => int.spec?.type === executor.type);

      if (firstIntegration?.metadata?.name) {
        setExecutor(prev => ({
          ...prev,
          integration: {
            name: firstIntegration.metadata?.name,
            domainType: firstIntegration.metadata?.domainType
          }
        }));
        setValidationErrors(prev => ({
          ...prev,
          executorIntegration: ''
        }));
      }
    }
  }, [isNewStage, executor.type, executor.integration?.name, canvasIntegrations, orgIntegrations, validationErrors.executorIntegration, setValidationErrors]);


  const triggerSectionValidation = useCallback((hasFieldErrors: boolean = false) => {
    const errors = validateAllFields();

    const sectionsToOpen = [...openSections];

    const connectionsNeedConfiguration = connections.length === 0;
    if (connectionsNeedConfiguration && !sectionsToOpen.includes('connections')) {
      sectionsToOpen.push('connections');
    }

    const inputErrors = hasErrorsWithPrefix(errors, ['input_name_', 'input_mapping_']);
    if (inputErrors && !sectionsToOpen.includes('inputs')) {
      sectionsToOpen.push('inputs');
    }

    const secretErrors = hasErrorsWithPrefix(errors, 'secret_');
    if (secretErrors && !sectionsToOpen.includes('secrets')) {
      sectionsToOpen.push('secrets');
    }

    const outputErrors = hasErrorsWithPrefix(errors, 'output_');
    if (outputErrors && !sectionsToOpen.includes('outputs')) {
      sectionsToOpen.push('outputs');
    }

    const executorErrors = validateExecutor(executor);
    if (Object.keys(executorErrors).length > 0 || hasFieldErrors) {
      if (!sectionsToOpen.includes('executor')) {
        sectionsToOpen.push('executor');
      }
      setValidationErrors(prev => ({
        ...prev,
        ...errors,
        ...executorErrors
      }));
    }

    setOpenSections(sectionsToOpen);
  }, [connections.length, executor, openSections, setOpenSections, setValidationErrors, validateAllFields, validateExecutor, hasErrorsWithPrefix]);

  // Expose the trigger function to parent
  useEffect(() => {
    if (onTriggerSectionValidation) {
      onTriggerSectionValidation.current = triggerSectionValidation;
    }
  }, [triggerSectionValidation, onTriggerSectionValidation]);

  // Initialize open sections
  useEffect(() => {
    const sectionsToOpen = ['general'];

    const connectionsNeedConfiguration = connections.length === 0;
    if (connectionsNeedConfiguration) {
      sectionsToOpen.push('connections');
    }

    const inputErrors = hasErrorsWithPrefix(validationErrors, ['input_name_', 'input_mapping_']);
    if (inputErrors) {
      sectionsToOpen.push('inputs');
    }

    const executorErrors = validateExecutor(executor);

    if (Object.keys(executorErrors).length > 0 || (isNewStage && executor.resource?.type)) {
      sectionsToOpen.push('executor');
      setValidationErrors(executorErrors);
    }

    setOpenSections(sectionsToOpen);
    // eslint-disable-next-line react-hooks/exhaustive-deps
  }, [setOpenSections, isNewStage, executor.resource?.type]);

  // Connection management
  const connectionManager = useConnectionManager({
    connections,
    setConnections,
    currentEntityId: currentStageId
  });

  // Array editors
  const inputsEditor = useArrayEditor({
    items: inputs,
    setItems: setInputs,
    createNewItem: () => ({ name: `INPUT_${inputs.length + 1}`, description: '' }),
    validateItem: validateInput,
    setValidationErrors,
    errorPrefix: 'input'
  });

  const outputsEditor = useArrayEditor({
    items: outputs,
    setItems: setOutputs,
    createNewItem: () => ({ name: `OUTPUT_${outputs.length + 1}`, description: '', required: false }),
    validateItem: () => [],
    setValidationErrors: () => { },
    errorPrefix: 'output'
  });

  const connectionsEditor = useArrayEditor({
    items: connections,
    setItems: setConnections,
    createNewItem: () => ({ name: '', type: 'TYPE_EVENT_SOURCE' as SuperplaneConnection['type'], filters: [] }),
    validateItem: connectionManager.validateConnection,
    setValidationErrors,
    errorPrefix: 'connection'
  });

  const secretsEditor = useArrayEditor({
    items: secrets,
    setItems: setSecrets,
    createNewItem: () => ({ name: '', valueFrom: { secret: { name: '', key: '' } } }),
    validateItem: validateSecret,
    setValidationErrors,
    errorPrefix: 'secret'
  });

  const conditionsEditor = useArrayEditor({
    items: conditions,
    setItems: setConditions,
    createNewItem: () => ({ type: 'CONDITION_TYPE_APPROVAL' as SuperplaneConditionType, approval: { count: 1 } }),
    validateItem: (item) => validateCondition(item),
    setValidationErrors,
    errorPrefix: 'condition'
  });



  useEffect(() => {
    if (executor.type === 'semaphore' && semaphoreParameters.length > 0) {
      const newParams = parametersWithIdToRecord(semaphoreParameters);
      const currentParams = executor.spec?.parameters as Record<string, string>;

      if (JSON.stringify(newParams) !== JSON.stringify(currentParams || {})) {
        updateExecutorField('parameters', newParams);
      }
    }
  }, [semaphoreParameters, executor.type, executor.spec?.parameters, parametersWithIdToRecord]);

  useEffect(() => {
    if (executor.type === 'github' && githubInputs.length > 0) {
      const newInputs = parametersWithIdToRecord(githubInputs);
      const currentInputs = executor.spec?.inputs as Record<string, string>;

      if (JSON.stringify(newInputs) !== JSON.stringify(currentInputs || {})) {
        updateExecutorField('inputs', newInputs);
      }
    }
  }, [githubInputs, executor.type, executor.spec?.inputs, parametersWithIdToRecord]);

  useEffect(() => {
    if (executor.type === 'http' && httpHeaders.length > 0) {
      const newHeaders = parametersWithIdToRecord(httpHeaders);
      const currentHeaders = executor.spec?.headers as Record<string, string>;

      if (JSON.stringify(newHeaders) !== JSON.stringify(currentHeaders || {})) {
        updateExecutorField('headers', newHeaders);
      }
    }
  }, [httpHeaders, executor.type, executor.spec?.headers, parametersWithIdToRecord]);

  // Sync component state with incoming data prop changes
  useEffect(() => {
    syncWithIncomingData(
      {
        name: data.name,
        description: data.description,
        inputs: data.inputs || [],
        outputs: data.outputs || [],
        connections: data.connections || [],
        secrets: data.secrets || [],
        conditions: data.conditions || [],
        executor: data.executor || { type: '', spec: {} },
        inputMappings: data.inputMappings || [],
        isValid: true
      },
      (incomingData) => {
        setInputs(incomingData.inputs);
        setOutputs(incomingData.outputs);
        setConnections(incomingData.connections);
        setSecrets(incomingData.secrets);
        setConditions(incomingData.conditions);
        setExecutor(incomingData.executor);
        setInputMappings(incomingData.inputMappings);
        setResponsePolicyStatusCodesDisplay(
          ((incomingData.executor?.spec?.responsePolicy as Record<string, unknown>)?.statusCodes as number[] || []).join(', ')
        );
        setPayloadDisplay(
          JSON.stringify(incomingData.executor?.spec?.payload || {}, null, 2)
        );
      }
    );
    // eslint-disable-next-line react-hooks/exhaustive-deps
  }, [data]);

  // Notify parent of data changes
  useEffect(() => {
    if (onDataChange) {
      handleDataChange({
        name: data.name,
        description: data.description,
        inputs,
        outputs,
        connections,
        executor,
        secrets,
        conditions,
        inputMappings
      });
    }// eslint-disable-next-line react-hooks/exhaustive-deps
  }, [data.name, data.description, inputs, outputs, connections, executor, secrets, conditions, inputMappings, onDataChange]);

  // Revert function for each section
  const revertSection = (section: string) => {
    switch (section) {
      case 'connections':
        setConnections([...originalData.connections]);
        connectionsEditor.setEditingIndex(null);
        break;
      case 'inputs':
        setInputs([...originalData.inputs]);
        inputsEditor.setEditingIndex(null);
        break;
      case 'outputs':
        setOutputs([...originalData.outputs]);
        outputsEditor.setEditingIndex(null);
        break;
      case 'conditions':
        setConditions([...originalData.conditions]);
        conditionsEditor.setEditingIndex(null);
        break;
      case 'secrets':
        setSecrets([...originalData.secrets]);
        secretsEditor.setEditingIndex(null);
        break;
      case 'executor':
        setExecutor({ ...originalData.executor });
        setPayloadDisplay((originalData.executor?.spec as Record<string, unknown>)?.payload as string || '{}');
        break;
    }
  };

  // Helper functions for executor

  const updateConditionType = (index: number, type: SuperplaneConditionType) => {
    const newCondition: SuperplaneCondition = { type };
    if (type === 'CONDITION_TYPE_APPROVAL') {
      newCondition.approval = { count: 1 };
      newCondition.timeWindow = undefined;
    } else if (type === 'CONDITION_TYPE_TIME_WINDOW') {
      newCondition.timeWindow = { start: '', end: '', weekDays: [] };
      newCondition.approval = undefined;
    }
    setConditions(prev => prev.map((condition, i) => i === index ? newCondition : condition));
  };

  // Executor helper functions
  const updateExecutorField = (field: string, value: unknown) => {
    setExecutor(prev => ({
      ...prev,
      spec: {
        ...prev.spec,
        [field]: value
      }
    }));
  };

  const updateExecutorNestedField = (parentField: string, field: string, value: unknown) => {
    setExecutor(prev => ({
      ...prev,
      spec: {
        ...prev.spec,
        [parentField]: {
          ...(prev.spec?.[parentField] as Record<string, unknown> || {}),
          [field]: value
        }
      }
    }));
  };

  const addExecutorParameter = () => {
    const newParam: ParameterWithId = {
      id: generateId(),
      key: `PARAM_${semaphoreParameters.length + 1}`,
      value: ''
    };
    setSemaphoreParameters(prev => [...prev, newParam]);
  };

  const updateExecutorParameter = (id: string, key: string, value: string) => {
    setSemaphoreParameters(prev =>
      prev.map(param =>
        param.id === id ? { ...param, key, value } : param
      )
    );
  };

  const removeExecutorParameter = (id: string) => {
    setSemaphoreParameters(prev => prev.filter(param => param.id !== id));
  };

  const addExecutorInput = () => {
    const newInput: ParameterWithId = {
      id: generateId(),
      key: `INPUT_${githubInputs.length + 1}`,
      value: ''
    };
    setGithubInputs(prev => [...prev, newInput]);
  };

  const updateExecutorInput = (id: string, key: string, value: string) => {
    setGithubInputs(prev =>
      prev.map(input =>
        input.id === id ? { ...input, key, value } : input
      )
    );
  };

  const removeExecutorInput = (id: string) => {
    setGithubInputs(prev => prev.filter(input => input.id !== id));
  };

  const addExecutorHeader = () => {
    const newHeader: ParameterWithId = {
      id: generateId(),
      key: `Header_${httpHeaders.length + 1}`,
      value: ''
    };
    setHttpHeaders(prev => [...prev, newHeader]);
  };

  const updateExecutorHeader = (id: string, key: string, value: string) => {
    setHttpHeaders(prev =>
      prev.map(header =>
        header.id === id ? { ...header, key, value } : header
      )
    );
  };

  const removeExecutorHeader = (id: string) => {
    setHttpHeaders(prev => prev.filter(header => header.id !== id));
  };

  const updateExecutorIntegration = (integrationName: string) => {
    const availableIntegrations = getAllIntegrations();
    const integration = availableIntegrations.find(int => int.metadata?.name === integrationName);
    if (integration) {
      setExecutor(prev => ({
        ...prev,
        integration: {
          name: integration.metadata?.name,
          domainType: integration.metadata?.domainType
        }
      }));
    }
  };

  const updateExecutorResource = (field: 'type' | 'name', value: string) => {
    setExecutor(prev => ({
      ...prev,
      resource: {
        ...prev.resource,
        [field]: value
      }
    }));
  };

  const updateSemaphoreExecutionType = (type: 'workflow' | 'task') => {
    setSemaphoreExecutionType(type);

    // If switching to workflow, clear the task field
    if (type === 'workflow') {
      updateExecutorField('task', '');
    }
  };

  const availableIntegrations = getAllIntegrations();
  const semaphoreIntegrations = availableIntegrations.filter(int => int.spec?.type === 'semaphore');
  const githubIntegrations = availableIntegrations.filter(int => int.spec?.type === 'github');
  const requireIntegration = ['semaphore', 'github'].includes(executor?.type || '');
  const hasRequiredIntegrations = (executor.type === 'semaphore' && semaphoreIntegrations.length > 0) ||
    (executor.type === 'github' && githubIntegrations.length > 0) ||
    (!executor.type || (executor.type !== 'semaphore' && executor.type !== 'github'));

  const getZeroStateLabel = () => {
    switch (executor.type) {
      case 'semaphore':
        return 'Semaphore organizations';
      case 'github':
        return 'GitHub accounts';
      default:
        return 'integrations';
    }
  };


  const handleInputNameChange = (newName: string, index: number, input: SuperplaneInputDefinition) => {
    const oldName = input.name;
    inputsEditor.updateItem(index, 'name', newName);

    if (newName !== oldName) {
      const updatedMappings = inputMappings.map(mapping => ({
        ...mapping,
        values: mapping.values?.map(value =>
          value.name === oldName
            ? { ...value, name: newName }
            : value
        ) || []
      }));
      setInputMappings(updatedMappings);
    }
  };

  const handleValueModeChange = (mode: 'static' | 'eventData' | 'lastExecution', actualMappingIndex: number, input: SuperplaneInputDefinition) => {
    const newMappings = [...inputMappings];
    const values = [...(newMappings[actualMappingIndex].values || [])];
    const valueIndex = values.findIndex(v => v.name === input.name);

    if (valueIndex === -1) {
      return;
    }

    switch (mode) {
      case 'static':
        values[valueIndex] = {
          ...values[valueIndex],
          value: values[valueIndex]?.valueFrom?.eventData?.expression ||
            values[valueIndex]?.value || '',
          valueFrom: undefined
        };
        break;
      case 'eventData':
        values[valueIndex] = {
          ...values[valueIndex],
          value: undefined,
          valueFrom: {
            eventData: {
              connection: newMappings[actualMappingIndex].when?.triggeredBy?.connection,
              expression: values[valueIndex]?.value || ''
            }
          }
        };
        break;
      case 'lastExecution':
        values[valueIndex] = {
          ...values[valueIndex],
          value: undefined,
          valueFrom: {
            lastExecution: {
              results: [
                'RESULT_PASSED',
                'RESULT_FAILED'
              ]
            }
          }
        };
        break;
    }
    newMappings[actualMappingIndex].values = values;
    setInputMappings(newMappings);
  };

  const handleConnectionSave = useCallback(() => {
    const savedConnectionIndex = connectionsEditor.editingIndex;
    const savedConnection = savedConnectionIndex !== null ?
      connections[savedConnectionIndex] : null;

    if (savedConnection && savedConnectionIndex !== null) {
      const connectionErrors = connectionManager.validateConnection(savedConnection);
      if (connectionErrors.length > 0) {
        setValidationErrors(prev => ({
          ...prev,
          [`connection_${savedConnectionIndex}`]: connectionErrors.join(', ')
        }));
        setConnectionFilterErrors(prev => ({
          ...prev,
          [savedConnectionIndex]: connectionManager.getConnectionFilterErrors(savedConnection)
        }));
        return;
      } else {
        setValidationErrors(prev => {
          const newErrors = { ...prev };
          delete newErrors[`connection_${savedConnectionIndex}`];
          return newErrors;
        });

        setConnectionFilterErrors(prev => {
          const newErrors = { ...prev };
          delete newErrors[savedConnectionIndex];
          return newErrors;
        });
      }
    }

    connectionsEditor.saveEdit();

    if (savedConnection?.name && inputs.length > 0) {
      const existingMapping = inputMappings.find(mapping =>
        mapping.when?.triggeredBy?.connection === savedConnection.name
      );

      if (!existingMapping) {
        const newMapping = {
          when: { triggeredBy: { connection: savedConnection.name } },
          values: inputs.map(input => ({
            name: input.name,
            value: ''
          }))
        };
        setInputMappings(prev => [...prev, newMapping]);
      }
    }
  }, [connectionsEditor, connections, inputs, inputMappings, setInputMappings, connectionManager, setValidationErrors]);

  const handleConnectionDelete = useCallback((index: number, connection: SuperplaneConnection) => {
    const connectionName = connection.name;

    connectionsEditor.removeItem(index);

    if (connectionName) {
      const updatedMappings = inputMappings.filter(mapping =>
        mapping.when?.triggeredBy?.connection !== connectionName
      );
      setInputMappings(updatedMappings);
    }
  }, [connectionsEditor, inputMappings, setInputMappings]);

  const handleInputDelete = useCallback((index: number, input: SuperplaneInputDefinition) => {
    const inputName = input.name;

    inputsEditor.removeItem(index);

    if (inputName) {
      const updatedMappings = inputMappings.map(mapping => ({
        ...mapping,
        values: mapping.values?.filter(value => value.name !== inputName && value.name !== '') || []
      }))
        .filter(mapping => mapping.values?.length > 0);
      setInputMappings(updatedMappings);
    }
  }, [inputsEditor, inputMappings, setInputMappings]);

  const handleInputAdd = useCallback(() => {
    inputsEditor.addItem();

    if (connections.length > 0) {
      const inputsCount = inputs.length;
      const newInputName = `INPUT_${inputsCount + 1}`;


      if (inputMappings.length === 0) {
        const newMappings = connections.map(connection => ({
          when: { triggeredBy: { connection: connection.name } },
          values: [{ name: newInputName, value: '' }]
        }));
        setInputMappings(newMappings);
        return;
      }

      const updatedMappings = inputMappings.map(mapping => ({
        ...mapping,
        values: [
          ...(mapping.values || []),
          { name: newInputName, value: '' }
        ]
      }));
      setInputMappings(updatedMappings);
    }
  }, [inputsEditor, connections, inputMappings, setInputMappings, inputs]);

  return (
    <div className="w-full h-full text-left" onClick={(e) => {
      e.stopPropagation();
      if (currentStageId) {
        setFocusedNodeId(currentStageId);
      }
    }}>
      <div className={twMerge('pb-0', requireIntegration && !hasRequiredIntegrations && 'pb-1')}>
        {/* Show zero state if executor type requires integrations but none are available */}
        {requireIntegration && !hasRequiredIntegrations && (
          <IntegrationZeroState
            integrationType={executor?.type || ''}
            label={getZeroStateLabel()}
            canvasId={canvasId}
            organizationId={organizationId}
          />
        )}

        {/* Form sections - only show if integrations are available or not required */}
        {hasRequiredIntegrations && (
          <>
            {/* Connections Section */}
            <EditableAccordionSection
              id="connections"
              title="Connections"
              isOpen={openSections.includes('connections')}
              onToggle={handleAccordionToggle}
              isModified={isSectionModified(connections, 'connections')}
              onRevert={revertSection}
              count={connections.length}
              countLabel="connections"
              hasError={connections.length === 0 || hasErrorsWithPrefix(validationErrors, 'connection_')}
            >
              {connections.map((connection, index) => (
                <div key={index}>
                  <InlineEditor
                    isEditing={connectionsEditor.editingIndex === index}
                    onSave={handleConnectionSave}
                    onCancel={() => connectionsEditor.cancelEdit(index, (item) => !item.name || item.name.trim() === '')}
                    onEdit={() => connectionsEditor.startEdit(index)}
                    onDelete={() => handleConnectionDelete(index, connection)}
                    displayName={connection.name || `Connection ${index + 1}`}
                    badge={connection.type && (
                      <span className="text-xs bg-zinc-100 dark:bg-zinc-700 text-zinc-600 dark:text-zinc-400 dark:text-zinc-300 px-2 py-0.5 rounded">
                        {connection.type?.replace?.('TYPE_', '').replace('_', ' ').toLowerCase()}
                      </span>
                    )}
                    editForm={
                      <ConnectionSelector
                        connection={connection}
                        index={index}
                        onConnectionUpdate={connectionManager.updateConnection}
                        onFilterAdd={connectionManager.addFilter}
                        onFilterUpdate={connectionManager.updateFilter}
                        onFilterRemove={connectionManager.removeFilter}
                        onFilterOperatorToggle={connectionManager.toggleFilterOperator}
                        currentEntityId={currentStageId}
                        validationError={validationErrors[`connection_${index}`]}
                        filterErrors={connectionFilterErrors[index] || []}
                        showFilters={true}
                        existingConnections={connections}
                      />
                    }
                  />
                </div>
              ))}
              <button
                onClick={connectionsEditor.addItem}
                className="flex items-center gap-2 text-sm text-zinc-600 dark:text-zinc-400 hover:text-zinc-800 dark:text-zinc-400 dark:hover:text-zinc-200"
              >
                <MaterialSymbol name="add" size="sm" />
                Add Connection
              </button>
              {validationErrors.connections && (
                <div className="text-xs text-red-600 mt-1">
                  {validationErrors.connections}
                </div>
              )}
            </EditableAccordionSection>

            {/* Inputs Section */}
            <EditableAccordionSection
              id="inputs"
              title="Inputs"
              isOpen={openSections.includes('inputs')}
              onToggle={handleAccordionToggle}
              isModified={isSectionModified(inputs, 'inputs')}
              onRevert={revertSection}
              count={inputs.length}
              countLabel="inputs"
              hasError={hasErrorsWithPrefix(validationErrors, ['input_name_', 'input_mapping_'])}
            >
              {inputs.map((input, index) => {
                // Get mappings for this specific input
                const inputMappingsForInput = inputMappings.filter(mapping =>
                  mapping.values?.some(value => value.name === input.name)
                );

                return (
                  <div key={`input-${currentStageId}-${index}`}>
                    <InlineEditor
                      isEditing={inputsEditor.editingIndex === index}
                      onSave={() => {
                        const errors = validateAllFields();

                        if (errors[`input_name_${index}`] || errors[`input_mapping_${index}`]) {
                          return;
                        }

                        inputsEditor.saveEdit()
                      }}
                      onCancel={() => inputsEditor.cancelEdit(index, (item) => !item.name || item.name.trim() === '')}
                      onEdit={() => inputsEditor.startEdit(index)}
                      onDelete={() => handleInputDelete(index, input)}
                      displayName={input.name || `Input ${index + 1}`}
                      badge={
                        <div className="flex items-center gap-2">
                          {inputMappingsForInput.length > 0 && (
                            <span className="text-xs bg-blue-100 dark:bg-blue-800 text-blue-800 dark:text-blue-200 px-2 py-0.5 rounded">
                              {inputMappingsForInput.length} mapping{inputMappingsForInput.length !== 1 ? 's' : ''}
                            </span>
                          )}
                          {validationErrors[`input_mapping_${index}`] && (
                            <span
                              className="text-xs bg-red-100 dark:bg-red-800 text-red-800 dark:text-red-200 px-2 py-0.5 rounded flex items-center gap-1"
                              title={validationErrors[`input_mapping_${index}`]}
                            >
                              <MaterialSymbol name="error" size="sm" />
                              Mapping Error
                            </span>
                          )}
                          {validationErrors[`input_name_${index}`] && (
                            <span
                              className="text-xs bg-red-100 dark:bg-red-800 text-red-800 dark:text-red-200 px-2 py-0.5 rounded flex items-center gap-1"
                              title={validationErrors[`input_name_${index}`]}
                            >
                              <MaterialSymbol name="error" size="sm" />
                              Name Error
                            </span>
                          )}
                        </div>
                      }
                      editForm={
                        <div className="space-y-4">
                          <ValidationField
                            label="Name"
                            error={validationErrors[`input_name_${index}`]}
                          >
                            <input
                              type="text"
                              value={input.name || ''}
                              onChange={(e) => {
                                handleInputNameChange(e.target.value, index, input)
                              }}
                              placeholder="Input name"
                              className={`w-full px-3 py-2 border rounded-md bg-white dark:bg-zinc-800 text-zinc-900 dark:text-zinc-100 text-sm focus:outline-none focus:ring-2 ${validationErrors[`input_name_${index}`]
                                ? 'border-red-300 dark:border-red-600 focus:ring-red-500'
                                : 'border-zinc-300 dark:border-zinc-600 focus:ring-blue-500'
                                }`}
                            />
                          </ValidationField>
                          <ValidationField label="Description">
                            <textarea
                              value={input.description || ''}
                              onChange={(e) => inputsEditor.updateItem(index, 'description', e.target.value)}
                              placeholder="Input description"
                              rows={2}
                              className="w-full px-3 py-2 border border-zinc-300 dark:border-zinc-600 rounded-md bg-white dark:bg-zinc-800 text-zinc-900 dark:text-zinc-100 text-sm focus:outline-none focus:ring-2 focus:ring-blue-500"
                            />
                          </ValidationField>

                          {/* Input Mappings for this specific input */}
                          <div className="border-t border-zinc-200 dark:border-zinc-700 pt-4">
                            <ValidationField
                              label="Input Mappings"
                              error={validationErrors[`input_mapping_${index}`]}
                            >
                              <div className="space-y-3">
                                {inputMappingsForInput.map((mapping) => {
                                  const actualMappingIndex = inputMappings.findIndex(m => m === mapping);
                                  const inputValue = mapping.values?.find(v => v.name === input.name);
                                  const mappingErrorKey = `mapping_${actualMappingIndex}_input_${index}`;
                                  const hasMappingError = validationErrors[mappingErrorKey];

                                  return (
                                    <div key={actualMappingIndex} className={`p-3 bg-zinc-50 dark:bg-zinc-800 border rounded ${hasMappingError
                                      ? 'border-red-300 dark:border-red-600 bg-red-50 dark:bg-red-900/20'
                                      : 'border-zinc-200 dark:border-zinc-600'}`}>
                                      <div className="space-y-3">
                                        {/* Trigger Connection */}
                                        <div className="space-y-1">
                                          <label className="block text-sm font-medium text-zinc-600 dark:text-zinc-400">
                                            Triggered by Connection
                                          </label>
                                          <div className="px-3 py-2 bg-zinc-100 dark:bg-zinc-700 border border-zinc-300 dark:border-zinc-600 rounded-md text-zinc-900 dark:text-zinc-100 text-sm">
                                            {mapping.when?.triggeredBy?.connection || 'No connection assigned'}
                                          </div>
                                        </div>

                                        {/* Value Mode Toggle */}
                                        {
                                          mapping.when?.triggeredBy?.connection && (
                                            <>
                                              <div className="mb-3">
                                                <div className="space-y-2">
                                                  <label className="flex items-center gap-2 text-sm">
                                                    <input
                                                      type="radio"
                                                      name={`value-mode-${actualMappingIndex}-${input.name}`}
                                                      checked={!inputValue?.valueFrom}
                                                      onChange={() => handleValueModeChange('static', actualMappingIndex, input)}
                                                      className="w-4 h-4"
                                                    />
                                                    Static Value
                                                  </label>

                                                  <label className="flex items-center gap-2 text-sm">
                                                    <input
                                                      type="radio"
                                                      name={`value-mode-${actualMappingIndex}-${input.name}`}
                                                      checked={!!inputValue?.valueFrom?.eventData}
                                                      onChange={() => handleValueModeChange('eventData', actualMappingIndex, input)}
                                                      className="w-4 h-4"
                                                    />
                                                    From Event Data
                                                  </label>

                                                  <label className="flex items-center gap-2 text-sm">
                                                    <input
                                                      type="radio"
                                                      name={`value-mode-${actualMappingIndex}-${input.name}`}
                                                      checked={!!inputValue?.valueFrom?.lastExecution}
                                                      onChange={() => handleValueModeChange('lastExecution', actualMappingIndex, input)}
                                                      className="w-4 h-4"
                                                    />
                                                    Inherit value from last execution
                                                  </label>
                                                </div>
                                              </div>
                                              {inputValue?.valueFrom?.eventData ? (
                                                /* Event Data Mode */
                                                <div>
                                                  <label className="block text-xs font-medium mb-1">Expression</label>
                                                  <input
                                                    value={inputValue.valueFrom.eventData.expression || ''}
                                                    onChange={(e) => inputMappingHandlers.handleEventDataExpressionChange(e.target.value, actualMappingIndex, input.name)}
                                                    placeholder="eg. $.commit[0].message"
                                                    className="w-full px-2 py-2 border border-zinc-300 dark:border-zinc-600 rounded-md text-xs bg-white dark:bg-zinc-700"
                                                  />
                                                </div>
                                              ) : inputValue?.valueFrom?.lastExecution ? (
                                                /* Last Execution Mode */
                                                <div className="space-y-2">
                                                  <div>
                                                    <label className="block text-xs font-medium mb-1">Required Execution Results</label>
                                                    <div className="space-y-2">
                                                      {(['RESULT_PASSED', 'RESULT_FAILED'] as const).map((result) => (
                                                        <label key={result} className="flex items-center gap-2 text-xs">
                                                          <input
                                                            type="checkbox"
                                                            checked={inputValue.valueFrom?.lastExecution?.results?.includes(result) || false}
                                                            onChange={(e) => inputMappingHandlers.handleLastExecutionChange(result, e.target.checked, actualMappingIndex, input.name)}
                                                            className="w-3 h-3"
                                                          />
                                                          {result.replace('RESULT_', '').toLowerCase()}
                                                        </label>
                                                      ))}
                                                    </div>
                                                  </div>
                                                </div>
                                              ) : (
                                                /* Static Value Mode */
                                                <div>
                                                  <label className="block text-xs font-medium mb-1">Static Value</label>
                                                  <input
                                                    value={inputValue?.value || ''}
                                                    onChange={(e) => inputMappingHandlers.handleStaticValueChange(e.target.value, actualMappingIndex, input.name)}
                                                    placeholder="e.g., production, staging"
                                                    className="w-full px-2 py-1 border border-zinc-300 dark:border-zinc-600 rounded text-sm bg-white dark:bg-zinc-700"
                                                  />
                                                </div>
                                              )}
                                            </>
                                          )
                                        }

                                        {/* Display specific error message for this mapping */}
                                        {hasMappingError && (
                                          <div className="mt-2 p-2 bg-red-100 dark:bg-red-800/30 border border-red-200 dark:border-red-700 rounded">
                                            <div className="flex items-center gap-2 text-sm text-red-700 dark:text-red-300">
                                              <MaterialSymbol name="error" size="sm" />
                                              {validationErrors[mappingErrorKey]}
                                            </div>
                                          </div>
                                        )}
                                      </div>
                                    </div>
                                  );
                                })}
                              </div>
                            </ValidationField>
                          </div>
                        </div>
                      }
                    />
                  </div>
                );
              })}
              <button
                onClick={handleInputAdd}
                className="flex items-center gap-2 text-sm text-zinc-600 dark:text-zinc-400 hover:text-zinc-800 dark:text-zinc-400 dark:hover:text-zinc-200"
              >
                <MaterialSymbol name="add" size="sm" />
                Add Input
              </button>
            </EditableAccordionSection>


            {/* Outputs Section */}
            <EditableAccordionSection
              id="outputs"
              title={
                <div className="flex items-center gap-2">
                  Outputs
                  <OutputsHelpTooltip executorType={executor?.type} />
                </div>
              }
              isOpen={openSections.includes('outputs')}
              onToggle={handleAccordionToggle}
              isModified={isSectionModified(outputs, 'outputs')}
              onRevert={revertSection}
              count={outputs.length}
              countLabel="outputs"
              hasError={hasErrorsWithPrefix(validationErrors, 'output_')}
            >
              {outputs.map((output, index) => (
                <div key={index}>
                  <InlineEditor
                    isEditing={outputsEditor.editingIndex === index}
                    onSave={() => {
                      const errors = validateAllFields();

                      if (errors[`output_${index}`]) {
                        return;
                      }

                      outputsEditor.saveEdit()
                    }}
                    onCancel={() => outputsEditor.cancelEdit(index, (item) => !item.name || item.name.trim() === '')}
                    onEdit={() => outputsEditor.startEdit(index)}
                    onDelete={() => outputsEditor.removeItem(index)}
                    displayName={output.name || `Output ${index + 1}`}
                    badge={output.required && (
                      <span className="text-xs bg-blue-100 text-blue-800 px-2 py-0.5 rounded">Required</span>
                    )}
                    editForm={
                      <div className="space-y-3">
                        <ValidationField
                          label="Name"
                          error={validationErrors[`output_${index}`]}
                        >
                          <input
                            type="text"
                            value={output.name || ''}
                            onChange={(e) => outputsEditor.updateItem(index, 'name', e.target.value)}
                            placeholder="Output name"
                            className={`w-full px-3 py-2 border rounded-md bg-white dark:bg-zinc-800 text-zinc-900 dark:text-zinc-100 text-sm focus:outline-none focus:ring-2 ${validationErrors[`output_${index}`]
                              ? 'border-red-300 dark:border-red-600 focus:ring-red-500'
                              : 'border-zinc-300 dark:border-zinc-600 focus:ring-blue-500'
                              }`}
                          />
                        </ValidationField>
                        <ValidationField label="Description">
                          <textarea
                            value={output.description || ''}
                            onChange={(e) => outputsEditor.updateItem(index, 'description', e.target.value)}
                            placeholder="Output description"
                            rows={2}
                            className="w-full px-3 py-2 border border-zinc-300 dark:border-zinc-600 rounded-md bg-white dark:bg-zinc-800 text-zinc-900 dark:text-zinc-100 text-sm focus:outline-none focus:ring-2 focus:ring-blue-500"
                          />
                        </ValidationField>
                        <ValidationField label="Required">
                          <div className="flex items-center gap-2">
                            <input
                              type="checkbox"
                              id={`required-${index}`}
                              checked={output.required || false}
                              onChange={(e) => outputsEditor.updateItem(index, 'required', e.target.checked)}
                              className="w-4 h-4 text-blue-600 bg-white dark:bg-zinc-800 border-zinc-300 dark:border-zinc-600 rounded focus:ring-blue-500"
                            />
                            <label className="text-gray-900 dark:text-zinc-100" htmlFor={`required-${index}`}>Required</label>
                          </div>
                        </ValidationField>
                      </div>
                    }
                  />
                </div>
              ))}
              <button
                onClick={outputsEditor.addItem}
                className="flex items-center gap-2 text-sm text-zinc-600 dark:text-zinc-400 hover:text-zinc-800 dark:text-zinc-400 dark:hover:text-zinc-200"
              >
                <MaterialSymbol name="add" size="sm" />
                Add Output
              </button>
            </EditableAccordionSection>

            {/* Conditions Section */}
            <EditableAccordionSection
              id="conditions"
              title="Conditions"
              isOpen={openSections.includes('conditions')}
              onToggle={handleAccordionToggle}
              isModified={isSectionModified(conditions, 'conditions')}
              onRevert={revertSection}
              count={conditions.length}
              countLabel="conditions"
            >
              {conditions.map((condition, index) => (
                <div key={index}>
                  <InlineEditor
                    isEditing={conditionsEditor.editingIndex === index}
                    onSave={conditionsEditor.saveEdit}
                    onCancel={() => conditionsEditor.cancelEdit(index, (item) => {
                      // Remove if condition type is not set or has validation errors
                      if (!item.type || item.type === 'CONDITION_TYPE_UNKNOWN') {
                        return true;
                      }

                      const isNewCondition = index >= originalData.conditions.length ||
                        !originalData.conditions[index];

                      return isNewCondition;
                    })}
                    onEdit={() => conditionsEditor.startEdit(index)}
                    onDelete={() => conditionsEditor.removeItem(index)}
                    displayName={
                      condition.type === 'CONDITION_TYPE_APPROVAL'
                        ? `Approval (${condition.approval?.count || 1} required)`
                        : condition.type === 'CONDITION_TYPE_TIME_WINDOW'
                          ? `Time Window (${condition.timeWindow?.start || 'No start'} - ${condition.timeWindow?.end || 'No end'})`
                          : `Condition ${index + 1}`
                    }
                    badge={condition.type === 'CONDITION_TYPE_TIME_WINDOW' && condition.timeWindow?.weekDays && (
                      <span className="text-xs bg-blue-100 dark:bg-blue-800 text-blue-800 dark:text-blue-200 px-2 py-0.5 rounded">
                        {condition.timeWindow.weekDays.map(day => day.slice(0, 3)).join(', ')}
                      </span>
                    )}
                    editForm={
                      <div className="space-y-4">
                        <ValidationField
                          label="Condition Type"
                          error={validationErrors[`condition_${index}`]}
                        >
                          <select
                            value={condition.type || 'CONDITION_TYPE_APPROVAL'}
                            onChange={(e) => updateConditionType(index, e.target.value as SuperplaneConditionType)}
                            className={`w-full px-3 py-2 border rounded-md bg-white dark:bg-zinc-800 text-zinc-900 dark:text-zinc-100 text-sm focus:outline-none focus:ring-2 ${validationErrors[`condition_${index}`]
                              ? 'border-red-300 dark:border-red-600 focus:ring-red-500'
                              : 'border-zinc-300 dark:border-zinc-600 focus:ring-blue-500'
                              }`}
                          >
                            <option value="CONDITION_TYPE_APPROVAL">Approval</option>
                            <option value="CONDITION_TYPE_TIME_WINDOW">Time Window</option>
                          </select>
                        </ValidationField>

                        {condition.type === 'CONDITION_TYPE_APPROVAL' && (
                          <ValidationField label="Required Approvals">
                            <input
                              type="number"
                              min="1"
                              value={condition.approval?.count || 1}
                              onChange={(e) => conditionsEditor.updateItem(index, 'approval', { count: parseInt(e.target.value) || 1 })}
                              placeholder="Number of required approvals"
                              className="w-full px-3 py-2 border border-zinc-300 dark:border-zinc-600 rounded-md bg-white dark:bg-zinc-800 text-zinc-900 dark:text-zinc-100 text-sm focus:outline-none focus:ring-2 focus:ring-blue-500"
                            />
                          </ValidationField>
                        )}

                        {condition.type === 'CONDITION_TYPE_TIME_WINDOW' && (
                          <div className="space-y-4">
                            <div className="grid grid-cols-2 gap-3">
                              <ValidationField label="Start Time">
                                <input
                                  type="time"
                                  value={condition.timeWindow?.start || ''}
                                  onChange={(e) => conditionsEditor.updateItem(index, 'timeWindow', {
                                    ...condition.timeWindow,
                                    start: e.target.value
                                  })}
                                  className="w-full px-3 py-2 border border-zinc-300 dark:border-zinc-600 rounded-md bg-white dark:bg-zinc-800 text-zinc-900 dark:text-zinc-100 text-sm focus:outline-none focus:ring-2 focus:ring-blue-500"
                                />
                              </ValidationField>
                              <ValidationField label="End Time">
                                <input
                                  type="time"
                                  value={condition.timeWindow?.end || ''}
                                  onChange={(e) => conditionsEditor.updateItem(index, 'timeWindow', {
                                    ...condition.timeWindow,
                                    end: e.target.value
                                  })}
                                  className="w-full px-3 py-2 border border-zinc-300 dark:border-zinc-600 rounded-md bg-white dark:bg-zinc-800 text-zinc-900 dark:text-zinc-100 text-sm focus:outline-none focus:ring-2 focus:ring-blue-500"
                                />
                              </ValidationField>
                            </div>
                            <ValidationField label="Days of Week">
                              <div className="grid grid-cols-7 gap-1">
                                {['Monday', 'Tuesday', 'Wednesday', 'Thursday', 'Friday', 'Saturday', 'Sunday'].map((day) => (
                                  <label key={day} className="flex flex-col items-center gap-1 p-2 border border-zinc-300 dark:border-zinc-600 rounded text-xs bg-white dark:bg-zinc-800">
                                    <input
                                      type="checkbox"
                                      checked={condition.timeWindow?.weekDays?.includes(day) || false}
                                      onChange={(e) => {
                                        const currentDays = condition.timeWindow?.weekDays || [];
                                        const newDays = e.target.checked
                                          ? [...currentDays, day]
                                          : currentDays.filter(d => d !== day);
                                        conditionsEditor.updateItem(index, 'timeWindow', {
                                          ...condition.timeWindow,
                                          weekDays: newDays
                                        });
                                      }}
                                      className="w-3 h-3"
                                    />
                                    <span className="text-zinc-900 dark:text-zinc-100">{day.slice(0, 3)}</span>
                                  </label>
                                ))}
                              </div>
                            </ValidationField>
                          </div>
                        )}
                      </div>
                    }
                  />
                </div>
              ))}
              <button
                onClick={conditionsEditor.addItem}
                className="flex items-center gap-2 text-sm text-zinc-600 dark:text-zinc-400 hover:text-zinc-800 dark:text-zinc-400 dark:hover:text-zinc-200"
              >
                <MaterialSymbol name="add" size="sm" />
                Add Condition
              </button>
            </EditableAccordionSection>

            {/* Secrets Section */}
            <EditableAccordionSection
              id="secrets"
              title="Secrets Management"
              isOpen={openSections.includes('secrets')}
              onToggle={handleAccordionToggle}
              isModified={isSectionModified(secrets, 'secrets')}
              onRevert={revertSection}
              count={secrets.length}
              countLabel="secrets"
              hasError={hasErrorsWithPrefix(validationErrors, 'secret_')}
            >
              {secrets.map((secret, index) => (
                <div key={index}>
                  <InlineEditor
                    isEditing={secretsEditor.editingIndex === index}
                    onSave={secretsEditor.saveEdit}
                    onCancel={() => secretsEditor.cancelEdit(index, (item) => {
                      if (!item.name || item.name.trim() === '') {
                        return true;
                      }

                      const isNewSecret = index >= originalData.secrets.length ||
                        !originalData.secrets[index];

                      return isNewSecret;
                    })}
                    onEdit={() => secretsEditor.startEdit(index)}
                    onDelete={() => secretsEditor.removeItem(index)}
                    displayName={secret.name || `Secret ${index + 1}`}
                    badge={null}
                    editForm={
                      <div className="space-y-3">
                        <ValidationField
                          label="Secret Name"
                          error={validationErrors[`secret_${index}`]}
                        >
                          <input
                            type="text"
                            value={secret.name || ''}
                            onChange={(e) => secretsEditor.updateItem(index, 'name', e.target.value)}
                            placeholder="eg. MY_SECRET"
                            className={`w-full px-3 py-2 border rounded-md bg-white dark:bg-zinc-800 text-zinc-900 dark:text-zinc-100 text-sm focus:outline-none focus:ring-2 ${validationErrors[`secret_${index}`]
                              ? 'border-red-300 dark:border-red-600 focus:ring-red-500'
                              : 'border-zinc-300 dark:border-zinc-600 focus:ring-blue-500'
                              }`}
                          />
                        </ValidationField>

                        <div className="space-y-2">
                          <ValidationField label="Reference Secret">
                            <select
                              value={secret.valueFrom?.secret?.name || ''}
                              onChange={(e) => {
                                const selectedSecretName = e.target.value;
                                secretsEditor.updateItem(index, 'valueFrom', {
                                  ...secret.valueFrom,
                                  secret: {
                                    ...secret.valueFrom?.secret,
                                    name: selectedSecretName,
                                    key: ''
                                  }
                                });
                              }}
                              className={`w-full px-3 py-2 border rounded-md bg-white dark:bg-zinc-800 text-zinc-900 dark:text-zinc-100 text-sm focus:outline-none focus:ring-2 ${validationErrors[`secret_${index}`]
                                ? 'border-red-300 dark:border-red-600 focus:ring-red-500'
                                : 'border-zinc-300 dark:border-zinc-600 focus:ring-blue-500'
                                }`}
                              disabled={loadingCanvasSecrets || loadingOrganizationSecrets}
                            >
                              <option value="">
                                {loadingCanvasSecrets || loadingOrganizationSecrets
                                  ? 'Loading secrets...'
                                  : 'Select a secret...'}
                              </option>
                              {(() => {
                                if (loadingCanvasSecrets || loadingOrganizationSecrets) {
                                  return null;
                                }

                                const allSecrets = getAllSecrets();
                                if (allSecrets.length === 0) {
                                  return (
                                    <option value="" disabled>
                                      No secrets available
                                    </option>
                                  );
                                }

                                const canvasSecretsFiltered = allSecrets.filter(s => s.source === 'Canvas');
                                const orgSecretsFiltered = allSecrets.filter(s => s.source === 'Organization');

                                return (
                                  <>
                                    {canvasSecretsFiltered.length > 0 && (
                                      <optgroup label="Canvas Secrets">
                                        {canvasSecretsFiltered.map(secretItem => (
                                          <option key={`canvas-${secretItem.name}`} value={secretItem.name}>
                                            {secretItem.name}
                                          </option>
                                        ))}
                                      </optgroup>
                                    )}
                                    {orgSecretsFiltered.length > 0 && (
                                      <optgroup label="Organization Secrets">
                                        {orgSecretsFiltered.map(secretItem => (
                                          <option key={`org-${secretItem.name}`} value={secretItem.name}>
                                            {secretItem.name}
                                          </option>
                                        ))}
                                      </optgroup>
                                    )}
                                  </>
                                );
                              })()}
                            </select>
                          </ValidationField>
                          <ValidationField label="Key">
                            <select
                              value={secret.valueFrom?.secret?.key || ''}
                              onChange={(e) => secretsEditor.updateItem(index, 'valueFrom', {
                                ...secret.valueFrom,
                                secret: { ...secret.valueFrom?.secret, key: e.target.value }
                              })}
                              className="w-full px-3 py-2 border border-zinc-300 dark:border-zinc-600 rounded-md bg-white dark:bg-zinc-800 text-zinc-900 dark:text-zinc-100 text-sm focus:outline-none focus:ring-2 focus:ring-blue-500"
                              disabled={!secret.valueFrom?.secret?.name || loadingCanvasSecrets || loadingOrganizationSecrets}
                            >
                              <option value="">
                                {!secret.valueFrom?.secret?.name
                                  ? 'Select a secret first...'
                                  : 'Select a key...'}
                              </option>
                              {secret.valueFrom?.secret?.name && (() => {
                                const availableKeys = getSecretKeys(secret.valueFrom.secret.name);

                                if (availableKeys.length === 0) {
                                  return (
                                    <option value="" disabled>
                                      No keys available in this secret
                                    </option>
                                  );
                                }

                                return availableKeys.map(key => (
                                  <option key={key} value={key}>
                                    {key}
                                  </option>
                                ));
                              })()}
                            </select>
                          </ValidationField>
                        </div>
                      </div>
                    }
                  />
                </div>
              ))}
              <button
                onClick={secretsEditor.addItem}
                className="flex items-center gap-2 text-sm text-zinc-600 dark:text-zinc-400 hover:text-zinc-800 dark:text-zinc-400 dark:hover:text-zinc-200"
              >
                <MaterialSymbol name="add" size="sm" />
                Add Secret
              </button>
            </EditableAccordionSection>

            {/* Executor Management Section */}
            <EditableAccordionSection
              id="executor"
              title="Executor Configuration"
              isOpen={openSections.includes('executor')}
              onToggle={handleAccordionToggle}
              isModified={isSectionModified(executor, 'executor')}
              onRevert={revertSection}
              countLabel="executor"
              className={!openSections.includes('executor') ? 'rounded-b-2xl border-b-0' : ''}
              hasError={
                isExecutorMisconfigured() ||
                hasErrorsWithPrefix(validationErrors, 'executor') ||
                Object.values(fieldErrors).some(Boolean)
              }
            >
              <div className="space-y-4">
                {executor.type === 'semaphore' && (
                  <div className="space-y-4">
                    <ValidationField
                      label="Integration"
                      error={validationErrors.executorIntegration}
                    >
                      <select
                        value={executor.integration?.name || ''}
                        onChange={(e) => updateExecutorIntegration(e.target.value)}
                        className={`w-full px-3 py-2 border rounded-md bg-white dark:bg-zinc-800 text-zinc-900 dark:text-zinc-100 text-sm focus:outline-none focus:ring-2 ${validationErrors.executorIntegration
                          ? 'border-red-300 dark:border-red-600 focus:ring-red-500'
                          : 'border-zinc-300 dark:border-zinc-600 focus:ring-blue-500'
                          }`}
                      >
                        <option value="">Select an integration...</option>
                        {getAllIntegrations()
                          .filter(integration => integration.spec?.type === 'semaphore')
                          .map((integration) => (
                            <option key={integration.metadata?.id} value={integration.metadata?.name}>
                              {integration.metadata?.name}
                            </option>
                          ))}
                      </select>
                      {getAllIntegrations().filter(int => int.spec?.type === 'semaphore').length === 0 && (
                        <div className="text-xs text-zinc-500 dark:text-zinc-400 mt-1">
                          No Semaphore integrations available. Create one in canvas settings.
                        </div>
                      )}
                    </ValidationField>

                    <ValidationField
                      label="Project Name"
                      error={validationErrors.executorProject || fieldErrors.project}
                    >
                      <input
                        ref={resourceInputRef}
                        type="text"
                        value={(executor.resource?.name as string) || ''}
                        onChange={(e) => {
                          if (executor.resource?.type !== 'project')
                            updateExecutorResource('type', 'project');

                          updateExecutorResource('name', e.target.value);

                          debouncedAutoGeneration(e.target.value, 'project');

                          if (fieldErrors.project) {
                            setFieldErrors(prev => {
                              // eslint-disable-next-line @typescript-eslint/no-unused-vars
                              const { project, ...rest } = prev;
                              return rest;
                            });
                          }
                        }}
                        placeholder="my-semaphore-project"
                        className={`w-full px-3 py-2 border rounded-md bg-white dark:bg-zinc-800 text-zinc-900 dark:text-zinc-100 text-sm focus:outline-none focus:ring-2 ${fieldErrors.project
                          ? 'border-red-300 dark:border-red-600 focus:ring-red-500'
                          : 'border-zinc-300 dark:border-zinc-600 focus:ring-blue-500'
                          }`}
                      />
                    </ValidationField>

                    <ValidationField label="Execution Type">
                      <ControlledTabs
                        className="text-left m-0 w-full"
                        buttonClasses='w-full'
                        tabs={[
                          { id: 'workflow', label: 'Workflow' },
                          { id: 'task', label: 'Task' },
                        ]}
                        variant="pills"
                        activeTab={semaphoreExecutionType}
                        onTabChange={(tabId) => {
                          if (tabId === 'task')
                            updateExecutorField('task', 'my-task')
                          updateSemaphoreExecutionType(tabId as 'workflow' | 'task')
                        }}
                      />
                    </ValidationField>

                    {semaphoreExecutionType === 'task' && (
                      <ValidationField label="Task">
                        <input
                          type="text"
                          value={(executor.spec?.task as string) || ''}
                          onChange={(e) => updateExecutorField('task', e.target.value)}
                          placeholder="my-task"
                          className="w-full px-3 py-2 border rounded-md bg-white dark:bg-zinc-800 text-zinc-900 dark:text-zinc-100 text-sm focus:outline-none focus:ring-2 border-zinc-300 dark:border-zinc-600 focus:ring-blue-500"
                        />
                      </ValidationField>
                    )}

                    <ValidationField
                      label="Ref"
                      error={validationErrors.executorRef}
                    >
                      <input
                        type="text"
                        value={(executor.spec?.ref as string) || ''}
                        onChange={(e) => updateExecutorField('ref', e.target.value)}
                        placeholder="refs/heads/main"
                        className={`w-full px-3 py-2 border rounded-md bg-white dark:bg-zinc-800 text-zinc-900 dark:text-zinc-100 text-sm focus:outline-none focus:ring-2 ${validationErrors.executorRef
                          ? 'border-red-300 dark:border-red-600 focus:ring-red-500'
                          : 'border-zinc-300 dark:border-zinc-600 focus:ring-blue-500'
                          }`}
                      />
                    </ValidationField>

                    <ValidationField
                      label="Pipeline File"
                      error={validationErrors.executorPipelineFile}
                    >
                      <input
                        type="text"
                        value={(executor.spec?.pipelineFile as string) || ''}
                        onChange={(e) => updateExecutorField('pipelineFile', e.target.value)}
                        placeholder=".semaphore/semaphore.yml"
                        className={`w-full px-3 py-2 border rounded-md bg-white dark:bg-zinc-800 text-zinc-900 dark:text-zinc-100 text-sm focus:outline-none focus:ring-2 ${validationErrors.executorPipelineFile
                          ? 'border-red-300 dark:border-red-600 focus:ring-red-500'
                          : 'border-zinc-300 dark:border-zinc-600 focus:ring-blue-500'
                          }`}
                      />
                    </ValidationField>

                    <ValidationField label={
                      <div className="flex items-center gap-2">
                        Pipeline Parameters (optional)
                        <ParametersTooltip executorType="semaphore" />
                      </div>
                    }>
                      <ProTip show={semaphoreParameters.length > 0} />
                      <div className="space-y-2">
                        {semaphoreParameters.map((param) => (
                          <div key={param.id} className="w-full flex gap-2 items-center bg-zinc-50 dark:bg-zinc-800 p-2 rounded">
                            <input
                              type="text"
                              value={param.key}
                              onChange={(e) => updateExecutorParameter(param.id, e.target.value, param.value)}
                              placeholder="Parameter name"
                              className="w-1/3 px-2 py-2 border border-zinc-300 dark:border-zinc-600 rounded-md text-xs bg-white dark:bg-zinc-700"
                            />
                            <div className="w-2/3">
                              <TaggedInput
                                value={param.value}
                                onChange={(value) => updateExecutorParameter(param.id, param.key, value)}
                                options={getInputOptions()}
                                placeholder="Parameter value"
                                className="text-sm"
                              />
                            </div>
                            <button
                              onClick={() => removeExecutorParameter(param.id)}
                              className="text-zinc-600 dark:text-zinc-400 hover:text-zinc-700 dark:text-zinc-300"
                            >
                              <MaterialSymbol name="delete" size="sm" />
                            </button>
                          </div>
                        ))}
                        <button
                          onClick={addExecutorParameter}
                          className="flex items-center gap-2 text-sm text-zinc-600 dark:text-zinc-400 hover:text-zinc-800 dark:text-zinc-400 dark:hover:text-zinc-200"
                        >
                          <MaterialSymbol name="add" size="sm" />
                          Add Parameter
                        </button>
                      </div>
                    </ValidationField>
                  </div>
                )}

                {executor.type === 'github' && (
                  <div className="space-y-4">
                    <ValidationField
                      label="Integration"
                      error={validationErrors.executorIntegration}
                    >
                      <select
                        value={executor.integration?.name || ''}
                        onChange={(e) => updateExecutorIntegration(e.target.value)}
                        className={`w-full px-3 py-2 border rounded-md bg-white dark:bg-zinc-800 text-zinc-900 dark:text-zinc-100 text-sm focus:outline-none focus:ring-2 ${validationErrors.executorIntegration
                          ? 'border-red-300 dark:border-red-600 focus:ring-red-500'
                          : 'border-zinc-300 dark:border-zinc-600 focus:ring-blue-500'
                          }`}
                      >
                        <option value="">Select an integration...</option>
                        {getAllIntegrations()
                          .filter(integration => integration.spec?.type === 'github')
                          .map((integration) => (
                            <option key={integration.metadata?.id} value={integration.metadata?.name}>
                              {integration.metadata?.name}
                            </option>
                          ))}
                      </select>
                      {getAllIntegrations().filter(int => int.spec?.type === 'github').length === 0 && (
                        <div className="text-xs text-zinc-500 mt-1">
                          No GitHub integrations available. Create one in canvas settings.
                        </div>
                      )}
                    </ValidationField>

                    <ValidationField
                      label="Repository Name"
                      error={validationErrors.executorRepository || fieldErrors.repository}
                    >
                      <input
                        ref={resourceInputRef}
                        type="text"
                        value={(executor.resource?.name as string) || ''}
                        onChange={(e) => {
                          if (executor.resource?.type !== 'repository')
                            updateExecutorResource('type', 'repository');

                          updateExecutorResource('name', e.target.value);

                          debouncedAutoGeneration(e.target.value, 'repository');

                          setFieldErrors(prev => ({ ...prev, repository: '' }));
                        }}
                        placeholder="my-repository"
                        className={`w-full px-3 py-2 border rounded-md bg-white dark:bg-zinc-800 text-zinc-900 dark:text-zinc-100 text-sm focus:outline-none focus:ring-2 ${validationErrors.executorRepository
                          ? 'border-red-300 dark:border-red-600 focus:ring-red-500'
                          : 'border-zinc-300 dark:border-zinc-600 focus:ring-blue-500'
                          }`}
                      />
                    </ValidationField>

                    <ValidationField
                      label="Workflow"
                      error={validationErrors.executorWorkflow || fieldErrors.workflow}
                    >
                      <input
                        type="text"
                        value={(executor.spec?.workflow as string) || ''}
                        onChange={(e) => {
                          updateExecutorField('workflow', e.target.value);
                          setFieldErrors(prev => ({ ...prev, workflow: '' }));
                        }}
                        placeholder=".github/workflows/task.yml"
                        className={`w-full px-3 py-2 border rounded-md bg-white dark:bg-zinc-800 text-zinc-900 dark:text-zinc-100 text-sm focus:outline-none focus:ring-2 ${validationErrors.executorWorkflow
                          ? 'border-red-300 dark:border-red-600 focus:ring-red-500'
                          : 'border-zinc-300 dark:border-zinc-600 focus:ring-blue-500'
                          }`}
                      />
                    </ValidationField>

                    <ValidationField
                      label="Ref"
                      error={validationErrors.executorRef}
                    >
                      <input
                        type="text"
                        value={(executor.spec?.ref as string) || ''}
                        onChange={(e) => updateExecutorField('ref', e.target.value)}
                        placeholder="main"
                        className={`w-full px-3 py-2 border rounded-md bg-white dark:bg-zinc-800 text-zinc-900 dark:text-zinc-100 text-sm focus:outline-none focus:ring-2 ${validationErrors.executorRef
                          ? 'border-red-300 dark:border-red-600 focus:ring-red-500'
                          : 'border-zinc-300 dark:border-zinc-600 focus:ring-blue-500'
                          }`}
                      />
                    </ValidationField>

                    <ValidationField label={
                      <div className="flex items-center gap-2">
                        Inputs (optional)
                        <ParametersTooltip executorType="github" />
                      </div>
                    }>
                      <ProTip show={githubInputs.length > 0} />
                      <div className="space-y-2">
                        {githubInputs.map((input) => (
                          <div key={input.id} className="w-full flex gap-2 items-center bg-zinc-50 dark:bg-zinc-800 p-2 rounded">
                            <input
                              type="text"
                              value={input.key}
                              onChange={(e) => updateExecutorInput(input.id, e.target.value, input.value)}
                              placeholder="Input name"
                              className="w-1/3 px-2 py-2 border border-zinc-300 dark:border-zinc-600 rounded-md text-xs bg-white dark:bg-zinc-700"
                            />
                            <div className="w-2/3">
                              <TaggedInput
                                value={input.value}
                                onChange={(value) => updateExecutorInput(input.id, input.key, value)}
                                options={getInputOptions()}
                                placeholder="Input value"
                                className="text-sm"
                              />
                            </div>
                            <button
                              onClick={() => removeExecutorInput(input.id)}
                              className="text-zinc-600 dark:text-zinc-400 hover:text-zinc-700 dark:text-zinc-300"
                            >
                              <MaterialSymbol name="delete" size="sm" />
                            </button>
                          </div>
                        ))}
                        <button
                          onClick={addExecutorInput}
                          className="flex items-center gap-2 text-sm text-zinc-600 dark:text-zinc-400 hover:text-zinc-800 dark:text-zinc-400 dark:hover:text-zinc-200"
                        >
                          <MaterialSymbol name="add" size="sm" />
                          Add Input
                        </button>
                      </div>
                    </ValidationField>
                  </div>
                )}

                {executor.type === 'http' && (
                  <div className="space-y-4">
                    <ValidationField
                      label="URL"
                      error={validationErrors.executorUrl}
                    >
                      <input
                        type="text"
                        value={(executor.spec?.url as string) || ''}
                        onChange={(e) => updateExecutorField('url', e.target.value)}
                        placeholder="https://api.example.com/endpoint"
                        className={`w-full px-3 py-2 border rounded-md bg-white dark:bg-zinc-800 text-zinc-900 dark:text-zinc-100 text-sm focus:outline-none focus:ring-2 ${validationErrors.executorUrl
                          ? 'border-red-300 dark:border-red-600 focus:ring-red-500'
                          : 'border-zinc-300 dark:border-zinc-600 focus:ring-blue-500'
                          }`}
                      />
                    </ValidationField>

                    <ValidationField label="Payload (JSON)">
                      <textarea
                        value={payloadDisplay}
                        onChange={(e) => {
                          setPayloadDisplay(e.target.value);
                          try {
                            const parsed = JSON.parse(e.target.value);
                            updateExecutorField('payload', parsed);
                          } catch {
                            // Keep the display value but don't update payload until valid JSON
                          }
                        }}
                        placeholder='{\n  "key1": "value1",\n  "key2": "{{ inputs.KEY2 }}"\n}'
                        rows={6}
                        className="nodrag w-full px-3 py-2 border rounded-md bg-white dark:bg-zinc-800 text-zinc-900 dark:text-zinc-100 text-sm focus:outline-none focus:ring-2 border-zinc-300 dark:border-zinc-600 focus:ring-blue-500 font-mono"
                      />
                    </ValidationField>

                    <ValidationField label={
                      <div className="flex items-center gap-2">
                        Headers (optional)
                        <ParametersTooltip executorType="http" />
                      </div>
                    }>
                      <ProTip show={httpHeaders.length > 0} />
                      <div className="space-y-2">
                        {httpHeaders.map((header) => (
                          <div key={header.id} className="flex gap-2 items-center bg-zinc-50 dark:bg-zinc-800 p-2 rounded">
                            <input
                              type="text"
                              value={header.key}
                              onChange={(e) => updateExecutorHeader(header.id, e.target.value, header.value)}
                              placeholder="Header name"
                              className="w-1/3 px-2 py-2 border border-zinc-300 dark:border-zinc-600 rounded text-sm bg-white dark:bg-zinc-700"
                            />
                            <div className="w-2/3">
                              <TaggedInput
                                value={header.value}
                                onChange={(value) => updateExecutorHeader(header.id, header.key, value)}
                                options={getInputOptions()}
                                placeholder="Header value"
                                className="text-sm"
                              />
                            </div>
                            <button
                              onClick={() => removeExecutorHeader(header.id)}
                              className="text-zinc-600 dark:text-zinc-400 hover:text-zinc-700 dark:text-zinc-300"
                            >
                              <MaterialSymbol name="delete" size="sm" />
                            </button>
                          </div>
                        ))}
                        <button
                          onClick={addExecutorHeader}
                          className="flex items-center gap-2 text-sm text-zinc-600 dark:text-zinc-400 hover:text-zinc-800 dark:text-zinc-400 dark:hover:text-zinc-200"
                        >
                          <MaterialSymbol name="add" size="sm" />
                          Add Header
                        </button>
                      </div>
                    </ValidationField>

                    <ValidationField label="Response Policy - Success Status Codes">
                      <input
                        type="text"
                        value={responsePolicyStatusCodesDisplay}
                        onChange={(e) => {
                          const endsWithComma = e.target.value.endsWith(',');
                          const codes = e.target.value.split(',').map(code => parseInt(code.trim())).filter(code => !isNaN(code));
                          updateExecutorNestedField('responsePolicy', 'statusCodes', codes);
                          setResponsePolicyStatusCodesDisplay(endsWithComma ? codes.join(',') + ',' : codes.join(','));
                        }}
                        placeholder="200, 201, 202"
                        className="w-full px-3 py-2 border rounded-md bg-white dark:bg-zinc-800 text-zinc-900 dark:text-zinc-100 text-sm focus:outline-none focus:ring-2 border-zinc-300 dark:border-zinc-600 focus:ring-blue-500"
                      />
                    </ValidationField>
                  </div>
                )}

                {/* Unified Execution Name Field - appears for all executor types */}
                {executor.type && (
                  <ValidationField label="Execution name (optional)">
                    <TaggedInput
                      value={executor.name || ''}
                      onChange={(value) => setExecutor(prev => ({ ...prev, name: value }))}
                      options={getInputOptions()}
                      placeholder={'${{ inputs.VERSION }} deployment'}
                      className="text-sm"
                    />
                    <ProTip show />
                  </ValidationField>
                )}
              </div>
            </EditableAccordionSection>
          </>
        )}
      </div>
    </div>
  );
}<|MERGE_RESOLUTION|>--- conflicted
+++ resolved
@@ -21,11 +21,8 @@
 import { OutputsHelpTooltip } from '@/components/PersistentTooltip';
 import { ParametersTooltip } from '@/components/Tooltip';
 import { showErrorToast } from '@/utils/toast';
-<<<<<<< HEAD
 import { TaggedInput, type TaggedInputOption } from '@/components/TaggedInput';
-=======
 import { useCanvasStore } from '../store/canvasStore';
->>>>>>> f1a12a9f
 
 interface StageEditModeContentProps {
   data: StageNodeType['data'];
