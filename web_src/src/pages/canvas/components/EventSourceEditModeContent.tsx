import { useState, useEffect, useCallback, useMemo } from 'react';
import { EventSourceNodeType } from '@/canvas/types/flow';
import { SuperplaneEventSourceSpec, IntegrationsIntegrationRef } from '@/api-client/types.gen';
import { useIntegrations } from '../hooks/useIntegrations';
import { useEditModeState } from '../hooks/useEditModeState';
import { EditableAccordionSection } from './shared/EditableAccordionSection';
import { ValidationField } from './shared/ValidationField';
import IntegrationZeroState from '@/components/IntegrationZeroState';

interface EventSourceEditModeContentProps {
  data: EventSourceNodeType['data'];
  canvasId: string;
  organizationId: string;
  eventSourceType?: string;
  onDataChange?: (data: {
    spec: SuperplaneEventSourceSpec
  }) => void;
  onDelete?: () => void;
  apiError?: string | null;
  shouldValidate?: boolean;
  onValidationResult?: (isValid: boolean) => void;
}

export function EventSourceEditModeContent({
  data,
  canvasId,
  organizationId,
  eventSourceType = 'webhook',
  onDataChange,
  onDelete,
  apiError,
  shouldValidate = false,
  onValidationResult
}: EventSourceEditModeContentProps) {
  const [selectedIntegration, setSelectedIntegration] = useState<IntegrationsIntegrationRef | null>(data.integration);
  const [resourceType, setResourceType] = useState(data.resource?.type);
  const [resourceName, setResourceName] = useState(data.resource?.name || '');
  const [integrationConfig, setIntegrationConfig] = useState<Record<string, string | boolean>>({});
  const [apiValidationErrors, setApiValidationErrors] = useState<Record<string, string>>({});

  const parseApiError = (errorMessage: string) => {
    const errors: Record<string, string> = {};

    if (errorMessage.includes('not found')) {
      if (errorMessage.includes('project')) {
        errors.resourceName = 'Project not found. Please check the project name and ensure it exists in Semaphore.';
      } else if (errorMessage.includes('repository')) {
        errors.resourceName = 'Repository not found. Please check the repository name and ensure it exists.';
      }
    }

    return errors;
  };

  const validateAllFields = (setErrors?: (errors: Record<string, string>) => void) => {
    const errors: Record<string, string> = {};

    if (eventSourceType === 'semaphore' || eventSourceType === 'github') {
      if (!selectedIntegration) {
        errors.integration = 'Integration is required';
      }

      if (!resourceName || resourceName.trim() === '') {
        errors.resourceName = eventSourceType === 'semaphore' ? 'Project name is required' : 'Resource name is required';
      }
    }

    if (setErrors) {
      setErrors(errors);
    }

    return Object.keys(errors).length === 0;
  };

  useEffect(() => {
    if (apiError) {
      const parsedErrors = parseApiError(apiError);
      setApiValidationErrors(parsedErrors);
    } else {
      setApiValidationErrors({});
    }
  }, [apiError]);

  const handleKeyDown = useCallback((e: KeyboardEvent) => {
    if (e.key === 'Escape' && onDelete) {
      onDelete();
    }
  }, [onDelete]);

  useEffect(() => {
    document.addEventListener('keydown', handleKeyDown);
    return () => {
      document.removeEventListener('keydown', handleKeyDown);
    };
  }, [handleKeyDown]);

  const {
    openSections,
    setOpenSections,
    originalData,
    validationErrors,
    setValidationErrors,
    handleAccordionToggle,
    handleDataChange,
    syncWithIncomingData
  } = useEditModeState({
    initialData: {
      spec: {
        integration: data.integration,
        resource: data.resource
      } as SuperplaneEventSourceSpec
    },
    onDataChange,
    validateAllFields
  });

  const combinedErrors = { ...validationErrors, ...apiValidationErrors };

  useEffect(() => {
    if (shouldValidate) {
      const isValid = validateAllFields(setValidationErrors);
      if (onValidationResult) {
        onValidationResult(isValid);
      }
    }
  }, [shouldValidate, selectedIntegration, resourceName, eventSourceType, onValidationResult]);

  useEffect(() => {
    setOpenSections(['general', 'integration', 'webhook']);
  }, [setOpenSections]);

  useEffect(() => {
    syncWithIncomingData(
      {
        spec: {
          integration: data.integration,
          resource: data.resource
        } as SuperplaneEventSourceSpec
      },
      (incomingData) => {
        setSelectedIntegration(incomingData.spec.integration || null);
        setResourceType(incomingData.spec.resource?.type || (eventSourceType === 'semaphore' ? 'project' : ''));
        setResourceName(incomingData.spec.resource?.name || '');
      }
    );
  }, [data, eventSourceType, syncWithIncomingData]);

  const { data: canvasIntegrations = [] } = useIntegrations(canvasId, "DOMAIN_TYPE_CANVAS");
  const { data: orgIntegrations = [] } = useIntegrations(organizationId, "DOMAIN_TYPE_ORGANIZATION");

  const allIntegrations = [...canvasIntegrations, ...orgIntegrations];
  const availableIntegrations = allIntegrations.filter(int => int.spec?.type === eventSourceType);
  const requireIntegration = ['semaphore', 'github'].includes(eventSourceType);
  const zeroStateLabel = useMemo(() => {
    switch (eventSourceType) {
      case 'semaphore':
        return 'Semaphore organizations';
      case 'github':
        return 'GitHub accounts';
      default:
        return `${eventSourceType} integrations`;
    }
  }, [eventSourceType]);

  const normalizeSpecForComparison = (spec: SuperplaneEventSourceSpec) => {
    return {
      integration: spec.integration || null,
      resource: spec.resource || null
    };
  };

  const hasActualChanges = () => {
    const currentSpec = {
      integration: selectedIntegration,
      resource: resourceType && resourceName ? { type: resourceType, name: resourceName } : null
    };

    const normalizedOriginal = normalizeSpecForComparison(originalData.spec);
    const normalizedCurrent = normalizeSpecForComparison(currentSpec as SuperplaneEventSourceSpec);

    return JSON.stringify(normalizedOriginal) !== JSON.stringify(normalizedCurrent);
  };

  useEffect(() => {
    if (onDataChange) {
      const spec: SuperplaneEventSourceSpec = {};

      if ((eventSourceType === 'semaphore' || eventSourceType === 'github') && selectedIntegration) {
        spec.integration = selectedIntegration;

        if (resourceType && resourceName) {
          spec.resource = {
            type: resourceType,
            name: resourceName
          };
        }
      }

      handleDataChange({
        spec
      });
    }
  }, [selectedIntegration, resourceType, resourceName, eventSourceType, onDataChange, handleDataChange]);

  // Auto-select first integration when integrations become available
  useEffect(() => {
    if (availableIntegrations.length > 0 && !selectedIntegration && requireIntegration) {
      const firstIntegration = availableIntegrations[0];
      setSelectedIntegration({
        name: firstIntegration.metadata?.name,
        domainType: firstIntegration.metadata?.domainType
      });

      // Set default resource type based on integration type
      if (firstIntegration.spec?.type === 'semaphore') {
        setResourceType('project');
      } else if (firstIntegration.spec?.type === 'github') {
        setResourceType('repository');
      }
    }
  }, [availableIntegrations, selectedIntegration, requireIntegration]);

  const revertSection = (section: string) => {
    switch (section) {
      case 'integration':
        setSelectedIntegration(originalData.spec.integration || null);
        setResourceType(originalData.spec.resource?.type || (eventSourceType === 'semaphore' ? 'project' : ''));
        setResourceName(originalData.spec.resource?.name || '');
        setIntegrationConfig({});
        break;
    }
  };

  const handleIntegrationChange = (integrationName: string) => {
    const integration = availableIntegrations.find(int => int.metadata?.name === integrationName);
    if (integration) {
      setSelectedIntegration({
        name: integration.metadata?.name,
        domainType: integration.metadata?.domainType
      });

      if (integration.spec?.type === 'semaphore') {
        setResourceType('project');
      } else if (integration.spec?.type === 'github') {
        setResourceType('repository');
      }

      setValidationErrors(prev => ({
        ...prev,
        integration: ''
      }));
    }
  };

  const updateIntegrationConfig = (key: string, value: string | boolean) => {
    setIntegrationConfig(prev => ({
      ...prev,
      [key]: value
    }));
  };

  const renderIntegrationSpecificFields = () => {
    if (!selectedIntegration) return null;

    const integration = availableIntegrations.find(
      int => int.metadata?.name === selectedIntegration.name
    );

    if (!integration) return null;

    // Render fields based on integration type
    switch (integration.spec?.type) {
      case 'TYPE_SEMAPHORE':
        return (
          <div className="space-y-3">
            <ValidationField label="Project Name">
              <input
                type="text"
                value={String(integrationConfig.project || '')}
                onChange={(e) => updateIntegrationConfig('project', e.target.value)}
                placeholder="my-semaphore-project"
                className="w-full px-3 py-2 border border-zinc-300 dark:border-zinc-600 rounded-md bg-white dark:bg-zinc-800 text-zinc-900 dark:text-zinc-100 text-sm focus:outline-none focus:ring-2 focus:ring-blue-500"
              />
            </ValidationField>
          </div>
        );

      case 'TYPE_GITHUB':
        return (
          <div className="space-y-3">
            <ValidationField label="Repository">
              <input
                type="text"
                value={String(integrationConfig.repository || '')}
                onChange={(e) => updateIntegrationConfig('repository', e.target.value)}
                placeholder="owner/repository-name"
                className="w-full px-3 py-2 border border-zinc-300 dark:border-zinc-600 rounded-md bg-white dark:bg-zinc-800 text-zinc-900 dark:text-zinc-100 text-sm focus:outline-none focus:ring-2 focus:ring-blue-500"
              />
            </ValidationField>
            <ValidationField label="Events">
              <select
                value={String(integrationConfig.events || 'push')}
                onChange={(e) => updateIntegrationConfig('events', e.target.value)}
                className="w-full px-3 py-2 border border-zinc-300 dark:border-zinc-600 rounded-md bg-white dark:bg-zinc-800 text-zinc-900 dark:text-zinc-100 text-sm focus:outline-none focus:ring-2 focus:ring-blue-500"
              >
                <option value="push">Push</option>
                <option value="pull_request">Pull Request</option>
                <option value="issues">Issues</option>
                <option value="release">Release</option>
              </select>
            </ValidationField>
          </div>
        );

      default:
        return null;
    }
  };

  return (
    <div className="w-full h-full text-left" onClick={(e) => e.stopPropagation()}>
      <div className="">
        {requireIntegration && availableIntegrations.length === 0 && (
          <IntegrationZeroState
            integrationType={eventSourceType}
            label={zeroStateLabel}
            canvasId={canvasId}
            organizationId={organizationId}
          />
        )}


        {/* Configuration Section */}
        {availableIntegrations.length > 0 && eventSourceType === 'semaphore' && (
          <EditableAccordionSection
            id="integration"
            title="Semaphore Configuration"
            isOpen={openSections.includes('integration')}
            onToggle={handleAccordionToggle}
            isModified={hasActualChanges()}
            onRevert={revertSection}
            requiredBadge={true}
          >
            <div className="space-y-3">
              <ValidationField
                label="Semaphore integration"
                error={combinedErrors.integration}
                required={true}
              >
                <select
                  value={selectedIntegration?.name || ''}
                  onChange={(e) => handleIntegrationChange(e.target.value)}
                  className={`w-full px-3 py-2 border rounded-md bg-white dark:bg-zinc-800 text-zinc-900 dark:text-zinc-100 text-sm focus:outline-none focus:ring-2 ${combinedErrors.integration
                    ? 'border-red-500 dark:border-red-400 focus:ring-red-500'
                    : 'border-zinc-300 dark:border-zinc-600 focus:ring-blue-500'
                    }`}
                >
                  <option value="">Select a Semaphore integration...</option>
                  {availableIntegrations.map((integration) => (
                    <option key={integration.metadata?.id} value={integration.metadata?.name}>
                      {integration.metadata?.name}
                    </option>
                  ))}
                </select>
              </ValidationField>

<<<<<<< HEAD
              {availableIntegrations.length === 0 && (
                <div className="text-sm text-zinc-500 dark:text-zinc-400 bg-zinc-50 dark:bg-zinc-800 p-3 rounded-md">
                  No Semaphore integrations available. Create one first in the &nbsp;
                  <Link className="text-blue-600 hover:underline" href={`/canvas/${canvasId}#settings?tab=integrations`}>canvas settings</Link>.
                </div>
              )}

              {selectedIntegration && (
=======
              {(selectedIntegration || combinedErrors.resourceName) && (
>>>>>>> d26448e9
                <div className="border-t border-zinc-200 dark:border-zinc-700 pt-3">
                  <ValidationField
                    label="Project Name"
                    error={combinedErrors.resourceName}
                    required={true}
                  >
                    <input
                      type="text"
                      value={resourceName}
                      onChange={(e) => {
                        setResourceName(e.target.value);
                        if (e.target.value.trim() !== '') {
                          setValidationErrors(prev => ({
                            ...prev,
                            resourceName: ''
                          }));
                        }
                      }}
                      placeholder="my-semaphore-project"
                      className={`w-full px-3 py-2 border rounded-md bg-white dark:bg-zinc-800 text-zinc-900 dark:text-zinc-100 text-sm focus:outline-none focus:ring-2 ${combinedErrors.resourceName
                        ? 'border-red-500 dark:border-red-400 focus:ring-red-500'
                        : 'border-zinc-300 dark:border-zinc-600 focus:ring-blue-500'
                        }`}
                    />
                  </ValidationField>

                  {/* Integration-specific configuration fields */}
                  {renderIntegrationSpecificFields()}
                </div>
              )}
            </div>
          </EditableAccordionSection>
        )}

        {availableIntegrations.length > 0 && eventSourceType === 'github' && (
          <EditableAccordionSection
            id="integration"
            title="GitHub Configuration"
            isOpen={openSections.includes('integration')}
            onToggle={handleAccordionToggle}
            isModified={hasActualChanges()}
            onRevert={revertSection}
            requiredBadge={true}
          >
            <div className="space-y-3">
              <ValidationField
                label="GitHub integration"
                error={combinedErrors.integration}
                required={true}
              >
                <select
                  value={selectedIntegration?.name || ''}
                  onChange={(e) => handleIntegrationChange(e.target.value)}
                  className={`w-full px-3 py-2 border rounded-md bg-white dark:bg-zinc-800 text-zinc-900 dark:text-zinc-100 text-sm focus:outline-none focus:ring-2 ${combinedErrors.integration
                    ? 'border-red-500 dark:border-red-400 focus:ring-red-500'
                    : 'border-zinc-300 dark:border-zinc-600 focus:ring-blue-500'
                    }`}
                >
                  <option value="">Select a GitHub integration...</option>
                  {availableIntegrations.map((integration) => (
                    <option key={integration.metadata?.id} value={integration.metadata?.name}>
                      {integration.metadata?.name}
                    </option>
                  ))}
                </select>
              </ValidationField>

              {(selectedIntegration || combinedErrors.resourceName) && (
                <div className="border-t border-zinc-200 dark:border-zinc-700 pt-3">
                  <ValidationField
                    label="Repository Name"
                    error={combinedErrors.resourceName}
                    required={true}
                  >
                    <input
                      type="text"
                      value={resourceName}
                      onChange={(e) => {
                        setResourceName(e.target.value);
                        if (e.target.value.trim() !== '') {
                          setValidationErrors(prev => ({
                            ...prev,
                            resourceName: ''
                          }));
                        }
                      }}
                      placeholder="my-repository"
                      className={`w-full px-3 py-2 border rounded-md bg-white dark:bg-zinc-800 text-zinc-900 dark:text-zinc-100 text-sm focus:outline-none focus:ring-2 ${combinedErrors.resourceName
                        ? 'border-red-500 dark:border-red-400 focus:ring-red-500'
                        : 'border-zinc-300 dark:border-zinc-600 focus:ring-blue-500'
                        }`}
                    />
                  </ValidationField>

                  {/* Integration-specific configuration fields */}
                  {renderIntegrationSpecificFields()}
                </div>
              )}
            </div>
          </EditableAccordionSection>
        )}

        {/* Webhook Configuration Section */}
        {eventSourceType === 'webhook' && (
          <EditableAccordionSection
            id="webhook"
            title="Webhook Configuration"
            isOpen={openSections.includes('webhook')}
            onToggle={handleAccordionToggle}
            isModified={false}
            onRevert={revertSection}
          >
            <div className="space-y-3">
              {!Number.isNaN(Number(data.id)) ? (
                <div className="text-sm text-amber-600 bg-amber-50 dark:bg-amber-900/20 p-3 rounded-md">
                  Save this event source to generate the webhook endpoint and signing key.
                </div>
              ) : (
                <div className="text-sm text-amber-600 bg-amber-50 dark:bg-amber-900/20 p-3 rounded-md">
                  This event source has been saved. Register the webhook at:
                  <input
                    type="text"
                    value={`https://superplane.io/api/v1/sources/${data.id}/${data.name}`}
                    readOnly
                    className="w-full px-3 py-2 bg-zinc-50 dark:bg-zinc-800 border border-zinc-300 dark:border-zinc-600 rounded-md bg-white dark:bg-zinc-800 text-zinc-900 dark:text-zinc-100 text-sm focus:outline-none focus:ring-2 focus:ring-blue-500"
                  />
                </div>
              )}
            </div>
          </EditableAccordionSection>
        )}
      </div>
    </div>
  );
}<|MERGE_RESOLUTION|>--- conflicted
+++ resolved
@@ -364,18 +364,7 @@
                 </select>
               </ValidationField>
 
-<<<<<<< HEAD
-              {availableIntegrations.length === 0 && (
-                <div className="text-sm text-zinc-500 dark:text-zinc-400 bg-zinc-50 dark:bg-zinc-800 p-3 rounded-md">
-                  No Semaphore integrations available. Create one first in the &nbsp;
-                  <Link className="text-blue-600 hover:underline" href={`/canvas/${canvasId}#settings?tab=integrations`}>canvas settings</Link>.
-                </div>
-              )}
-
-              {selectedIntegration && (
-=======
               {(selectedIntegration || combinedErrors.resourceName) && (
->>>>>>> d26448e9
                 <div className="border-t border-zinc-200 dark:border-zinc-700 pt-3">
                   <ValidationField
                     label="Project Name"
