--- conflicted
+++ resolved
@@ -78,15 +78,9 @@
         } as SuperplaneEventSourceSpec
       },
       (incomingData) => {
-<<<<<<< HEAD
-        setSelectedIntegration(incomingData.integration);
-        setResourceType(incomingData.resource?.type);
-        setResourceName(incomingData.resource?.name || '');
-=======
         setSelectedIntegration(incomingData.spec.integration || null);
         setResourceType(incomingData.spec.resource?.type || (eventSourceType === 'semaphore' ? 'project' : ''));
         setResourceName(incomingData.spec.resource?.name || '');
->>>>>>> 01eaee4e
       }
     );
   }, [data, eventSourceType, syncWithIncomingData]);
@@ -121,17 +115,10 @@
   const revertSection = (section: string) => {
     switch (section) {
       case 'integration':
-<<<<<<< HEAD
-        setSelectedIntegration(originalData.integration);
-        setResourceType(originalData.resource?.type);
-        setResourceName(originalData.resource?.name || '');
-        setIntegrationConfig({ ...originalData.integrationConfig });
-=======
         setSelectedIntegration(originalData.spec.integration || null);
         setResourceType(originalData.spec.resource?.type || (eventSourceType === 'semaphore' ? 'project' : ''));
         setResourceName(originalData.spec.resource?.name || '');
         setIntegrationConfig({});
->>>>>>> 01eaee4e
         break;
     }
   };
@@ -286,7 +273,7 @@
             title="GitHub Configuration"
             isOpen={openSections.includes('integration')}
             onToggle={handleAccordionToggle}
-            isModified={isSectionModified({ selectedIntegration, resourceType, resourceName, integrationConfig }, 'integration')}
+            isModified={isSectionModified({ selectedIntegration, resourceType, resourceName, integrationConfig }, 'spec')}
             onRevert={revertSection}
             requiredBadge={true}
           >
