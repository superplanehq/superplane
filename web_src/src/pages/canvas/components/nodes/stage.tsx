import { useState, useMemo, useCallback, useRef } from 'react';
import { useParams } from 'react-router-dom';
import type { NodeProps } from '@xyflow/react';
import CustomBarHandle from './handle';
import { StageNodeType } from '@/canvas/types/flow';
import { useCanvasStore } from '../../store/canvasStore';
import { useUpdateStage, useCreateStage, useDeleteStage } from '@/hooks/useCanvasData';
import { SuperplaneInputDefinition, SuperplaneOutputDefinition, SuperplaneConnection, SuperplaneExecutor, SuperplaneValueDefinition, SuperplaneCondition, SuperplaneStage, SuperplaneInputMapping, superplaneListEvents, superplaneCreateEvent } from '@/api-client';
import { useIntegrations } from '../../hooks/useIntegrations';
import { StageEditModeContent } from '../StageEditModeContent';
import { ConfirmDialog } from '../ConfirmDialog';
import { InlineEditable } from '../InlineEditable';
import { MaterialSymbol } from '@/components/MaterialSymbol/material-symbol';
import { Badge } from '@/components/Badge/badge';
import { NodeActionButtons } from '@/components/NodeActionButtons';
import SemaphoreLogo from '@/assets/semaphore-logo-sign-black.svg';
import GithubLogo from '@/assets/github-mark.svg';

import { formatRelativeTime, formatExecutionDuration } from '../../utils/stageEventUtils';
import { IOTooltip } from './IOTooltip';
import { twMerge } from 'tailwind-merge';
import { StageQueueSection } from '../StageQueueSection';
import { EventTriggerBadge } from '../EventTriggerBadge';
import { createStageDuplicate, focusAndEditNode } from '../../utils/nodeDuplicationUtils';
import { showErrorToast } from '@/utils/toast';
import { EmitEventModal } from '@/components/EmitEventModal/EmitEventModal';
import { withOrganizationHeader } from '@/utils/withOrganizationHeader';

const StageImageMap = {
  'http': <MaterialSymbol className='-mt-1 -mb-1' name="rocket_launch" size="xl" />,
  'semaphore': <img src={SemaphoreLogo} alt="Semaphore" className="w-6 h-6 object-contain dark:bg-white dark:rounded-lg" />,
  'github': <img src={GithubLogo} alt="Github" className="w-6 h-6 object-contain dark:bg-white dark:rounded-lg" />
}

export default function StageNode(props: NodeProps<StageNodeType>) {
  const { organizationId } = useParams<{ organizationId: string }>();
  const isNewNode = Boolean(props.data.isDraft) || !!(props.id && /^\d+$/.test(props.id));
    const [isEditMode, setIsEditMode] = useState(Boolean(isNewNode));
  const [isHovered, setIsHovered] = useState(false);
  const [showDiscardConfirm, setShowDiscardConfirm] = useState(false);
  const [currentFormData, setCurrentFormData] = useState<{ name: string; description?: string; inputs: SuperplaneInputDefinition[]; outputs: SuperplaneOutputDefinition[]; connections: SuperplaneConnection[]; executor: SuperplaneExecutor; secrets: SuperplaneValueDefinition[]; conditions: SuperplaneCondition[]; inputMappings: SuperplaneInputMapping[]; isValid: boolean } | null>(null);
  const [stageName, setStageName] = useState(props.data.name || '');
  const [stageDescription, setStageDescription] = useState(props.data.description || '');
  const [nameError, setNameError] = useState<string | null>(null);
  const [stageNameDirtyByUser, setStageNameDirtyByUser] = useState(false);
  const [integrationError, setIntegrationError] = useState(false);
  const [showEmitEventModal, setShowEmitEventModal] = useState(false);
  const triggerSectionValidationRef = useRef<(() => void) | null>(null);
  const setFieldErrorsRef = useRef<React.Dispatch<React.SetStateAction<Record<string, string>>> | null>(null);
  const { selectStageId, updateStage, setEditingStage, removeStage, approveStageEvent, addStage, setFocusedNodeId } = useCanvasStore();

  const parseApiErrorMessage = useCallback((errorMessage: string): { field: string; message: string } | null => {
    if (!errorMessage) return null;

    const repositoryNotFoundMatch = errorMessage.match(/repository\s+([^\s]+)\s+not\s+found/i);
    if (repositoryNotFoundMatch) {
      return {
        field: 'repository',
        message: `Repository "${repositoryNotFoundMatch[1]}" not found. Please check that the repository exists and that your Personal Access Token (PAT) has access to it.`
      };
    }

    const workflowNotFoundMatch = errorMessage.match(/workflow\s+([^\s]+)\s+not\s+found/i);
    if (workflowNotFoundMatch) {
      return {
        field: 'workflow',
        message: `Workflow "${workflowNotFoundMatch[1]}" not found`
      };
    }

    // Check for project not found error
    const projectNotFoundMatch = errorMessage.match(/project\s+([^\s]+)\s+not\s+found/i);
    if (projectNotFoundMatch) {
      return {
        field: 'project',
        message: `Project "${projectNotFoundMatch[1]}" not found`
      };
    }

    const invalidStatusCodeMatch = errorMessage.match(/invalid\s+status\s+code/i);
    if (invalidStatusCodeMatch) {
      return {
        field: 'statusCodes',
        message: 'Invalid status code'
      };
    }

    return null;
  }, []);

  const handleApiError = useCallback((errorMessage: string) => {
    const parsedError = parseApiErrorMessage(errorMessage);
    if (parsedError && setFieldErrorsRef.current) {
      setFieldErrorsRef.current(prev => ({
        ...prev,
        [parsedError.field]: parsedError.message
      }));
      triggerSectionValidationRef?.current?.();
    }
    showErrorToast(errorMessage);
  }, [parseApiErrorMessage]);

  const allStages = useCanvasStore(state => state.stages);
  const nodes = useCanvasStore(state => state.nodes);
  const currentStage = useCanvasStore(state =>
    state.stages.find(stage => stage.metadata?.id === props.id)
  );

  const isPartiallyBroken = useMemo(() => {
    if (!currentStage || isNewNode)
      return false;

    const hasNoConnections = currentStage.spec?.connections?.length === 0

    const hasInvalidConnections = currentStage.spec?.connections?.some(connection => {
      return !nodes.some(node => node?.data?.name === connection.name)
    })

    const hasInvalidInputMappings = currentStage.spec?.inputMappings?.some(mapping => {
      return !currentStage.spec?.connections?.some(connection => connection.name === mapping.when?.triggeredBy?.connection)
    })

    return hasNoConnections || hasInvalidConnections || hasInvalidInputMappings
  }, [currentStage, isNewNode, nodes])

  const validateStageName = (name: string) => {
    if (!name || name.trim() === '') {
      setNameError('Stage name is required');
      return false;
    }

    const isDuplicate = allStages.some(stage =>
      stage.metadata?.name?.toLowerCase() === name.toLowerCase() &&
      stage.metadata?.id !== props.id
    );

    if (isDuplicate) {
      setNameError('A stage with this name already exists');
      return false;
    }

    setNameError(null);
    return true;
  };

  const validateIntegrationRequirement = () => {
    if (!currentFormData?.executor) {
      return true;
    }

    const executorType = currentFormData.executor.type || '';
    const requireIntegration = ['semaphore', 'github'].includes(executorType);

    if (!requireIntegration) {
      return true;
    }

    const semaphoreIntegrations = availableIntegrations.filter(int => int.spec?.type === 'semaphore');
    const githubIntegrations = availableIntegrations.filter(int => int.spec?.type === 'github');

    const hasRequiredIntegrations = (executorType === 'semaphore' && semaphoreIntegrations.length > 0) ||
      (executorType === 'github' && githubIntegrations.length > 0);

    return hasRequiredIntegrations;
  };

  const canvasId = useCanvasStore(state => state.canvasId) || '';
  const updateStageMutation = useUpdateStage(canvasId);
  const createStageMutation = useCreateStage(canvasId);
  const deleteStageMutation = useDeleteStage(canvasId);
  const focusedNodeId = useCanvasStore(state => state.focusedNodeId);
  const { data: availableIntegrations = [] } = useIntegrations(canvasId, "DOMAIN_TYPE_CANVAS");

  const pendingEvents = useMemo(() =>
    currentStage?.queue
      ?.filter(event => event.state === 'STATE_PENDING')
      ?.sort((a, b) => new Date(b?.createdAt || '').getTime() - new Date(a?.createdAt || '').getTime()) || [],
    [currentStage?.queue]
  );
  const lastPendingEvent = useMemo(() =>
    pendingEvents.at(-1) || null,
    [pendingEvents]
  );

  const waitingEvents = useMemo(() =>
    currentStage?.queue
      ?.filter(event => event.state === 'STATE_WAITING')
      ?.sort((a, b) => new Date(b?.createdAt || '').getTime() - new Date(a?.createdAt || '').getTime()) || [],
    [currentStage?.queue]
  );

  const lastWaitingEvent = useMemo(() => {
    const event = waitingEvents.at(-1);
    if (!event) {
      return null;
    }
    return event;
  },
    [waitingEvents]
  );

  const allExecutions = useMemo(() =>
    currentStage?.executions
      ?.sort((a, b) => new Date(b?.createdAt || '').getTime() - new Date(a?.createdAt || '').getTime()) || [],
    [currentStage?.executions]
  );

  const allFinishedExecutions = useMemo(() =>
    allExecutions
      .filter(execution => execution?.state === 'STATE_FINISHED')
    , [allExecutions]
  );

  const runningExecution = useMemo(() =>
    allExecutions.find(execution => execution.state === 'STATE_STARTED'),
    [allExecutions]
  );

  // If there is a running execution, use it as the last execution
  const lastExecution = runningExecution || allFinishedExecutions.at(0);
  const lastExecutionEvent = lastExecution?.stageEvent;
  const lastInputsCount = lastExecutionEvent?.inputs?.length || 0;
  const lastOutputsCount = lastExecution?.outputs?.length || 0;

  const getStatusIcon = () => {
    const latestExecution = allExecutions.at(0);
    const status = latestExecution?.state;
    const result = latestExecution?.result;

    switch (status) {
      case 'STATE_STARTED':
        return (
          <MaterialSymbol name="sync" size="lg" className="text-blue-600 mr-2 animate-spin" />
        );
      case 'STATE_FINISHED':
        if (result === 'RESULT_PASSED') {
          return <MaterialSymbol name="check_circle" size="lg" className="text-green-600 mr-2" />;
        }
        if (result === 'RESULT_FAILED') {
          return <MaterialSymbol name="cancel" size="lg" className="text-red-600 mr-2" />;
        }
        if (result === 'RESULT_CANCELLED') {
          return <MaterialSymbol name="block" size="lg" className="text-gray-600 dark:text-gray-400 mr-2" />;
        }
        return <MaterialSymbol name="check_circle" size="lg" className="text-green-600 mr-2" />;
      case 'STATE_PENDING':
        return (
          <MaterialSymbol name="hourglass" size="lg" className="text-orange-600 mr-2 animate-spin" />
        );
      default:
        return (
          <span className="material-icons text-gray-600 dark:text-gray-400 text-2xl mr-2">help</span>
        );
    }
  };

  const isRunning = !!runningExecution || props.data.status?.toLowerCase() === 'running';
  const handleEditClick = (e: React.MouseEvent<HTMLButtonElement>) => {
    e.stopPropagation?.();
    setIsEditMode(true);
    setEditingStage(props.id);

    setStageName(props.data.name);
    setStageDescription(props.data.description || '');
  };

  const handleSaveStage = async () => {
    if (!currentFormData || !currentStage) {
      return;
    }

    let basicValidationPassed = true;

    if (!validateStageName(stageName)) {
      basicValidationPassed = false;
    }

    if (!validateIntegrationRequirement()) {
      // Integration is required but not available, show error message
      setIntegrationError(true);
      const executorType = currentFormData.executor?.type;

      handleApiError(`${executorType} integration is required but not configured. Please add a ${executorType} integration to continue.`);
      return;
    }

    if (!currentFormData.isValid) {
      triggerSectionValidationRef?.current?.();
      basicValidationPassed = false;
    }

    if (!basicValidationPassed) {
      return;
    }

    const isTemporaryId = currentStage.metadata?.id && /^\d+$/.test(currentStage.metadata.id);
    const isNewStage = !currentStage.metadata?.id || currentStage.isDraft || isTemporaryId;

    try {
      if (isNewStage) {
        const createParams = {
          name: stageName,
          description: stageDescription,
          inputs: currentFormData.inputs,
          outputs: currentFormData.outputs,
          connections: currentFormData.connections,
          executor: currentFormData.executor,
          secrets: currentFormData.secrets,
          conditions: currentFormData.conditions,
          inputMappings: currentFormData.inputMappings
        };
        await createStageMutation.mutateAsync(createParams);
        removeStage(props.id);
      } else if (!isNewStage) {

        if (!currentStage.metadata?.id) {
          throw new Error('Stage ID is required for update');
        }

        const updateParams = {
          stageId: currentStage.metadata.id,
          name: stageName,
          description: stageDescription,
          inputs: currentFormData.inputs,
          outputs: currentFormData.outputs,
          connections: currentFormData.connections,
          executor: currentFormData.executor,
          secrets: currentFormData.secrets,
          conditions: currentFormData.conditions,
          inputMappings: currentFormData.inputMappings
        };
        await updateStageMutation.mutateAsync(updateParams);

        updateStage({
          ...currentStage,
          metadata: {
            ...currentStage.metadata,
            name: stageName,
            description: stageDescription
          },
          spec: {
            ...currentStage.spec!,
            inputs: currentFormData.inputs,
            outputs: currentFormData.outputs,
            connections: currentFormData.connections,
            conditions: currentFormData.conditions,
            executor: currentFormData.executor,
            secrets: currentFormData.secrets,
            inputMappings: currentFormData.inputMappings
          }
        });

        props.data.name = stageName;
        props.data.description = stageDescription;
      }
    } catch (error) {
      const apiError = error as Error;
      console.error(`Failed to ${isNewStage ? 'create' : 'update'} stage:`, apiError);
      console.error('API Error:', apiError);

      handleApiError(apiError.message);

      return;
    }

    setIsEditMode(false);
    setEditingStage(null);
    setCurrentFormData(null);
    setIntegrationError(false);
  };

  const handleCancelEdit = () => {
    setIsEditMode(false);
    setEditingStage(null);
    setCurrentFormData(null);
    setIntegrationError(false);
    setStageName(props.data.name);
    setStageDescription(props.data.description || '');
  };

  const handleDiscardStage = async () => {
    if (currentStage?.metadata?.id) {
      const isTemporaryId = /^\d+$/.test(currentStage.metadata.id);
      const isRealStage = !isTemporaryId && !currentStage.isDraft;

      if (isRealStage) {
        try {
          await deleteStageMutation.mutateAsync(currentStage.metadata.id);
        } catch (error) {
          console.error('Failed to delete stage:', error);
          return;
        }
      }
      removeStage(currentStage.metadata.id);
    }
    setShowDiscardConfirm(false);
  };

  const handleStageNameChange = (newName: string) => {
    setStageName(newName);
    validateStageName(newName);
    handleStageNameUserModified();
    if (currentFormData) {
      setCurrentFormData({
        ...currentFormData,
        name: newName
      });
    }
  };

  const handleStageNameUserModified = () => {
    setStageNameDirtyByUser(true);
  };

  const handleAutoGeneratedStageNameChange = (name: string) => {
    setStageName(name);
  };

  const handleStageDescriptionChange = (newDescription: string) => {
    setStageDescription(newDescription);
    if (currentFormData) {
      setCurrentFormData({
        ...currentFormData,
        description: newDescription
      });
    }
  };

  const handleDuplicateStage = () => {
    if (!currentStage) return;

    const duplicatedStage = createStageDuplicate(currentStage, allStages);
    addStage(duplicatedStage, true, true);

    focusAndEditNode(
      duplicatedStage.metadata?.id || '',
      setFocusedNodeId,
      setEditingStage
    );
  };

  const handleYamlApply = (updatedData: unknown) => {
    const yamlData = updatedData as SuperplaneStage;

    if (yamlData.metadata?.name) {
      setStageName(yamlData.metadata.name);
    }
    if (yamlData.metadata?.description) {
      setStageDescription(yamlData.metadata.description);
    }

    if (yamlData.spec && currentFormData) {
      setCurrentFormData({
        ...currentFormData,
        name: yamlData.metadata?.name || stageName,
        description: yamlData.metadata?.description || stageDescription,
        inputs: yamlData.spec.inputs || currentFormData.inputs,
        outputs: yamlData.spec.outputs || currentFormData.outputs,
        connections: yamlData.spec.connections || currentFormData.connections,
        executor: yamlData.spec.executor || currentFormData.executor,
        secrets: yamlData.spec.secrets || currentFormData.secrets,
        conditions: yamlData.spec.conditions || currentFormData.conditions,
        inputMappings: yamlData.spec.inputMappings || currentFormData.inputMappings,
        isValid: currentFormData.isValid
      });
    }
  };


  const handleDataChange = useCallback((data: typeof currentFormData) => {
    setCurrentFormData(data);
  }, []);

  const handleFieldErrorsChange = useCallback((setFieldErrorsFunction: React.Dispatch<React.SetStateAction<Record<string, string>>>) => {
    setFieldErrorsRef.current = setFieldErrorsFunction;
  }, []);

  const getBackgroundColorClass = () => {
    const latestExecution = allExecutions.at(0);
    const status = latestExecution?.state;
    const result = latestExecution?.result;

    switch (status) {
      case 'STATE_STARTED':
        return 'bg-blue-50 dark:bg-blue-900/50 border-blue-200 dark:border-blue-700';
      case 'STATE_FINISHED':
        if (result === 'RESULT_PASSED') {
          return 'bg-green-50 dark:bg-green-900/50 border-green-200 dark:border-green-700';
        }
        if (result === 'RESULT_FAILED') {
          return 'bg-red-50 dark:bg-red-900/50 border-red-200 dark:border-red-700';
        }
        if (result === 'RESULT_CANCELLED') {
          return 'bg-gray-50 dark:bg-gray-800 border-gray-200 dark:border-gray-700';
        }
        return 'bg-green-50 dark:bg-green-900/50 border-green-200 dark:border-green-700';
      case 'STATE_PENDING':
        return 'bg-yellow-50 dark:bg-yellow-900/50 border-yellow-200 dark:border-yellow-700';
      default:
        return 'bg-gray-50 dark:bg-gray-800 border-gray-200 dark:border-gray-700';
    }
  };

  const eventsMoreCount = useMemo(() => {
    let total = (pendingEvents?.length || 0) + (waitingEvents?.length || 0)

    if (lastWaitingEvent && lastWaitingEvent.stateReason === "STATE_REASON_APPROVAL")
      total -= 1

    if (lastWaitingEvent && lastWaitingEvent.stateReason === "STATE_REASON_TIME_WINDOW")
      total -= 1

    if (lastPendingEvent)
      total -= 1

    return total
  }, [lastPendingEvent, lastWaitingEvent, pendingEvents?.length, waitingEvents?.length])

  const executorBadges = useMemo(() => {
    const badges: Array<{ icon: string; text: string }> = []

    if (props.data.executor?.type === 'semaphore') {
      const resourceName = (props.data.executor?.resource?.name as string)?.replace('.semaphore/', '')
      const pipelineFile = (props.data.executor?.spec?.['pipelineFile'] as string)?.replace('.semaphore/', '')
      const ref = props.data.executor?.spec?.['ref'] as string

      if (resourceName) badges.push({ icon: 'assignment', text: resourceName })
      if (pipelineFile) badges.push({ icon: 'code', text: pipelineFile })
      if (ref) badges.push({ icon: 'graph_1', text: ref })
    }

    if (props.data.executor?.type === 'github') {
      const resourceName = props.data.executor?.resource?.name as string
      const workflow = (props.data.executor?.spec?.['workflow'] as string)?.replace('.github/workflows/', '')
      const ref = props.data.executor?.spec?.['ref'] as string

      if (resourceName) badges.push({ icon: 'assignment', text: resourceName })
      if (workflow) badges.push({ icon: 'code', text: workflow })
      if (ref) badges.push({ icon: 'graph_1', text: ref })
    }

    return badges
  }, [props.data.executor])


  const borderColor = useMemo(() => {
    if (isPartiallyBroken) {
      return 'border-red-400 dark:border-red-200'
    }

    if (props.selected || focusedNodeId === props.id) {
      return 'border-blue-400 dark:border-gray-200'
    }
    return 'border-transparent dark:border-transparent'
  }, [props.selected, focusedNodeId, props.id, isPartiallyBroken])

  return (
        <div
      className="relative pt-14"
      onMouseEnter={() => setIsHovered(true)}
      onMouseLeave={() => setIsHovered(false)}
    >
                  <div
        className={twMerge(`bg-transparent rounded-xl border-2 relative `, borderColor)}
        onClick={() => {
          if (!isEditMode && currentStage?.metadata?.id) {
            selectStageId(props.id);
          }
        }}
      >
        <div className="bg-white dark:bg-zinc-800 border-gray-200 dark:border-gray-700 rounded-xl"
          style={{ width: isEditMode ? '390px' : '320px', height: isEditMode ? 'auto' : 'auto', boxShadow: 'rgba(128, 128, 128, 0.2) 0px 4px 12px' }}
        >

          {(isHovered || isEditMode) && (
            <NodeActionButtons
              isNewNode={!!isNewNode}
              onSave={handleSaveStage}
              onCancel={handleCancelEdit}
              onDiscard={() => setShowDiscardConfirm(true)}
              onEdit={() => handleEditClick({} as React.MouseEvent<HTMLButtonElement>)}
              onDuplicate={!isNewNode ? handleDuplicateStage : undefined}
              onSend={currentStage?.metadata?.id ? () => setShowEmitEventModal(true) : undefined}
              isEditMode={isEditMode}
              entityType="stage"
              entityData={currentFormData ? {
                metadata: {
                  name: stageName,
                  description: stageDescription
                },
                spec: {
                  inputs: currentFormData.inputs,
                  outputs: currentFormData.outputs,
                  connections: currentFormData.connections,
                  executor: currentFormData.executor,
                  secrets: currentFormData.secrets,
                  conditions: currentFormData.conditions,
                  inputMappings: currentFormData.inputMappings
                }
              } : (currentStage ? {
                metadata: {
                  name: currentStage.metadata?.name,
                  description: currentStage.metadata?.description
                },
                spec: {
                  inputs: currentStage.spec?.inputs || [],
                  outputs: currentStage.spec?.outputs || [],
                  connections: currentStage.spec?.connections || [],
                  executor: currentStage.spec?.executor || { type: '', spec: {} },
                  secrets: currentStage.spec?.secrets || [],
                  conditions: currentStage.spec?.conditions || [],
                  inputMappings: currentStage.spec?.inputMappings || []
                }
              } : null)}
              onYamlApply={handleYamlApply}
            />
          )}


          {/* Header Section */}
          <div className={twMerge('px-4 py-4 justify-between items-start border-gray-200 dark:border-gray-700', isEditMode ? 'border-b' : '')}>
            <div className="flex items-start justify-between w-full">
              <div className="flex items-start flex-1 min-w-0">
                <div className='max-w-8 mt-1 flex items-center justify-center'>
                  {StageImageMap[(props.data.executor?.type || 'http') as keyof typeof StageImageMap]}
                </div>
                <div className="flex-1 min-w-0 ml-2">
                  <div className="mb-1">
                    <InlineEditable
                      value={stageName}
                      onSave={handleStageNameChange}
                      placeholder="Stage name"
                      className={twMerge(`font-bold text-gray-900 dark:text-gray-100 text-base text-left px-2 py-1`,
                        nameError && isEditMode ? 'border border-red-500 rounded-lg' : '',
                        isEditMode ? 'text-sm' : '')}
                      isEditMode={isEditMode}
                      autoFocus={!!isNewNode && !props.data.executor?.resource?.type}
                      dataTestId="event-source-name-input"
                    />
                    {nameError && isEditMode && (
                      <div className="text-xs text-red-600 text-left mt-1 px-2">
                        {nameError}
                      </div>
                    )}
                  </div>
                  <div>
                    {isEditMode && <InlineEditable
                      value={stageDescription}
                      onSave={handleStageDescriptionChange}
                      placeholder={isEditMode ? "Add description..." : ""}
                      className="text-gray-600 dark:text-gray-400 text-sm text-left px-2 py-1"
                      isEditMode={isEditMode}
                    />}
                  </div>
                </div>
              </div>
            </div>
            {!isEditMode && (
              <div className="text-xs text-left text-gray-600 dark:text-gray-400 w-full mt-1">{stageDescription || ''}</div>
            )}
          </div>

          {isEditMode ? (
            <StageEditModeContent
              data={{
                ...props.data,
                name: stageName,
                description: stageDescription,
                ...(currentFormData && {
                  inputs: currentFormData.inputs,
                  outputs: currentFormData.outputs,
                  connections: currentFormData.connections,
                  executor: currentFormData.executor,
                  secrets: currentFormData.secrets,
                  conditions: currentFormData.conditions,
                  inputMappings: currentFormData.inputMappings
                })
              }}
              currentStageId={props.id}
              canvasId={canvasId}
              organizationId={organizationId!}
              isNewStage={isNewNode}
              dirtyByUser={stageNameDirtyByUser}
              onDataChange={handleDataChange}
              onTriggerSectionValidation={triggerSectionValidationRef}
              onStageNameChange={handleAutoGeneratedStageNameChange}
              integrationError={integrationError}
              onFieldErrorsChange={handleFieldErrorsChange}
            />
          ) : (
            <>

              {executorBadges.length > 0 && (
                <div className="flex items-center w-full gap-2 px-4 font-semibold min-w-0 overflow-hidden">
                  {executorBadges.map((badge, index) => (
                    <Badge
                      key={`${badge.icon}-${index}`}
                      color="zinc"
                      icon={badge.icon}
                      truncate
                      className="flex-shrink min-w-0 max-w-full"
                      title={badge.text}
                    >
                      {badge.text}
                    </Badge>
                  ))}
                </div>
              )}
              {/* Last Run Section */}
              <div className={`mt-4 px-3 py-3 border-t-2 w-full ${getBackgroundColorClass()}`}>
                <div className="flex items-center w-full justify-between mb-2">
                  <div className="text-xs font-bold text-gray-900 dark:text-gray-100 uppercase tracking-wide">Last run</div>
                  <div className="text-xs text-gray-600 dark:text-gray-400">
                    {isRunning ? 'Running...' : lastExecution ? (
                      <div className="flex items-center gap-1 font-semibold text-gray-500 dark:text-gray-400">
                        <MaterialSymbol name="timer" size="md" />
                        <span>{formatExecutionDuration(lastExecution?.createdAt, lastExecution?.finishedAt)}</span>
                        <span>|</span>
                        <span>{formatRelativeTime(lastExecution?.finishedAt, true)}</span>
                      </div>
                    ) : 'No recent runs'}
                  </div>
                </div>

                {/* Current Execution Display */}
                <div>
                  <div className="flex items-center mb-1 py-2">
                    {getStatusIcon()}
                    <span
                      className="text-left w-full font-semibold text-sm truncate text-gray-900 dark:text-gray-100"
                    >
                      {lastExecutionEvent?.name || lastExecution?.id || 'No recent runs'}
                    </span>
                  </div>
                  <div className="flex items-center gap-2 font-semibold">
                    {lastInputsCount > 0 && (
                      <IOTooltip
                        type="inputs"
                        data={lastExecutionEvent?.inputs?.map(input => ({ name: input.name, value: input.value })) || []}
                      >
                        <span className="inline-flex items-center gap-x-1.5 rounded-md px-1.5 py-0.5 text-sm/5 font-medium sm:text-xs/5 forced-colors:outline bg-zinc-600/10 text-zinc-700 group-data-hover:bg-zinc-600/20 dark:bg-white/5 dark:text-zinc-400 dark:group-data-hover:bg-white/10">
                          <MaterialSymbol name="input" size="md" />
                          <span className="whitespace-nowrap">{lastInputsCount} {lastInputsCount === 1 ? 'input' : 'inputs'}</span>
                        </span>
                      </IOTooltip>
                    )}
                    <EventTriggerBadge
                      lastExecutionEvent={lastExecutionEvent}
                      lastExecution={lastExecution}
                      stageName={props.data.name}
                    />
                    {lastOutputsCount > 0 && (
                      <IOTooltip
                        type="outputs"
                        data={lastExecution?.outputs?.map(output => ({ name: output.name, value: output.value })) || []}
                      >
                        <span className="inline-flex items-center gap-x-1.5 rounded-md px-1.5 py-0.5 text-sm/5 font-medium sm:text-xs/5 forced-colors:outline bg-zinc-600/10 text-zinc-700 group-data-hover:bg-zinc-600/20 dark:bg-white/5 dark:text-zinc-400 dark:group-data-hover:bg-white/10">
                          <MaterialSymbol name="output" size="md" />
                          <span className="whitespace-nowrap">{lastOutputsCount} {lastOutputsCount === 1 ? 'output' : 'outputs'}</span>
                        </span>
                      </IOTooltip>
                    )}

                  </div>
                </div>
              </div>

<<<<<<< HEAD
              {/* Queue Section */}
              <StageQueueSection
                lastWaitingEvent={lastWaitingEvent}
                lastPendingEvent={lastPendingEvent}
                eventsMoreCount={eventsMoreCount}
                onApproveEvent={approveStageEvent}
                stageId={currentStage?.metadata?.id || ''}
              />
            </>
          )}

          {/* Custom Handles */}
          <CustomBarHandle internalPadding={true} type="target" connections={props.data.connections} conditions={props.data.conditions} />
          <CustomBarHandle internalPadding={true} type="source" />

          <ConfirmDialog
            isOpen={showDiscardConfirm}
            title="Delete Stage"
            message="Are you sure you want to delete this stage? This action cannot be undone."
            confirmText="Delete"
            cancelText="Cancel"
            confirmVariant="danger"
            onConfirm={handleDiscardStage}
            onCancel={() => setShowDiscardConfirm(false)}
          />

          {currentStage?.metadata?.id && (
            <EmitEventModal
              isOpen={showEmitEventModal}
              onClose={() => setShowEmitEventModal(false)}
              sourceName={currentStage.metadata.name || ''}
              loadLastEvent={async () => {
                try {
                  const response = await superplaneListEvents(withOrganizationHeader({
                    path: { canvasIdOrName: canvasId! },
                    query: {
                      sourceType: 'EVENT_SOURCE_TYPE_STAGE' as const,
                      sourceId: currentStage.metadata!.id,
                      limit: 1
                    }
                  }));
                  return response.data?.events?.[0] || null;
                } catch (error) {
                  console.error('Failed to load last event for stage:', error);
                  return null;
                }
              }}
              onSubmit={async (eventType: string, eventData: any) => {
                await superplaneCreateEvent(withOrganizationHeader({
=======
            {/* Queue Section */}
            <StageQueueSection
              lastWaitingEvent={lastWaitingEvent}
              lastPendingEvent={lastPendingEvent}
              eventsMoreCount={eventsMoreCount}
              onApproveEvent={approveStageEvent}
              stageId={currentStage?.metadata?.id || ''}
            />
          </>
        )}

        {/* Custom Handles */}
        <CustomBarHandle internalPadding={true} type="target" connections={props.data.connections} conditions={props.data.conditions} />
        <CustomBarHandle internalPadding={true} type="source" />

        <ConfirmDialog
          isOpen={showDiscardConfirm}
          title="Delete Stage"
          message="Are you sure you want to delete this stage? This action cannot be undone."
          confirmText="Delete"
          cancelText="Cancel"
          confirmVariant="danger"
          onConfirm={handleDiscardStage}
          onCancel={() => setShowDiscardConfirm(false)}
        />

        {currentStage?.metadata?.id && (
          <EmitEventModal
            isOpen={showEmitEventModal}
            onClose={() => setShowEmitEventModal(false)}
            sourceName={currentStage.metadata.name || ''}
            nodeType="stage"
            loadLastEvent={async () => {
              try {
                const response = await superplaneListEvents(withOrganizationHeader({
>>>>>>> b6b6782b
                  path: { canvasIdOrName: canvasId! },
                  body: {
                    sourceType: 'EVENT_SOURCE_TYPE_STAGE',
                    sourceId: currentStage.metadata!.id,
                    type: eventType,
                    raw: eventData
                  }
                }));
              }}
            />
          )}
        </div>
      </div>
    </div>
  );
}<|MERGE_RESOLUTION|>--- conflicted
+++ resolved
@@ -764,8 +764,6 @@
                   </div>
                 </div>
               </div>
-
-<<<<<<< HEAD
               {/* Queue Section */}
               <StageQueueSection
                 lastWaitingEvent={lastWaitingEvent}
@@ -815,43 +813,6 @@
               }}
               onSubmit={async (eventType: string, eventData: any) => {
                 await superplaneCreateEvent(withOrganizationHeader({
-=======
-            {/* Queue Section */}
-            <StageQueueSection
-              lastWaitingEvent={lastWaitingEvent}
-              lastPendingEvent={lastPendingEvent}
-              eventsMoreCount={eventsMoreCount}
-              onApproveEvent={approveStageEvent}
-              stageId={currentStage?.metadata?.id || ''}
-            />
-          </>
-        )}
-
-        {/* Custom Handles */}
-        <CustomBarHandle internalPadding={true} type="target" connections={props.data.connections} conditions={props.data.conditions} />
-        <CustomBarHandle internalPadding={true} type="source" />
-
-        <ConfirmDialog
-          isOpen={showDiscardConfirm}
-          title="Delete Stage"
-          message="Are you sure you want to delete this stage? This action cannot be undone."
-          confirmText="Delete"
-          cancelText="Cancel"
-          confirmVariant="danger"
-          onConfirm={handleDiscardStage}
-          onCancel={() => setShowDiscardConfirm(false)}
-        />
-
-        {currentStage?.metadata?.id && (
-          <EmitEventModal
-            isOpen={showEmitEventModal}
-            onClose={() => setShowEmitEventModal(false)}
-            sourceName={currentStage.metadata.name || ''}
-            nodeType="stage"
-            loadLastEvent={async () => {
-              try {
-                const response = await superplaneListEvents(withOrganizationHeader({
->>>>>>> b6b6782b
                   path: { canvasIdOrName: canvasId! },
                   body: {
                     sourceType: 'EVENT_SOURCE_TYPE_STAGE',
