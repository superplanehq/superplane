--- conflicted
+++ resolved
@@ -41,15 +41,12 @@
   const [stageName, setStageName] = useState(props.data.name || '');
   const [stageDescription, setStageDescription] = useState(props.data.description || '');
   const [nameError, setNameError] = useState<string | null>(null);
-<<<<<<< HEAD
-  const { selectStageId, updateStage, setEditingStage, removeStage, approveStageEvent, updateConnectionSourceNames } = useCanvasStore();
-=======
   const [stageNameDirtyByUser, setStageNameDirtyByUser] = useState(false);
   const [integrationError, setIntegrationError] = useState(false);
   const [showEmitEventModal, setShowEmitEventModal] = useState(false);
   const triggerSectionValidationRef = useRef<(() => void) | null>(null);
   const setFieldErrorsRef = useRef<React.Dispatch<React.SetStateAction<Record<string, string>>> | null>(null);
-  const { selectStageId, updateStage, setEditingStage, removeStage, approveStageEvent, addStage, setFocusedNodeId } = useCanvasStore();
+  const { selectStageId, updateStage, setEditingStage, removeStage, approveStageEvent, addStage, setFocusedNodeId, updateConnectionSourceNames } = useCanvasStore();
 
   const parseApiErrorMessage = useCallback((errorMessage: string): { field: string; message: string } | null => {
     if (!errorMessage) return null;
@@ -102,7 +99,6 @@
     showErrorToast(errorMessage);
   }, [parseApiErrorMessage]);
 
->>>>>>> b6b6782b
   const allStages = useCanvasStore(state => state.stages);
   const nodes = useCanvasStore(state => state.nodes);
   const currentStage = useCanvasStore(state =>
@@ -813,6 +809,7 @@
                 return null;
               }
             }}
+            // eslint-disable-next-line @typescript-eslint/no-explicit-any
             onSubmit={async (eventType: string, eventData: any) => {
               await superplaneCreateEvent(withOrganizationHeader({
                 path: { canvasIdOrName: canvasId! },
