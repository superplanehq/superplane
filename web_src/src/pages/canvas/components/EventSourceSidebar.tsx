--- conflicted
+++ resolved
@@ -30,13 +30,8 @@
   initialWidth?: number;
 }
 
-<<<<<<< HEAD
-export const EventSourceSidebar = ({ selectedEventSource, onClose }: EventSourceSidebarProps) => {
-  const { width, isDragging, sidebarRef, handleMouseDown } = useResizableSidebar(600);
-=======
 export const EventSourceSidebar = ({ selectedEventSource, onClose, initialWidth = DEFAULT_SIDEBAR_WIDTH }: EventSourceSidebarProps) => {
   const { width, isDragging, sidebarRef, handleMouseDown } = useResizableSidebar(initialWidth);
->>>>>>> c66d54b8
   const [activeTab, setActiveTab] = useState<TabType>('history');
   const canvasId = useCanvasStore(state => state.canvasId) || '';
 
