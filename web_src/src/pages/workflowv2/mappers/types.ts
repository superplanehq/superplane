import {
  ComponentsComponent,
  ComponentsNode,
  TriggersTrigger,
  WorkflowsWorkflowEvent,
  WorkflowsWorkflowNodeExecution,
  WorkflowsWorkflowNodeQueueItem,
} from "@/api-client";
import { ComponentBaseProps } from "@/ui/componentBase";
import { TriggerProps } from "@/ui/trigger";

/**
 * A trigger renderer converts backend data into UI props for a specific trigger type.
 * Each trigger type can register its own renderer with custom logic.
 *
 * To add a new trigger type:
 * 1. Create a new file in this renderers folder (e.g., 'mytrigger.ts')
 * 2. Implement the TriggerRenderer interface
 * 3. Export it from index.ts and add it to the registry
 */
export interface TriggerRenderer {
  /**
   * Converts node and trigger metadata from the backend into props for the Trigger UI component.
   *
   * @param node The node from the backend
   * @param trigger The trigger metadata from the backend
   * @returns the props needed to render the Trigger UI component
   */
  getTriggerProps: (node: ComponentsNode, trigger: TriggersTrigger, lastEvent: any) => TriggerProps;

  /**
   * Display values for the root event.
   * @param event The root event from the backend
   * @returns The values to display
   */
  getRootEventValues: (event: WorkflowsWorkflowEvent) => Record<string, string>;

  /**
   * Get the title and subtitle for the trigger.
   * @param node The node from the backend
   * @param trigger The trigger metadata from the backend
   * @returns The title and subtitle to display
   */
  getTitleAndSubtitle: (event: WorkflowsWorkflowEvent) => { title: string; subtitle: string };
}

export interface ComponentBaseMapper {
  props(
    nodes: ComponentsNode[],
    node: ComponentsNode,
<<<<<<< HEAD
    lastExecutions: WorkflowsWorkflowNodeExecution[],
=======
    componentDefinition: ComponentsComponent,
    lastExecution: WorkflowsWorkflowNodeExecution | null,
    nodeQueueItems?: WorkflowsWorkflowNodeQueueItem[],
>>>>>>> 81446ff8
  ): ComponentBaseProps;
}<|MERGE_RESOLUTION|>--- conflicted
+++ resolved
@@ -48,12 +48,8 @@
   props(
     nodes: ComponentsNode[],
     node: ComponentsNode,
-<<<<<<< HEAD
+    componentDefinition: ComponentsComponent,
     lastExecutions: WorkflowsWorkflowNodeExecution[],
-=======
-    componentDefinition: ComponentsComponent,
-    lastExecution: WorkflowsWorkflowNodeExecution | null,
     nodeQueueItems?: WorkflowsWorkflowNodeQueueItem[],
->>>>>>> 81446ff8
   ): ComponentBaseProps;
 }