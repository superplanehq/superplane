--- conflicted
+++ resolved
@@ -3,13 +3,10 @@
 import { githubTriggerRenderer } from "./github";
 import { scheduleTriggerRenderer } from "./schedule";
 import { noopMapper } from "./noop";
-<<<<<<< HEAD
 import { ifMapper } from "./if";
-=======
 import { httpMapper } from "./http";
 import { semaphoreMapper } from "./semaphore";
 import { timeGateMapper } from "./timegate";
->>>>>>> 81446ff8
 
 /**
  * Registry mapping trigger names to their renderers.
@@ -22,13 +19,10 @@
 
 const componentBaseMappers: Record<string, ComponentBaseMapper> = {
   noop: noopMapper,
-<<<<<<< HEAD
   if: ifMapper,
-=======
   http: httpMapper,
   semaphore: semaphoreMapper,
   time_gate: timeGateMapper,
->>>>>>> 81446ff8
 };
 
 /**
