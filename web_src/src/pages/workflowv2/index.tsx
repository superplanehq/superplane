import { showErrorToast, showSuccessToast } from "@/utils/toast";
import { QueryClient, useQueryClient } from "@tanstack/react-query";
import { Loader2 } from "lucide-react";
import { useCallback, useEffect, useMemo, useRef, useState } from "react";
import { useNavigate, useParams } from "react-router-dom";
import SemaphoreLogo from "@/assets/semaphore-logo-sign-black.svg";
import { useNodeExecutionStore } from "@/stores/nodeExecutionStore";

import {
  BlueprintsBlueprint,
  ComponentsComponent,
  ComponentsEdge,
  ComponentsNode,
  TriggersTrigger,
  WorkflowsWorkflow,
  WorkflowsWorkflowEvent,
  WorkflowsWorkflowNodeExecution,
  WorkflowsWorkflowNodeQueueItem,
  workflowsEmitNodeEvent,
  workflowsInvokeNodeExecutionAction,
} from "@/api-client";
import { organizationKeys, useOrganizationRoles, useOrganizationUsers } from "@/hooks/useOrganizationData";

import { useBlueprints, useComponents } from "@/hooks/useBlueprintData";
import {
<<<<<<< HEAD
  eventExecutionsQueryOptions,
  nodeEventsQueryOptions,
=======
>>>>>>> 90b7e15a
  useTriggers,
  useUpdateWorkflow,
  useWorkflow,
  workflowKeys,
} from "@/hooks/useWorkflowData";
import { useWorkflowWebsocket } from "@/hooks/useWorkflowWebsocket";
import { buildBuildingBlockCategories } from "@/ui/buildingBlocks";
import {
  CANVAS_SIDEBAR_STORAGE_KEY,
  CanvasEdge,
  CanvasNode,
  CanvasPage,
  NewNodeData,
  NodeEditData,
  SidebarData,
  SidebarEvent,
  TabData,
} from "@/ui/CanvasPage";
import { CompositeProps, LastRunState } from "@/ui/composite";
import { getBackgroundColorClass, getColorClass } from "@/utils/colors";
import { filterVisibleConfiguration } from "@/utils/components";
import { formatTimeAgo } from "@/utils/date";
import { withOrganizationHeader } from "@/utils/withOrganizationHeader";
import { flattenObject } from "@/lib/utils";
import { getTriggerRenderer } from "./renderers";
import { TriggerRenderer } from "./renderers/types";
import { ChainExecutionState } from "@/ui/componentSidebar/SidebarEventItem/SidebarEventItem";

type UnsavedChangeKind = "position" | "structural";

export function WorkflowPageV2() {
  const { organizationId, workflowId } = useParams<{
    organizationId: string;
    workflowId: string;
  }>();

  const navigate = useNavigate();
  const queryClient = useQueryClient();
  const updateWorkflowMutation = useUpdateWorkflow(organizationId!, workflowId!);
  const { data: triggers = [], isLoading: triggersLoading } = useTriggers();
  const { data: blueprints = [], isLoading: blueprintsLoading } = useBlueprints(organizationId!);
  const { data: components = [], isLoading: componentsLoading } = useComponents(organizationId!);
  const { data: workflow, isLoading: workflowLoading } = useWorkflow(organizationId!, workflowId!);

  // Warm up org users and roles cache so approval specs can pretty-print
  // user IDs as emails and role names as display names.
  // We don't use the values directly here; loading them populates the
  // react-query cache which prepareApprovalNode reads from.
  useOrganizationUsers(organizationId!);
  useOrganizationRoles(organizationId!);

  /**
   * Track if we've already done the initial fit to view.
   * This ref persists across re-renders to prevent viewport changes on save.
   */
  const hasFitToViewRef = useRef(false);

  /**
   * Track if the user has manually toggled the building blocks sidebar.
   * This ref persists across re-renders to preserve user preference.
   */
  const hasUserToggledSidebarRef = useRef(false);

  /**
   * Track the building blocks sidebar state.
   * Initialize based on whether nodes exist (open if no nodes).
   * This ref persists across re-renders to preserve sidebar state.
   */
  const isSidebarOpenRef = useRef<boolean | null>(null);
  if (isSidebarOpenRef.current === null && typeof window !== "undefined") {
    const storedSidebarState = window.localStorage.getItem(CANVAS_SIDEBAR_STORAGE_KEY);
    if (storedSidebarState !== null) {
      try {
        isSidebarOpenRef.current = JSON.parse(storedSidebarState);
        hasUserToggledSidebarRef.current = true;
      } catch (error) {
        console.warn("Failed to parse sidebar state from local storage:", error);
      }
    }
  }
  if (isSidebarOpenRef.current === null && workflow) {
    // Initialize on first render
    isSidebarOpenRef.current = workflow.spec?.nodes?.length === 0;
  }

  /**
   * Track the canvas viewport state.
   * This ref persists across re-renders to preserve viewport position and zoom.
   */
  const viewportRef = useRef<{ x: number; y: number; zoom: number } | undefined>(undefined);

  // Track unsaved changes on the canvas
  const [hasUnsavedChanges, setHasUnsavedChanges] = useState(false);
  const [hasNonPositionalUnsavedChanges, setHasNonPositionalUnsavedChanges] = useState(false);

  // Revert functionality - track initial workflow snapshot
  const [initialWorkflowSnapshot, setInitialWorkflowSnapshot] = useState<WorkflowsWorkflow | null>(null);


  // Use Zustand store for execution data - extract only the methods to avoid recreating callbacks
  // Subscribe to version to ensure React detects all updates
  const storeVersion = useNodeExecutionStore((state) => state.version);
  const getNodeData = useNodeExecutionStore((state) => state.getNodeData);
  const loadNodeDataMethod = useNodeExecutionStore((state) => state.loadNodeData);
  const initializeFromWorkflow = useNodeExecutionStore((state) => state.initializeFromWorkflow);

  // Initialize store from workflow.status on workflow load (only once per workflow)
  const hasInitializedStoreRef = useRef<string | null>(null);
  useEffect(() => {
    if (workflow?.metadata?.id && hasInitializedStoreRef.current !== workflow.metadata.id) {
      initializeFromWorkflow(workflow);
      hasInitializedStoreRef.current = workflow.metadata.id;
    }
  }, [workflow, initializeFromWorkflow]);

  // Build maps from store for canvas display (using initial data from workflow.status and websocket updates)
  // Rebuild whenever store version changes (indicates data was updated)
  const { nodeExecutionsMap, nodeQueueItemsMap, nodeEventsMap } = useMemo<{
    nodeExecutionsMap: Record<string, WorkflowsWorkflowNodeExecution[]>;
    nodeQueueItemsMap: Record<string, WorkflowsWorkflowNodeQueueItem[]>;
    nodeEventsMap: Record<string, WorkflowsWorkflowEvent[]>;
  }>(() => {
    const executionsMap: Record<string, WorkflowsWorkflowNodeExecution[]> = {};
    const queueItemsMap: Record<string, WorkflowsWorkflowNodeQueueItem[]> = {};
    const eventsMap: Record<string, WorkflowsWorkflowEvent[]> = {};

    // Get current store data
    const storeData = useNodeExecutionStore.getState().data;

    storeData.forEach((data, nodeId) => {
      if (data.executions.length > 0) {
        executionsMap[nodeId] = data.executions;
      }
      if (data.queueItems.length > 0) {
        queueItemsMap[nodeId] = data.queueItems;
      }
      if (data.events.length > 0) {
        eventsMap[nodeId] = data.events;
      }
    });

    return { nodeExecutionsMap: executionsMap, nodeQueueItemsMap: queueItemsMap, nodeEventsMap: eventsMap };
  }, [storeVersion]);

  // Execution chain data based on node executions from store
  const {
    executionChainMap,
    isLoading: executionChainLoading,
  } = useExecutionChainData(workflowId!, nodeExecutionsMap);


  const saveWorkflowSnapshot = useCallback(
    (currentWorkflow: WorkflowsWorkflow) => {
      if (!initialWorkflowSnapshot) {
        setInitialWorkflowSnapshot(JSON.parse(JSON.stringify(currentWorkflow)));
      }
    },
    [initialWorkflowSnapshot],
  );

  // Revert to initial state
  const markUnsavedChange = useCallback((kind: UnsavedChangeKind) => {
    setHasUnsavedChanges(true);
    if (kind === "structural") {
      setHasNonPositionalUnsavedChanges(true);
    }
  }, []);

  const handleRevert = useCallback(() => {
    if (initialWorkflowSnapshot && organizationId && workflowId) {
      // Restore the initial state
      queryClient.setQueryData(workflowKeys.detail(organizationId, workflowId), initialWorkflowSnapshot);

      // Clear the snapshot since we're back to the initial state
      setInitialWorkflowSnapshot(null);

      // Mark as no unsaved changes since we're back to the saved state
      setHasUnsavedChanges(false);
      setHasNonPositionalUnsavedChanges(false);
    }
  }, [initialWorkflowSnapshot, organizationId, workflowId, queryClient]);

  useWorkflowWebsocket(workflowId!, organizationId!);

  // Warn user before leaving page with unsaved changes
  useEffect(() => {
    const handleBeforeUnload = (e: BeforeUnloadEvent) => {
      if (hasUnsavedChanges) {
        e.preventDefault();
        e.returnValue = "Your work isn't saved, unsaved changes will be lost. Are you sure you want to leave?";
      }
    };

    window.addEventListener("beforeunload", handleBeforeUnload);
    return () => window.removeEventListener("beforeunload", handleBeforeUnload);
  }, [hasUnsavedChanges]);

  const buildingBlocks = useMemo(
    () => buildBuildingBlockCategories(triggers, components, blueprints),
    [triggers, components, blueprints],
  );

  const { nodes, edges } = useMemo(() => {
    // Don't prepare data until everything is loaded
    if (
      !workflow ||
      workflowLoading ||
      triggersLoading ||
      blueprintsLoading ||
<<<<<<< HEAD
      componentsLoading ||
      nodeEventsLoading ||
      executionChainLoading
=======
      componentsLoading
>>>>>>> 90b7e15a
    ) {
      return { nodes: [], edges: [] };
    }
    return prepareData(
      workflow,
      triggers,
      blueprints,
      components,
      nodeEventsMap,
      nodeExecutionsMap,
      nodeQueueItemsMap,
      workflowId!,
      queryClient,
      organizationId!,
    );
  }, [
    workflow,
    triggers,
    blueprints,
    components,
    nodeEventsMap,
    nodeExecutionsMap,
    nodeQueueItemsMap,
    workflowId,
    queryClient,
    workflowLoading,
    triggersLoading,
    blueprintsLoading,
    componentsLoading,
<<<<<<< HEAD
    nodeEventsLoading,
    executionChainLoading,
    organizationId,
=======
>>>>>>> 90b7e15a
  ]);

  const getSidebarData = useCallback(
    (nodeId: string): SidebarData | null => {
      const node = workflow?.spec?.nodes?.find((n) => n.id === nodeId);
      if (!node) return null;

      // Get current data from store (don't trigger load here - that's done in useEffect)
      const nodeData = getNodeData(nodeId);

      // Build maps with current node data for sidebar
      const executionsMap = nodeData.executions.length > 0 ? { [nodeId]: nodeData.executions } : {};
      const queueItemsMap = nodeData.queueItems.length > 0 ? { [nodeId]: nodeData.queueItems } : {};
      const eventsMapForSidebar = nodeData.events.length > 0
        ? { [nodeId]: nodeData.events }
        : nodeEventsMap; // Fall back to existing events map for trigger nodes

      const sidebarData = prepareSidebarData(
        node,
        workflow?.spec?.nodes || [],
        blueprints,
        components,
        triggers,
        executionsMap,
        queueItemsMap,
        eventsMapForSidebar,
      );

      // Add loading state to sidebar data
      return {
        ...sidebarData,
        isLoading: nodeData.isLoading,
      };
    },
    [workflow, blueprints, components, triggers, nodeEventsMap, getNodeData],
  );

  // Trigger data loading when sidebar opens for a node
  const loadSidebarData = useCallback(
    (nodeId: string) => {
      const node = workflow?.spec?.nodes?.find((n) => n.id === nodeId);
      if (!node) return;

      const nodeData = getNodeData(nodeId);

      // Trigger load if not already loaded or loading
      if (!nodeData.isLoaded && !nodeData.isLoading) {
        loadNodeDataMethod(workflowId!, nodeId, node.type!, queryClient);
      }
    },
    [workflow?.spec?.nodes, workflowId, queryClient, getNodeData, loadNodeDataMethod],
  );

  /**
   * Builds a topological path to find all nodes that should execute before the given target node.
   * This follows the directed graph structure of the workflow to determine execution order.
   */
  const getNodesBeforeTarget = useCallback(
    (targetNodeId: string): Set<string> => {
      if (!workflow?.spec?.nodes || !workflow?.spec?.edges) {
        return new Set();
      }

      const edges = workflow.spec.edges;
      const nodesBefore = new Set<string>();

      const incomingEdges = new Map<string, string[]>();
      edges.forEach(edge => {
        if (!incomingEdges.has(edge.targetId!)) {
          incomingEdges.set(edge.targetId!, []);
        }
        incomingEdges.get(edge.targetId!)!.push(edge.sourceId!);
      });

      const visited = new Set<string>();
      const dfs = (nodeId: string) => {
        if (visited.has(nodeId)) return;
        visited.add(nodeId);

        const incomingNodes = incomingEdges.get(nodeId) || [];
        incomingNodes.forEach(sourceNodeId => {
          nodesBefore.add(sourceNodeId);
          dfs(sourceNodeId);
        });
      };

      dfs(targetNodeId);
      return nodesBefore;
    },
    [workflow?.spec?.nodes, workflow?.spec?.edges]
  );

  const getTabData = useCallback(
    (nodeId: string, event: SidebarEvent): TabData | undefined => {
      const node = workflow?.spec?.nodes?.find((n) => n.id === nodeId);
      if (!node) return undefined;

      if (node.type === "TYPE_TRIGGER") {
        const events = nodeEventsMap[nodeId] || [];
        const triggerEvent = events.find((evt) => evt.id === event.id);

        if (!triggerEvent) return undefined;

        const tabData: TabData = {};
        const triggerRenderer = getTriggerRenderer(node.trigger?.name || "");

        const eventValues = triggerRenderer.getRootEventValues(triggerEvent);

        tabData.current = {
          ...eventValues,
          'Event ID': triggerEvent.id,
          'Node ID': triggerEvent.nodeId,
          'Created At': triggerEvent.createdAt ? new Date(triggerEvent.createdAt).toLocaleString() : undefined,
        };

        // Payload tab: raw event data
        const payload: Record<string, unknown> = {};

        if (triggerEvent.data) {
          payload.data = triggerEvent.data;
        }

        if (Object.keys(payload).length > 0) {
          tabData.payload = payload;
        }

        return Object.keys(tabData).length > 0 ? tabData : undefined;
      }

      // Handle other components (non-triggers) - get execution for this event
      const executions = nodeExecutionsMap[nodeId] || [];
      const execution = executions.find((exec: WorkflowsWorkflowNodeExecution) => exec.id === event.id);

      if (!execution) return undefined;

      // Extract tab data from execution
      const tabData: TabData = {};

      // Current tab: flatten execution outputs for easy viewing
      if (execution.outputs) {
        const flattened = flattenObject(execution.outputs);
        if (Object.keys(flattened).length > 0) {
          tabData.current = {
            ...flattened,
            'Execution ID': execution.id,
            'Execution State': execution.state?.replace("STATE_", "").toLowerCase(),
            'Execution Result': execution.result?.replace("RESULT_", "").toLowerCase(),
            'Execution Started': execution.createdAt ? new Date(execution.createdAt).toLocaleString() : undefined,
          };
        }
      } else {
        // Fallback to basic execution data if no outputs
        tabData.current = {
          'Execution ID': execution.id,
          'Execution State': execution.state,
          'Execution Result': execution.result,
          'Execution Started': execution.createdAt ? new Date(execution.createdAt).toLocaleString() : undefined,
        };
      }

      // Root tab: root event data
      if (execution.rootEvent) {
        const rootTriggerNode = workflow?.spec?.nodes?.find((n) => n.id === execution.rootEvent?.nodeId);
        const rootTriggerRenderer = getTriggerRenderer(rootTriggerNode?.trigger?.name || "");
        const rootEventValues = rootTriggerRenderer.getRootEventValues(execution.rootEvent);

        tabData.root = {
          ...rootEventValues,
          'Event ID': execution.rootEvent.id,
          'Node ID': execution.rootEvent.nodeId,
          'Created At': execution.rootEvent.createdAt ? new Date(execution.rootEvent.createdAt).toLocaleString() : undefined,
        };
      }

      // Payload tab: execution inputs and outputs (raw data)
      const payload: Record<string, unknown> = {};

      if (execution.input) {
        payload.input = execution.input;
      }

      if (execution.outputs) {
        payload.outputs = execution.outputs;
      }

      if (execution.metadata) {
        payload.metadata = execution.metadata;
      }

      if (Object.keys(payload).length > 0) {
        tabData.payload = payload;
      }

      // Execution Chain tab: get execution chain for the root event
      if (execution.rootEvent?.id) {
        const executionChain = executionChainMap[execution.rootEvent.id];
        if (executionChain && executionChain.length > 0) {
          const currentExecutionTime = execution.createdAt ? new Date(execution.createdAt).getTime() : Date.now();

          const nodesBefore = getNodesBeforeTarget(nodeId);
          nodesBefore.add(nodeId);

          const executionsUpToCurrent = executionChain.filter(exec => {
            const execTime = exec.createdAt ? new Date(exec.createdAt).getTime() : 0;
            const isNodeBefore = nodesBefore.has(exec.nodeId || '');
            const isBeforeCurrentTime = execTime <= currentExecutionTime;
            return isNodeBefore && isBeforeCurrentTime;
          });

          // Sort the filtered executions by creation time to get chronological order
          executionsUpToCurrent.sort((a, b) => {
            const timeA = a.createdAt ? new Date(a.createdAt).getTime() : 0;
            const timeB = b.createdAt ? new Date(b.createdAt).getTime() : 0;
            return timeA - timeB;
          });

          // Group executions by node to create hierarchy
          const nodeExecutions: Record<string, WorkflowsWorkflowNodeExecution[]> = {};
          executionsUpToCurrent.forEach(exec => {
            const execNodeId = exec.nodeId || 'unknown';
            if (!nodeExecutions[execNodeId]) {
              nodeExecutions[execNodeId] = [];
            }
            nodeExecutions[execNodeId].push(exec);
          });


          const sortedNodeEntries = Object.values(nodeExecutions)
            .flatMap((execs) => execs)
            .sort((execsA, execsB) => {
              const timeA = execsA.updatedAt ? new Date(execsA.updatedAt).getTime() : 0;
              const timeB = execsB.updatedAt ? new Date(execsB.updatedAt).getTime() : 0;
              return timeA - timeB;
            });


          const nodesById = workflow?.spec?.nodes?.reduce((acc, node) => {
            if (!node?.id) return acc;
            acc[node.id] = node;
            return acc;
          }, {} as Record<string, ComponentsNode>);

          const chainData = sortedNodeEntries.map((exec) => {
            const nodeInfo = nodesById?.[exec.nodeId || ''];

            const getSidebarEventItemState = (exec: WorkflowsWorkflowNodeExecution) => {
              if (exec.state === 'STATE_FINISHED') {
                if (exec.result === 'RESULT_PASSED') {
                  return ChainExecutionState.COMPLETED;
                }
                return ChainExecutionState.FAILED;
              };

              if (exec.state === 'STATE_STARTED') {
                return ChainExecutionState.RUNNING;
              }

              return ChainExecutionState.FAILED;
            };
            console.log(exec?.childExecutions)

            const mainItem = {
              name: nodeInfo?.name || exec.nodeId || 'Unknown',
              state: getSidebarEventItemState(exec),
              children: exec?.childExecutions && exec.childExecutions.length > 1 ? exec.childExecutions.map(childExec => {
                const childNodeInfo = nodesById?.[childExec.nodeId || ''];
                return {
                  name: childNodeInfo?.name || childExec.nodeId || 'Unknown',
                  state: getSidebarEventItemState(childExec),
                }
              }) : undefined
            };

            return mainItem;
          });

          if (chainData.length > 0) {
            tabData.executionChain = chainData;
          }
        }
      }

      return Object.keys(tabData).length > 0 ? tabData : undefined;
    },
    [workflow, nodeExecutionsMap, nodeEventsMap, executionChainMap, getNodesBeforeTarget],
  );

  const getNodeEditData = useCallback(
    (nodeId: string): NodeEditData | null => {
      const node = workflow?.spec?.nodes?.find((n) => n.id === nodeId);
      if (!node) return null;

      // Get configuration fields from metadata based on node type
      let configurationFields: ComponentsComponent["configuration"] = [];
      let displayLabel: string | undefined = node.name || undefined;

      if (node.type === "TYPE_BLUEPRINT") {
        const blueprintMetadata = blueprints.find((b) => b.id === node.blueprint?.id);
        configurationFields = blueprintMetadata?.configuration || [];
        displayLabel = blueprintMetadata?.name || displayLabel;
      } else if (node.type === "TYPE_COMPONENT") {
        const componentMetadata = components.find((c) => c.name === node.component?.name);
        configurationFields = componentMetadata?.configuration || [];
        displayLabel = componentMetadata?.label || displayLabel;
      } else if (node.type === "TYPE_TRIGGER") {
        const triggerMetadata = triggers.find((t) => t.name === node.trigger?.name);
        configurationFields = triggerMetadata?.configuration || [];
        displayLabel = triggerMetadata?.label || displayLabel;
      }

      return {
        nodeId: node.id!,
        nodeName: node.name!,
        displayLabel,
        configuration: node.configuration || {},
        configurationFields,
      };
    },
    [workflow, blueprints, components, triggers],
  );

  const handleNodeConfigurationSave = useCallback(
    (nodeId: string, updatedConfiguration: Record<string, any>, updatedNodeName: string) => {
      if (!workflow || !organizationId || !workflowId) return;

      // Save snapshot before making changes
      saveWorkflowSnapshot(workflow);

      // Update the node's configuration and name in local cache only
      const updatedNodes = workflow?.spec?.nodes?.map((node) =>
        node.id === nodeId
          ? {
            ...node,
            configuration: updatedConfiguration,
            name: updatedNodeName,
          }
          : node,
      );

      const updatedWorkflow = {
        ...workflow,
        spec: {
          ...workflow.spec,
          nodes: updatedNodes,
        },
      };

      // Update local cache without triggering API call
      queryClient.setQueryData(workflowKeys.detail(organizationId, workflowId), updatedWorkflow);
      markUnsavedChange("structural");
    },
    [workflow, organizationId, workflowId, queryClient, saveWorkflowSnapshot, markUnsavedChange],
  );

  const generateNodeId = (blockName: string, nodeName: string) => {
    const randomChars = Math.random().toString(36).substring(2, 8);
    const sanitizedBlock = blockName.toLowerCase().replace(/[^a-z0-9]/g, "-");
    const sanitizedName = nodeName.toLowerCase().replace(/[^a-z0-9]/g, "-");
    return `${sanitizedBlock}-${sanitizedName}-${randomChars}`;
  };

  const handleNodeAdd = useCallback(
    (newNodeData: NewNodeData) => {
      if (!workflow || !organizationId || !workflowId) return;

      // Save snapshot before making changes
      saveWorkflowSnapshot(workflow);

      const { buildingBlock, nodeName, configuration, position } = newNodeData;

      // Filter configuration to only include visible fields
      const filteredConfiguration = filterVisibleConfiguration(configuration, buildingBlock.configuration || []);

      // Generate a unique node ID
      const newNodeId = generateNodeId(buildingBlock.name || "node", nodeName.trim());

      // Create the new node
      const newNode: ComponentsNode = {
        id: newNodeId,
        name: nodeName.trim(),
        type:
          buildingBlock.type === "trigger"
            ? "TYPE_TRIGGER"
            : buildingBlock.type === "blueprint"
              ? "TYPE_BLUEPRINT"
              : "TYPE_COMPONENT",
        configuration: filteredConfiguration,
        position: position || {
          x: (workflow?.spec?.nodes?.length || 0) * 250,
          y: 100,
        },
      };

      // Add type-specific reference
      if (buildingBlock.type === "component") {
        newNode.component = { name: buildingBlock.name };
      } else if (buildingBlock.type === "trigger") {
        newNode.trigger = { name: buildingBlock.name };
      } else if (buildingBlock.type === "blueprint") {
        newNode.blueprint = { id: buildingBlock.id };
      }

      // Add the new node to the workflow
      const updatedNodes = [...(workflow.spec?.nodes || []), newNode];

      const updatedWorkflow = {
        ...workflow,
        spec: {
          ...workflow.spec,
          nodes: updatedNodes,
        },
      };

      // Update local cache
      queryClient.setQueryData(workflowKeys.detail(organizationId, workflowId), updatedWorkflow);
      markUnsavedChange("structural");
    },
    [workflow, organizationId, workflowId, queryClient, saveWorkflowSnapshot, markUnsavedChange],
  );

  const handleEdgeCreate = useCallback(
    (sourceId: string, targetId: string, sourceHandle?: string | null) => {
      if (!workflow || !organizationId || !workflowId) return;

      // Save snapshot before making changes
      saveWorkflowSnapshot(workflow);

      // Create the new edge
      const newEdge: ComponentsEdge = {
        sourceId,
        targetId,
        channel: sourceHandle || "default",
      };

      // Add the new edge to the workflow
      const updatedEdges = [...(workflow.spec?.edges || []), newEdge];

      const updatedWorkflow = {
        ...workflow,
        spec: {
          ...workflow.spec,
          edges: updatedEdges,
        },
      };

      // Update local cache
      queryClient.setQueryData(workflowKeys.detail(organizationId, workflowId), updatedWorkflow);
      markUnsavedChange("structural");
    },
    [workflow, organizationId, workflowId, queryClient, saveWorkflowSnapshot, markUnsavedChange],
  );

  const handleNodeDelete = useCallback(
    (nodeId: string) => {
      if (!workflow || !organizationId || !workflowId) return;

      // Save snapshot before making changes
      saveWorkflowSnapshot(workflow);

      // Remove the node from the workflow
      const updatedNodes = workflow.spec?.nodes?.filter((node) => node.id !== nodeId);

      // Remove any edges connected to this node
      const updatedEdges = workflow.spec?.edges?.filter((edge) => edge.sourceId !== nodeId && edge.targetId !== nodeId);

      const updatedWorkflow = {
        ...workflow,
        spec: {
          ...workflow.spec,
          nodes: updatedNodes,
          edges: updatedEdges,
        },
      };

      // Update local cache
      queryClient.setQueryData(workflowKeys.detail(organizationId, workflowId), updatedWorkflow);
      markUnsavedChange("structural");
    },
    [workflow, organizationId, workflowId, queryClient, markUnsavedChange],
  );

  const handleEdgeDelete = useCallback(
    (edgeIds: string[]) => {
      if (!workflow || !organizationId || !workflowId) return;

      // Parse edge IDs to extract sourceId, targetId, and channel
      // Edge IDs are formatted as: `${sourceId}--${targetId}--${channel}`
      const edgesToRemove = edgeIds.map((edgeId) => {
        const parts = edgeId.split("--");
        return {
          sourceId: parts[0],
          targetId: parts[1],
          channel: parts[2],
        };
      });

      // Remove the edges from the workflow
      const updatedEdges = workflow.spec?.edges?.filter((edge) => {
        return !edgesToRemove.some(
          (toRemove) =>
            edge.sourceId === toRemove.sourceId &&
            edge.targetId === toRemove.targetId &&
            edge.channel === toRemove.channel,
        );
      });

      const updatedWorkflow = {
        ...workflow,
        spec: {
          ...workflow.spec,
          edges: updatedEdges,
        },
      };

      // Update local cache
      queryClient.setQueryData(workflowKeys.detail(organizationId, workflowId), updatedWorkflow);
      markUnsavedChange("structural");
    },
    [workflow, organizationId, workflowId, queryClient, markUnsavedChange],
  );

  /**
   * Updates the position of a node in the local cache.
   * Called when a node is dragged in the CanvasPage.
   *
   * @param nodeId - The ID of the node to update.
   * @param position - The new position of the node.
   */
  const handleNodePositionChange = useCallback(
    (nodeId: string, position: { x: number; y: number }) => {
      if (!workflow || !organizationId || !workflowId) return;

      // Save snapshot before making changes
      saveWorkflowSnapshot(workflow);

      const updatedNodes = workflow.spec?.nodes?.map((node) =>
        node.id === nodeId
          ? {
            ...node,
            position: {
              x: Math.round(position.x),
              y: Math.round(position.y),
            },
          }
          : node,
      );

      const updatedWorkflow = {
        ...workflow,
        spec: {
          ...workflow.spec,
          nodes: updatedNodes,
        },
      };

      queryClient.setQueryData(workflowKeys.detail(organizationId, workflowId), updatedWorkflow);
      markUnsavedChange("position");
    },
    [workflow, organizationId, workflowId, queryClient, saveWorkflowSnapshot, markUnsavedChange],
  );

  const handleNodeCollapseChange = useCallback(
    (nodeId: string) => {
      if (!workflow || !organizationId || !workflowId) return;

      // Save snapshot before making changes
      saveWorkflowSnapshot(workflow);

      // Find the current node to determine its collapsed state
      const currentNode = workflow.spec?.nodes?.find((node) => node.id === nodeId);
      if (!currentNode) return;

      // Toggle the collapsed state
      const newIsCollapsed = !currentNode.isCollapsed;

      const updatedNodes = workflow.spec?.nodes?.map((node) =>
        node.id === nodeId
          ? {
            ...node,
            isCollapsed: newIsCollapsed,
          }
          : node,
      );

      const updatedWorkflow = {
        ...workflow,
        spec: {
          ...workflow.spec,
          nodes: updatedNodes,
        },
      };

      queryClient.setQueryData(workflowKeys.detail(organizationId, workflowId), updatedWorkflow);
      markUnsavedChange("structural");
    },
    [workflow, organizationId, workflowId, queryClient, saveWorkflowSnapshot, markUnsavedChange],
  );

  const handleConfigure = useCallback(
    (nodeId: string) => {
      const node = workflow?.spec?.nodes?.find((n) => n.id === nodeId);
      if (!node) return;
      if (node.type === "TYPE_BLUEPRINT" && node.blueprint?.id && organizationId && workflow) {
        // Pass workflow info as URL parameters
        const params = new URLSearchParams({
          fromWorkflow: workflowId!,
          workflowName: workflow.metadata?.name || "Canvas",
        });
        navigate(`/${organizationId}/custom-components/${node.blueprint.id}?${params.toString()}`);
      }
    },
    [workflow, organizationId, workflowId, navigate],
  );

  const handleRun = useCallback(
    async (nodeId: string, channel: string, data: any) => {
      if (!workflowId) return;

      try {
        await workflowsEmitNodeEvent(
          withOrganizationHeader({
            path: {
              workflowId: workflowId,
              nodeId: nodeId,
            },
            body: {
              channel,
              data,
            },
          }),
        );
        // Note: Success toast is shown by EmitEventModal
      } catch (error) {
        console.error("Failed to emit event:", error);
        showErrorToast("Failed to emit event");
        throw error; // Re-throw to let EmitEventModal handle it
      }
    },
    [workflowId],
  );

  const handleNodeDuplicate = useCallback(
    (nodeId: string) => {
      if (!workflow || !organizationId || !workflowId) return;

      const nodeToDuplicate = workflow.spec?.nodes?.find((node) => node.id === nodeId);
      if (!nodeToDuplicate) return;

      saveWorkflowSnapshot(workflow);

      const originalName = nodeToDuplicate.name || "node";
      const duplicateName = `${originalName} copy`;

      let blockName = "node";
      if (nodeToDuplicate.type === "TYPE_TRIGGER" && nodeToDuplicate.trigger?.name) {
        blockName = nodeToDuplicate.trigger.name;
      } else if (nodeToDuplicate.type === "TYPE_COMPONENT" && nodeToDuplicate.component?.name) {
        blockName = nodeToDuplicate.component.name;
      } else if (nodeToDuplicate.type === "TYPE_BLUEPRINT" && nodeToDuplicate.blueprint?.id) {
        // For blueprints, we need to find the blueprint metadata to get the name
        const blueprintMetadata = blueprints.find((b) => b.id === nodeToDuplicate.blueprint?.id);
        blockName = blueprintMetadata?.name || "blueprint";
      }

      const newNodeId = generateNodeId(blockName, duplicateName);

      const offsetX = 50;
      const offsetY = 50;

      const duplicateNode: ComponentsNode = {
        ...nodeToDuplicate,
        id: newNodeId,
        name: duplicateName,
        position: {
          x: (nodeToDuplicate.position?.x || 0) + offsetX,
          y: (nodeToDuplicate.position?.y || 0) + offsetY,
        },
        // Reset collapsed state for the duplicate
        isCollapsed: false,
      };

      // Add the duplicate node to the workflow
      const updatedNodes = [...(workflow.spec?.nodes || []), duplicateNode];

      const updatedWorkflow = {
        ...workflow,
        spec: {
          ...workflow.spec,
          nodes: updatedNodes,
        },
      };

      // Update local cache
      queryClient.setQueryData(workflowKeys.detail(organizationId, workflowId), updatedWorkflow);
      markUnsavedChange("structural");
    },
    [workflow, organizationId, workflowId, blueprints, queryClient, saveWorkflowSnapshot, markUnsavedChange],
  );

  const handleSave = useCallback(
    async (canvasNodes: CanvasNode[]) => {
      if (!workflow || !organizationId || !workflowId) return;

      // Map canvas nodes back to ComponentsNode format with updated positions
      const updatedNodes = workflow.spec?.nodes?.map((node) => {
        const canvasNode = canvasNodes.find((cn) => cn.id === node.id);
        const componentType = (canvasNode?.data?.type as string) || "";
        if (canvasNode) {
          return {
            ...node,
            position: {
              x: Math.round(canvasNode.position.x),
              y: Math.round(canvasNode.position.y),
            },
            isCollapsed: (canvasNode.data[componentType] as { collapsed: boolean })?.collapsed || false,
          };
        }
        return node;
      });

      try {
        await updateWorkflowMutation.mutateAsync({
          name: workflow.metadata?.name!,
          description: workflow.metadata?.description,
          nodes: updatedNodes,
          edges: workflow.spec?.edges,
        });

        showSuccessToast("Canvas changes saved");
        setHasUnsavedChanges(false);
        setHasNonPositionalUnsavedChanges(false);

        // Clear the snapshot since changes are now saved
        setInitialWorkflowSnapshot(null);
      } catch (error: any) {
        console.error("Failed to save changes to the canvas:", error);
        const errorMessage = error?.response?.data?.message || error?.message || "Failed to save changes to the canvas";
        showErrorToast(errorMessage);
      }
    },
    [workflow, organizationId, workflowId, updateWorkflowMutation],
  );

  // Show loading indicator while data is being fetched
  if (
    workflowLoading ||
    triggersLoading ||
    blueprintsLoading ||
<<<<<<< HEAD
    componentsLoading ||
    nodeEventsLoading ||
    executionChainLoading
=======
    componentsLoading
>>>>>>> 90b7e15a
  ) {
    return (
      <div className="flex items-center justify-center h-screen">
        <div className="flex flex-col items-center gap-3">
          <Loader2 className="h-8 w-8 animate-spin text-gray-500" />
          <p className="text-sm text-gray-500">Loading canvas...</p>
        </div>
      </div>
    );
  }

  if (!workflow) {
    return null;
  }

  const hasRunBlockingChanges = hasUnsavedChanges && hasNonPositionalUnsavedChanges;

  return (
    <CanvasPage
      onNodeExpand={(nodeId) => {
        navigate(`/${organizationId}/workflows/${workflowId}/nodes/${nodeId}`);
      }}
      title={workflow.metadata?.name!}
      nodes={nodes}
      edges={edges}
      organizationId={organizationId}
      onDirty={() => markUnsavedChange("structural")}
      getSidebarData={getSidebarData}
      loadSidebarData={loadSidebarData}
      getTabData={getTabData}
      getNodeEditData={getNodeEditData}
      onNodeConfigurationSave={handleNodeConfigurationSave}
      onSave={handleSave}
      onEdgeCreate={handleEdgeCreate}
      onNodeDelete={handleNodeDelete}
      onEdgeDelete={handleEdgeDelete}
      onNodePositionChange={handleNodePositionChange}
      onToggleView={handleNodeCollapseChange}
      onToggleCollapse={() => markUnsavedChange("structural")}
      onRun={handleRun}
      onDuplicate={handleNodeDuplicate}
      onConfigure={handleConfigure}
      buildingBlocks={buildingBlocks}
      onNodeAdd={handleNodeAdd}
      hasFitToViewRef={hasFitToViewRef}
      hasUserToggledSidebarRef={hasUserToggledSidebarRef}
      isSidebarOpenRef={isSidebarOpenRef}
      viewportRef={viewportRef}
      unsavedMessage={hasUnsavedChanges ? "You have unsaved changes" : undefined}
      saveIsPrimary={hasUnsavedChanges}
      saveButtonHidden={!hasUnsavedChanges}
      onUndo={handleRevert}
      canUndo={initialWorkflowSnapshot !== null}
      runDisabled={hasRunBlockingChanges}
      runDisabledTooltip={hasRunBlockingChanges ? "Save canvas changes before running" : undefined}
      breadcrumbs={[
        {
          label: "Canvases",
          href: `/${organizationId}`,
        },
        {
          label: workflow.metadata?.name!,
        },
      ]}
    />
  );
}

<<<<<<< HEAD
function useTriggerNodeEvents(workflowId: string, triggerNodes: ComponentsNode[]) {
  const results = useQueries({
    queries: triggerNodes.map((node) => nodeEventsQueryOptions(workflowId, node.id!, { limit: 10 })),
  });

  // Check if any queries are still loading
  const isLoading = results.some((result) => result.isLoading);

  // Build a map of nodeId -> last event
  // Memoize to prevent unnecessary re-renders downstream
  const eventsMap = useMemo(() => {
    const map: Record<string, WorkflowsWorkflowEvent[]> = {};
    triggerNodes.forEach((node, index) => {
      const result = results[index];
      if (result.data?.events && result.data.events.length > 0) {
        map[node.id!] = result.data.events;
      }
    });
    return map;
  }, [results, triggerNodes]);

  return { eventsMap, isLoading };
}


function useExecutionChainData(workflowId: string, nodeExecutionsMap: Record<string, WorkflowsWorkflowNodeExecution[]>) {
  // Get all unique root event IDs from executions
  const rootEventIds = useMemo(() => {
    const eventIds = new Set<string>();
    Object.values(nodeExecutionsMap).forEach(executions => {
      executions.forEach(execution => {
        if (execution.rootEvent?.id) {
          eventIds.add(execution.rootEvent.id);
        }
      });
    });
    return Array.from(eventIds);
  }, [nodeExecutionsMap]);

  // Fetch execution chains for each unique root event
  const executionChainResults = useQueries({
    queries: rootEventIds.map((eventId) => eventExecutionsQueryOptions(workflowId, eventId)),
  });

  // Check if any queries are still loading
  const isLoading = executionChainResults.some((result) => result.isLoading);

  // Build map of eventId -> execution chain
  const executionChainMap = useMemo(() => {
    const map: Record<string, WorkflowsWorkflowNodeExecution[]> = {};
    rootEventIds.forEach((eventId, index) => {
      const result = executionChainResults[index];
      if (result.data?.executions && result.data.executions.length > 0) {
        map[eventId] = result.data.executions;
      }
    });
    return map;
  }, [executionChainResults, rootEventIds]);

  return { executionChainMap, isLoading };
}

=======
>>>>>>> 90b7e15a
function prepareData(
  workflow: WorkflowsWorkflow,
  triggers: TriggersTrigger[],
  blueprints: BlueprintsBlueprint[],
  components: ComponentsComponent[],
  nodeEventsMap: Record<string, WorkflowsWorkflowEvent[]>,
  nodeExecutionsMap: Record<string, WorkflowsWorkflowNodeExecution[]>,
  nodeQueueItemsMap: Record<string, WorkflowsWorkflowNodeQueueItem[]>,
  workflowId: string,
  queryClient: QueryClient,
  organizationId: string,
): {
  nodes: CanvasNode[];
  edges: CanvasEdge[];
} {
  const edges = workflow?.spec?.edges?.map(prepareEdge) || [];
  const nodes = workflow?.spec?.nodes
    ?.map((node) => {
      return prepareNode(
        workflow?.spec?.nodes!,
        node,
        triggers,
        blueprints,
        components,
        nodeEventsMap,
        nodeExecutionsMap,
        nodeQueueItemsMap,
        workflowId,
        queryClient,
        organizationId,
      );
    })
    .map((node) => ({
      ...node,
      dragHandle: ".canvas-node-drag-handle",
    })) || [];

  return { nodes, edges };
}

function prepareTriggerNode(
  node: ComponentsNode,
  triggers: TriggersTrigger[],
  nodeEventsMap: Record<string, WorkflowsWorkflowEvent[]>,
): CanvasNode {
  const triggerMetadata = triggers.find((t) => t.name === node.trigger?.name);
  const renderer = getTriggerRenderer(node.trigger?.name || "");
  const lastEvent = nodeEventsMap[node.id!]?.[0];
  const triggerProps = renderer.getTriggerProps(node, triggerMetadata!, lastEvent);

  // Use node name if available, otherwise fall back to trigger label (from metadata)
  const displayLabel = node.name || triggerMetadata?.label!;

  return {
    id: node.id!,
    position: { x: node.position?.x!, y: node.position?.y! },
    data: {
      type: "trigger",
      label: displayLabel,
      state: "pending" as const,
      outputChannels: ["default"],
      trigger: {
        ...triggerProps,
        collapsed: node.isCollapsed,
      },
    },
  };
}

function prepareCompositeNode(
  nodes: ComponentsNode[],
  node: ComponentsNode,
  blueprints: BlueprintsBlueprint[],
  nodeExecutionsMap: Record<string, WorkflowsWorkflowNodeExecution[]>,
  nodeQueueItemsMap: Record<string, WorkflowsWorkflowNodeQueueItem[]>,
): CanvasNode {
  const blueprintMetadata = blueprints.find((b) => b.id === node.blueprint?.id);
  const isMissing = !blueprintMetadata;
  const color = blueprintMetadata?.color || "gray";
  const executions = nodeExecutionsMap[node.id!] || [];
  const queueItems = nodeQueueItemsMap[node.id!] || [];

  // Use node name if available, otherwise fall back to blueprint name (from metadata)
  const displayLabel = node.name || blueprintMetadata?.name!;

  const configurationFields = blueprintMetadata?.configuration || [];
  const fieldLabelMap = configurationFields.reduce<Record<string, string>>((acc, field) => {
    if (field.name) {
      acc[field.name] = field.label || field.name;
    }
    return acc;
  }, {});

  const canvasNode: CanvasNode = {
    id: node.id!,
    position: { x: node.position?.x!, y: node.position?.y! },
    data: {
      type: "composite",
      label: displayLabel,
      state: "pending" as const,
      outputChannels: blueprintMetadata?.outputChannels?.map((c) => c.name!) || ["default"],
      composite: {
        iconSlug: blueprintMetadata?.icon || "box-x",
        iconColor: getColorClass(color),
        iconBackground: getBackgroundColorClass(color),
        headerColor: getBackgroundColorClass(color),
        collapsedBackground: getBackgroundColorClass(color),
        collapsed: node.isCollapsed,
        title: displayLabel,
        description: blueprintMetadata?.description,
        isMissing: isMissing,
        parameters:
          Object.keys(node.configuration!).length > 0
            ? [
              {
                icon: "cog",
                items: Object.keys(node.configuration!).reduce((acc, key) => {
                  const displayKey = fieldLabelMap[key] || key;
                  acc[displayKey] = `${node.configuration![key]}`;
                  return acc;
                }, {} as Record<string, string>),
              },
            ]
            : [],
      },
    },
  };

  if (executions.length > 0) {
    const execution = executions[0];
    const rootTriggerNode = nodes.find((n) => n.id === execution.rootEvent?.nodeId);
    const rootTriggerRenderer = getTriggerRenderer(rootTriggerNode?.trigger?.name || "");

    const { title, subtitle } = rootTriggerRenderer.getTitleAndSubtitle(execution.rootEvent!);
    (canvasNode.data.composite as CompositeProps).lastRunItem = {
      title: title,
      subtitle: subtitle,
      receivedAt: new Date(execution.createdAt!),
      state: getRunItemState(execution),
      values: rootTriggerRenderer.getRootEventValues(execution.rootEvent!),
      childEventsInfo: {
        count: execution.childExecutions?.length || 0,
        waitingInfos: [],
        items: (execution.childExecutions || [])
          .map((ce) => {
            const label = friendlyChildLabel(ce, nodes);
            const state =
              ce.state === "STATE_FINISHED" && ce.result === "RESULT_PASSED"
                ? ("processed" as const)
                : ce.state === "STATE_FINISHED" && ce.result === "RESULT_FAILED"
                  ? ("discarded" as const)
                  : ("running" as const);
            return { label, state, startedAt: ce.createdAt ? new Date(ce.createdAt) : undefined };
          })
          .sort((a, b) => {
            if (!a.startedAt) return 1;
            if (!b.startedAt) return -1;
            return a.startedAt.getTime() - b.startedAt.getTime();
          }),
      },
    };
  }

  if (queueItems.length > 0) {
    const next = queueItems[0] as any;
    let inferredTitle =
      next?.name || next?.input?.title || next?.input?.name || next?.input?.eventTitle || next?.id || "Queued";

    // Heuristic: if the workflow has a single trigger and it is a schedule,
    // show a friendly title consistent with executions.
    const onlyTrigger = nodes.filter((n) => n.type === "TYPE_TRIGGER");
    if (inferredTitle === next?.id || inferredTitle === "Queued") {
      if (onlyTrigger.length === 1 && onlyTrigger[0]?.trigger?.name === "schedule") {
        inferredTitle = "Event emitted by schedule";
      }
    }

    const inferredSubtitle: string =
      (typeof next?.input?.subtitle === "string" && next?.input?.subtitle) ||
      (next?.createdAt ? formatTimeAgo(new Date(next.createdAt)).replace(" ago", "") : "");

    (canvasNode.data.composite as CompositeProps).nextInQueue = {
      title: inferredTitle,
      subtitle: inferredSubtitle,
      receivedAt: next?.createdAt ? new Date(next.createdAt) : new Date(),
    };
  }

  return canvasNode;
}

function getRunItemState(execution: WorkflowsWorkflowNodeExecution): LastRunState {
  if (execution.state == "STATE_PENDING" || execution.state == "STATE_STARTED") {
    return "running";
  }

  if (execution.state == "STATE_FINISHED" && execution.result == "RESULT_PASSED") {
    return "success";
  }

  return "failed";
}

function friendlyChildLabel(ce: WorkflowsWorkflowNodeExecution, nodes: ComponentsNode[]) {
  const meta: any = ce.metadata || {};
  const metaLabel =
    meta.title || meta.nodeTitle || meta.nodeName || meta.nodeLabel || meta.displayName || meta.name || meta.label;
  if (metaLabel && typeof metaLabel === "string" && metaLabel.trim().length > 0) return metaLabel as string;

  const fromGraph = nodes.find((n) => n.id === ce.nodeId)?.name;
  if (fromGraph) return fromGraph;

  const raw = (ce.nodeId || "").toString();
  const afterColon = raw.includes(":") ? raw.split(":").pop()! : raw;
  const parts = afterColon.split("-");
  if (parts.length > 1 && /^[a-z0-9]{5,}$/.test(parts[parts.length - 1])) {
    parts.pop();
  }
  const deduped: string[] = [];
  for (const p of parts) {
    if (deduped.length === 0 || deduped[deduped.length - 1] !== p) deduped.push(p);
  }
  const label = deduped.join(" ");
  return label.replace(/\b\w/g, (c) => c.toUpperCase());
}

function prepareNode(
  nodes: ComponentsNode[],
  node: ComponentsNode,
  triggers: TriggersTrigger[],
  blueprints: BlueprintsBlueprint[],
  components: ComponentsComponent[],
  nodeEventsMap: Record<string, WorkflowsWorkflowEvent[]>,
  nodeExecutionsMap: Record<string, WorkflowsWorkflowNodeExecution[]>,
  nodeQueueItemsMap: Record<string, WorkflowsWorkflowNodeQueueItem[]>,
  workflowId: string,
  queryClient: any,
  organizationId: string,
): CanvasNode {
  switch (node.type) {
    case "TYPE_TRIGGER":
      return prepareTriggerNode(node, triggers, nodeEventsMap);
    case "TYPE_BLUEPRINT":
      const componentMetadata = components.find((c) => c.name === node.component?.name);
      const compositeNode = prepareCompositeNode(nodes, node, blueprints, nodeExecutionsMap, nodeQueueItemsMap);

      // Override outputChannels with component metadata if available
      if (componentMetadata?.outputChannels) {
        return {
          ...compositeNode,
          data: {
            ...compositeNode.data,
            outputChannels: componentMetadata.outputChannels.map((c) => c.name!),
          },
        };
      }

      return compositeNode;
    default:
      return prepareComponentNode(
        nodes,
        node,
        blueprints,
        components,
        nodeExecutionsMap,
        nodeQueueItemsMap,
        workflowId,
        queryClient,
        organizationId,
      );
  }
}

function prepareComponentNode(
  nodes: ComponentsNode[],
  node: ComponentsNode,
  blueprints: BlueprintsBlueprint[],
  components: ComponentsComponent[],
  nodeExecutionsMap: Record<string, WorkflowsWorkflowNodeExecution[]>,
  nodeQueueItemsMap: Record<string, WorkflowsWorkflowNodeQueueItem[]>,
  workflowId: string,
  queryClient: any,
  organizationId?: string,
): CanvasNode {
  switch (node.component?.name) {
    case "approval":
      return prepareApprovalNode(nodes, node, components, nodeExecutionsMap, workflowId, queryClient, organizationId);
    case "if":
      return prepareIfNode(nodes, node, nodeExecutionsMap);
    case "noop":
      return prepareNoopNode(nodes, node, components, nodeExecutionsMap);
    case "filter":
      return prepareFilterNode(nodes, node, components, nodeExecutionsMap);
    case "http":
      return prepareHttpNode(node, components, nodeExecutionsMap);
    case "semaphore":
      return prepareSemaphoreNode(nodes, node, components, nodeExecutionsMap, nodeQueueItemsMap);
    case "wait":
      return prepareWaitNode(nodes, node, components, nodeExecutionsMap, nodeQueueItemsMap);
    case "time_gate":
      return prepareTimeGateNode(nodes, node, components, nodeExecutionsMap, nodeQueueItemsMap);
    case "merge":
      return prepareMergeNode(nodes, node, components, nodeExecutionsMap, nodeQueueItemsMap);
  }

  //
  // TODO: render other component-type nodes as composites for now
  // For generic components, we need to get outputChannels from component metadata
  //
  const componentMetadata = components.find((c) => c.name === node.component?.name);
  const compositeNode = prepareCompositeNode(nodes, node, blueprints, nodeExecutionsMap, nodeQueueItemsMap);

  // Override outputChannels with component metadata if available
  if (componentMetadata?.outputChannels) {
    return {
      ...compositeNode,
      data: {
        ...compositeNode.data,
        outputChannels: componentMetadata.outputChannels.map((c) => c.name!),
      },
    };
  }

  return compositeNode;
}

function prepareApprovalNode(
  nodes: ComponentsNode[],
  node: ComponentsNode,
  components: ComponentsComponent[],
  nodeExecutionsMap: Record<string, WorkflowsWorkflowNodeExecution[]>,
  workflowId: string,
  queryClient: any,
  organizationId?: string,
): CanvasNode {
  const metadata = components.find((c) => c.name === "approval");
  const executions = nodeExecutionsMap[node.id!] || [];
  const execution = executions.length > 0 ? executions[0] : null;
  const executionMetadata = execution?.metadata as any;
  const configuration = (node.configuration || {}) as any;
  const items: any[] = Array.isArray(configuration.items) ? configuration.items : [];

  // Try to enrich display values from cached org users/roles
  let usersById: Record<string, { email?: string; name?: string }> = {};
  let rolesByName: Record<string, string> = {};
  if (organizationId) {
    const usersResp: any = queryClient.getQueryData(organizationKeys.users(organizationId));
    if (Array.isArray(usersResp)) {
      usersResp.forEach((u: any) => {
        const id = u.metadata?.id;
        const email = u.metadata?.email;
        const name = u.spec?.displayName;
        if (id) usersById[id] = { email, name };
      });
    }

    const rolesResp: any = queryClient.getQueryData(organizationKeys.roles(organizationId));
    if (Array.isArray(rolesResp)) {
      rolesResp.forEach((r: any) => {
        const name = r.metadata?.name;
        const display = r.spec?.displayName;
        if (name) rolesByName[name] = display || name;
      });
    }
  }

  let rootTriggerRenderer: TriggerRenderer | null = null;
  if (execution) {
    const rootTriggerNode = nodes.find((n) => n.id === execution!.rootEvent?.nodeId);
    rootTriggerRenderer = getTriggerRenderer(rootTriggerNode?.trigger?.name || "");
  }

  // Map backend records to approval items
  const approvals = (executionMetadata?.records || []).map((record: any) => {
    const isPending = record.state === "pending";
    const isExecutionActive = execution?.state === "STATE_STARTED";

    const approvalComment = record.approval?.comment;
    const hasApprovalArtifacts = record.state === "approved" && approvalComment;

    return {
      id: `${record.index}`,
      title:
        record.type === "user" && record.user
          ? record.user.name || record.user.email
          : record.type === "role" && record.role
            ? record.role
            : record.type === "group" && record.group
              ? record.group
              : "Unknown",
      approved: record.state === "approved",
      rejected: record.state === "rejected",
      approverName: record.user?.name,
      approverAvatar: record.user?.avatarUrl,
      rejectionComment: record.rejection?.reason,
      interactive: isPending && isExecutionActive,
      requireArtifacts:
        isPending && isExecutionActive
          ? [
            {
              label: "comment",
              optional: true,
            },
          ]
          : undefined,
      artifacts: hasApprovalArtifacts
        ? {
          Comment: approvalComment,
        }
        : undefined,
      artifactCount: hasApprovalArtifacts ? 1 : undefined,
      onApprove: async (artifacts?: Record<string, string>) => {
        if (!execution?.id) return;

        try {
          await workflowsInvokeNodeExecutionAction(
            withOrganizationHeader({
              path: {
                workflowId: workflowId,
                executionId: execution.id,
                actionName: "approve",
              },
              body: {
                parameters: {
                  index: record.index,
                  comment: artifacts?.comment,
                },
              },
            }),
          );

          queryClient.invalidateQueries({
            queryKey: workflowKeys.nodeExecution(workflowId, node.id!),
          });
        } catch (error: any) {
          console.error("Failed to approve:", error);
        }
      },
      onReject: async (comment?: string) => {
        if (!execution?.id) return;

        try {
          await workflowsInvokeNodeExecutionAction(
            withOrganizationHeader({
              path: {
                workflowId: workflowId,
                executionId: execution.id,
                actionName: "reject",
              },
              body: {
                parameters: {
                  index: record.index,
                  reason: comment,
                },
              },
            }),
          );

          queryClient.invalidateQueries({
            queryKey: workflowKeys.nodeExecution(workflowId, node.id!),
          });
        } catch (error: any) {
          console.error("Failed to reject:", error);
        }
      },
    };
  });

  // Use node name if available, otherwise fall back to component label (from metadata)
  const displayLabel = node.name || metadata?.label!;

  return {
    id: node.id!,
    position: { x: node.position?.x!, y: node.position?.y! },
    data: {
      type: "approval",
      label: displayLabel,
      state: "pending" as const,
      outputChannels: metadata?.outputChannels?.map((c) => c.name!) || ["default"],
      approval: {
        iconSlug: metadata?.icon || "hand",
        iconColor: getColorClass(metadata?.color || "orange"),
        iconBackground: getBackgroundColorClass(metadata?.color || "orange"),
        headerColor: getBackgroundColorClass(metadata?.color || "orange"),
        collapsedBackground: getBackgroundColorClass(metadata?.color || "orange"),
        collapsed: node.isCollapsed,
        title: displayLabel,
        description: metadata?.description,
        receivedAt: execution ? new Date(execution.createdAt!) : undefined,
        approvals,
        // Display Approval settings similar to IF component specs
        spec:
          items.length > 0
            ? {
              title: "approvals required",
              tooltipTitle: "approvals required",
              values: items.map((item) => {
                const type = (item.type || "").toString();
                let value =
                  type === "user"
                    ? item.user || ""
                    : type === "role"
                      ? item.role || ""
                      : type === "group"
                        ? item.group || ""
                        : "";
                const label = type ? `${type[0].toUpperCase()}${type.slice(1)}` : "Item";

                // Pretty-print values
                if (type === "user" && value && usersById[value]) {
                  value = usersById[value].email || usersById[value].name || value;
                }
                if (type === "role" && value) {
                  value = rolesByName[value] || value.replace(/^(org_|canvas_)/i, "");
                  // Fallback to simple suffix mapping when not found
                  const suffix = (item.role || "").split("_").pop();
                  if (!rolesByName[item.role || ""] && suffix) {
                    const map: any = { viewer: "Viewer", admin: "Admin", owner: "Owner" };
                    value = map[suffix] || value;
                  }
                }
                return {
                  badges: [
                    { label: `${label}:`, bgColor: "bg-gray-100", textColor: "text-gray-700" },
                    { label: value || "—", bgColor: "bg-emerald-100", textColor: "text-emerald-800" },
                  ],
                };
              }),
            }
            : undefined,
        awaitingEvent:
          execution?.state === "STATE_STARTED" && rootTriggerRenderer
            ? rootTriggerRenderer.getTitleAndSubtitle(execution.rootEvent!)
            : undefined,
        lastRunData:
          execution && rootTriggerRenderer
            ? {
              title: rootTriggerRenderer.getTitleAndSubtitle(execution.rootEvent!).title,
              subtitle: rootTriggerRenderer.getTitleAndSubtitle(execution.rootEvent!).subtitle,
              receivedAt: new Date(execution.createdAt!),
              state:
                getRunItemState(execution) === "success"
                  ? ("processed" as const)
                  : getRunItemState(execution) === "running"
                    ? ("running" as const)
                    : ("discarded" as const),
            }
            : undefined,
      },
    },
  };
}

function prepareIfNode(
  nodes: ComponentsNode[],
  node: ComponentsNode,
  nodeExecutionsMap: Record<string, WorkflowsWorkflowNodeExecution[]>,
): CanvasNode {
  const executions = nodeExecutionsMap[node.id!] || [];
  const execution = executions.length > 0 ? executions[0] : null;

  // Parse conditions from node configuration
  const expression = node.configuration?.expression;

  // Get last execution for event data
  let trueEvent, falseEvent;
  if (execution) {
    const rootTriggerNode = nodes.find((n) => n.id === execution.rootEvent?.nodeId);
    const rootTriggerRenderer = getTriggerRenderer(rootTriggerNode?.trigger?.name || "");

    const { title } = rootTriggerRenderer.getTitleAndSubtitle(execution.rootEvent!);

    const eventData = {
      receivedAt: new Date(execution.createdAt!),
      eventTitle: title,
      eventState: getRunItemState(execution) === "success" ? ("success" as const) : ("failed" as const),
    };

    // Determine which branch was taken based on execution metadata or result
    const wasTrueBranch = execution.result === "RESULT_PASSED";
    if (wasTrueBranch) {
      trueEvent = eventData;
    } else {
      falseEvent = eventData;
    }
  }

  return {
    id: node.id!,
    position: { x: node.position?.x || 0, y: node.position?.y || 0 },
    data: {
      type: "if",
      label: node.name!,
      state: "pending" as const,
      if: {
        title: node.name!,
        expression,
        trueEvent: trueEvent || {
          eventTitle: "No events received yet",
          eventState: "neutral" as const,
        },
        falseEvent: falseEvent || {
          eventTitle: "No events received yet",
          eventState: "neutral" as const,
        },
        trueSectionLabel: "TRUE",
        falseSectionLabel: "FALSE",
        collapsedBackground: getBackgroundColorClass("white"),
        collapsed: node.isCollapsed,
      },
    },
  };
}

function prepareNoopNode(
  nodes: ComponentsNode[],
  node: ComponentsNode,
  components: ComponentsComponent[],
  nodeExecutionsMap: Record<string, WorkflowsWorkflowNodeExecution[]>,
): CanvasNode {
  const executions = nodeExecutionsMap[node.id!] || [];
  const execution = executions.length > 0 ? executions[0] : null;
  const metadata = components.find((c) => c.name === "noop");

  // Get last event data
  let lastEvent;
  if (execution) {
    const rootTriggerNode = nodes.find((n) => n.id === execution.rootEvent?.nodeId);
    const rootTriggerRenderer = getTriggerRenderer(rootTriggerNode?.trigger?.name || "");

    const { title } = rootTriggerRenderer.getTitleAndSubtitle(execution.rootEvent!);

    lastEvent = {
      receivedAt: new Date(execution.createdAt!),
      eventTitle: title,
      eventState: getRunItemState(execution) === "success" ? ("success" as const) : ("failed" as const),
    };
  }

  const displayLabel = node.name || metadata?.label!;

  return {
    id: node.id!,
    position: { x: node.position?.x || 0, y: node.position?.y || 0 },
    data: {
      type: "noop",
      label: displayLabel,
      state: "pending" as const,
      noop: {
        title: displayLabel,
        lastEvent: lastEvent || {
          eventTitle: "No events received yet",
          eventState: "neutral" as const,
        },
        collapsedBackground: getBackgroundColorClass("white"),
        collapsed: node.isCollapsed,
      },
    },
  };
}

function prepareMergeNode(
  nodes: ComponentsNode[],
  node: ComponentsNode,
  components: ComponentsComponent[],
  nodeExecutionsMap: Record<string, WorkflowsWorkflowNodeExecution[]>,
  // Include queue items map to surface next item in merge component
  nodeQueueItemsMap?: Record<string, WorkflowsWorkflowNodeQueueItem[]>,
): CanvasNode {
  const executions = nodeExecutionsMap[node.id!] || [];
  const execution = executions.length > 0 ? executions[0] : null;
  const metadata = components.find((c) => c.name === "noop");

  let lastEvent;
  if (execution) {
    const rootTriggerNode = nodes.find((n) => n.id === execution.rootEvent?.nodeId);
    const rootTriggerRenderer = getTriggerRenderer(rootTriggerNode?.trigger?.name || "");

    const { title } = rootTriggerRenderer.getTitleAndSubtitle(execution.rootEvent!);

    lastEvent = {
      receivedAt: new Date(execution.createdAt!),
      eventTitle: title,
      eventState: getRunItemState(execution) === "success" ? ("success" as const) : ("failed" as const),
    };
  }

  const displayLabel = node.name || metadata?.label!;

  return {
    id: node.id!,
    position: { x: node.position?.x || 0, y: node.position?.y || 0 },
    data: {
      type: "merge",
      label: displayLabel,
      state: "pending" as const,
      merge: {
        title: displayLabel,
        lastEvent: lastEvent || {
          eventTitle: "No events received yet",
          eventState: "neutral" as const,
        },
        nextInQueue:
          nodeQueueItemsMap && (nodeQueueItemsMap[node.id!] || []).length > 0
            ? (() => {
              const item: any = (nodeQueueItemsMap[node.id!] || [])[0] as any;
              const title =
                item?.name ||
                item?.input?.title ||
                item?.input?.name ||
                item?.input?.eventTitle ||
                item?.id ||
                "Queued";
              const subtitle = typeof item?.input?.subtitle === "string" ? item.input.subtitle : undefined;
              return { title, subtitle };
            })()
            : undefined,
        collapsedBackground: getBackgroundColorClass("white"),
        collapsed: node.isCollapsed,
      },
    },
  };
}

function prepareFilterNode(
  nodes: ComponentsNode[],
  node: ComponentsNode,
  components: ComponentsComponent[],
  nodeExecutionsMap: Record<string, WorkflowsWorkflowNodeExecution[]>,
): CanvasNode {
  const executions = nodeExecutionsMap[node.id!] || [];
  const execution = executions.length > 0 ? executions[0] : null;
  const metadata = components.find((c) => c.name === "filter");

  // Parse filters from node configuration
  const expression = node.configuration?.expression as string;

  let lastEvent;
  if (execution) {
    const rootTriggerNode = nodes.find((n) => n.id === execution.rootEvent?.nodeId);
    const rootTriggerRenderer = getTriggerRenderer(rootTriggerNode?.trigger?.name || "");

    const { title } = rootTriggerRenderer.getTitleAndSubtitle(execution.rootEvent!);

    lastEvent = {
      receivedAt: new Date(execution.createdAt!),
      eventTitle: title,
      eventState: getRunItemState(execution) === "success" ? ("success" as const) : ("failed" as const),
    };
  }

  // Use node name if available, otherwise fall back to component label (from metadata)
  const displayLabel = node.name || metadata?.label!;

  return {
    id: node.id!,
    position: { x: node.position?.x || 0, y: node.position?.y || 0 },
    data: {
      type: "filter",
      label: displayLabel,
      state: "pending" as const,
      filter: {
        title: displayLabel,
        expression,
        lastEvent: lastEvent || {
          eventTitle: "No events received yet",
          eventState: "neutral" as const,
        },
        collapsedBackground: getBackgroundColorClass("white"),
        collapsed: node.isCollapsed,
      },
    },
  };
}

function prepareHttpNode(
  node: ComponentsNode,
  components: ComponentsComponent[],
  nodeExecutionsMap: Record<string, WorkflowsWorkflowNodeExecution[]>,
): CanvasNode {
  const metadata = components.find((c) => c.name === "http");
  const executions = nodeExecutionsMap[node.id!] || [];
  const execution = executions.length > 0 ? executions[0] : null;

  // Configuration always comes from the node, not the execution
  const configuration = node.configuration as any;

  let lastExecution;
  if (execution) {
    const outputs = execution.outputs as any;
    const response = outputs?.default?.[0];

    lastExecution = {
      statusCode: response?.status,
      receivedAt: new Date(execution.createdAt!),
      state:
        getRunItemState(execution) === "success"
          ? ("success" as const)
          : getRunItemState(execution) === "running"
            ? ("running" as const)
            : ("failed" as const),
    };
  }

  // Use node name if available, otherwise fall back to component label (from metadata)
  const displayLabel = node.name || metadata?.label!;

  return {
    id: node.id!,
    position: { x: node.position?.x || 0, y: node.position?.y || 0 },
    data: {
      type: "http",
      label: displayLabel,
      state: "pending" as const,
      outputChannels: metadata?.outputChannels?.map((c) => c.name!) || ["default"],
      http: {
        iconSlug: metadata?.icon || "globe",
        iconColor: getColorClass(metadata?.color || "gray"),
        iconBackground: getBackgroundColorClass(metadata?.color || "gray"),
        headerColor: getBackgroundColorClass(metadata?.color || "gray"),
        title: displayLabel,
        method: configuration?.method,
        url: configuration?.url,
        payload: configuration?.payload,
        headers: configuration?.headers,
        lastExecution,
        collapsedBackground: getBackgroundColorClass("white"),
        collapsed: node.isCollapsed,
      },
    },
  };
}

interface ExecutionMetadata {
  workflow?: {
    id: string;
    url: string;
    state: string;
    result: string;
  };
}

function prepareSemaphoreNode(
  nodes: ComponentsNode[],
  node: ComponentsNode,
  components: ComponentsComponent[],
  nodeExecutionsMap: Record<string, WorkflowsWorkflowNodeExecution[]>,
  nodeQueueItemsMap?: Record<string, WorkflowsWorkflowNodeQueueItem[]>,
): CanvasNode {
  const metadata = components.find((c) => c.name === "semaphore");
  const executions = nodeExecutionsMap[node.id!] || [];
  const execution = executions.length > 0 ? executions[0] : null;

  // Configuration always comes from the node, not the execution
  const configuration = node.configuration as any;
  const nodeMetadata = node.metadata as any;

  let lastExecution;
  if (execution) {
    const metadata = execution.metadata as ExecutionMetadata;
    const rootTriggerNode = nodes.find((n) => n.id === execution.rootEvent?.nodeId);
    const rootTriggerRenderer = getTriggerRenderer(rootTriggerNode?.trigger?.name || "");

    const { title } = rootTriggerRenderer.getTitleAndSubtitle(execution.rootEvent!);

    // Determine state based on workflow result for finished executions
    let state: "success" | "failed" | "running";
    if (metadata.workflow?.state === "finished") {
      // Use workflow result to determine color/icon when finished
      state = metadata.workflow?.result === "passed" ? "success" : "failed";
    } else {
      // Use execution state for running/pending states
      state = getRunItemState(execution) === "running" ? "running" : "failed";
    }

    // Calculate duration for finished executions
    let duration: number | undefined;
    if (state !== "running" && execution.updatedAt && execution.createdAt) {
      duration = new Date(execution.updatedAt).getTime() - new Date(execution.createdAt).getTime();
    }

    lastExecution = {
      title: title,
      receivedAt: new Date(execution.createdAt!),
      completedAt: execution.updatedAt ? new Date(execution.updatedAt) : undefined,
      state: state,
      values: rootTriggerRenderer.getRootEventValues(execution.rootEvent!),
      duration: duration,
    };
  }

  // Use node name if available, otherwise fall back to component label (from metadata)
  const displayLabel = node.name || metadata?.label!;

  // Build metadata array
  const metadataItems = [];
  if (nodeMetadata?.project?.name) {
    metadataItems.push({ icon: "folder", label: nodeMetadata.project.name });
  } else if (configuration.project) {
    metadataItems.push({ icon: "folder", label: configuration.project });
  }

  if (configuration?.ref) {
    metadataItems.push({ icon: "git-branch", label: configuration.ref });
  }
  if (configuration?.pipelineFile) {
    metadataItems.push({ icon: "file-code", label: configuration.pipelineFile });
  }

  return {
    id: node.id!,
    position: { x: node.position?.x || 0, y: node.position?.y || 0 },
    data: {
      type: "semaphore",
      label: displayLabel,
      state: "pending" as const,
      outputChannels: metadata?.outputChannels?.map((c) => c.name!) || ["default"],
      semaphore: {
        iconSrc: SemaphoreLogo,
        iconSlug: metadata?.icon || "workflow",
        iconColor: getColorClass(metadata?.color || "gray"),
        iconBackground: getBackgroundColorClass(metadata?.color || "gray"),
        headerColor: getBackgroundColorClass(metadata?.color || "gray"),
        title: displayLabel,
        metadata: metadataItems,
        parameters: configuration?.parameters,
        lastExecution,
        nextInQueue:
          nodeQueueItemsMap && (nodeQueueItemsMap[node.id!] || []).length > 0
            ? (() => {
              const item: any = (nodeQueueItemsMap[node.id!] || [])[0] as any;
              const title =
                item?.name ||
                item?.input?.title ||
                item?.input?.name ||
                item?.input?.eventTitle ||
                item?.id ||
                "Queued";
              const subtitle = typeof item?.input?.subtitle === "string" ? item.input.subtitle : undefined;
              return { title, subtitle };
            })()
            : undefined,
        collapsedBackground: getBackgroundColorClass("white"),
        collapsed: node.isCollapsed,
      },
    },
  };
}

function prepareWaitNode(
  nodes: ComponentsNode[],
  node: ComponentsNode,
  components: ComponentsComponent[],
  nodeExecutionsMap: Record<string, WorkflowsWorkflowNodeExecution[]>,
  nodeQueueItemsMap?: Record<string, WorkflowsWorkflowNodeQueueItem[]>,
): CanvasNode {
  const metadata = components.find((c) => c.name === "wait");
  const configuration = node.configuration as any;
  const executions = nodeExecutionsMap[node.id!] || [];
  const execution = executions.length > 0 ? executions[0] : null;

  let lastExecution;
  if (execution) {
    const rootTriggerNode = nodes.find((n) => n.id === execution.rootEvent?.nodeId);
    const rootTriggerRenderer = getTriggerRenderer(rootTriggerNode?.trigger?.name || "");

    const { title } = rootTriggerRenderer.getTitleAndSubtitle(execution.rootEvent!);

    // Calculate expected duration from configuration
    let expectedDuration: number | undefined;
    if (configuration?.duration) {
      const { value, unit } = configuration.duration;
      const multipliers = { seconds: 1000, minutes: 60000, hours: 3600000 };
      expectedDuration = value * (multipliers[unit as keyof typeof multipliers] || 1000);
    }

    lastExecution = {
      title: title,
      receivedAt: new Date(execution.createdAt!),
      completedAt: execution.updatedAt ? new Date(execution.updatedAt) : undefined,
      state:
        getRunItemState(execution) === "success"
          ? ("success" as const)
          : getRunItemState(execution) === "running"
            ? ("running" as const)
            : ("failed" as const),
      values: rootTriggerRenderer.getRootEventValues(execution.rootEvent!),
      expectedDuration: expectedDuration,
    };
  }

  // Use node name if available, otherwise fall back to component label (from metadata)
  const displayLabel = node.name || metadata?.label!;

  return {
    id: node.id!,
    position: { x: node.position?.x || 0, y: node.position?.y || 0 },
    data: {
      type: "wait",
      label: displayLabel,
      state: "pending" as const,
      outputChannels: metadata?.outputChannels?.map((c) => c.name!) || ["default"],
      wait: {
        title: displayLabel,
        duration: configuration?.duration,
        lastExecution,
        nextInQueue:
          nodeQueueItemsMap && (nodeQueueItemsMap[node.id!] || []).length > 0
            ? (() => {
              const item: any = (nodeQueueItemsMap[node.id!] || [])[0] as any;
              const title =
                item?.name ||
                item?.input?.title ||
                item?.input?.name ||
                item?.input?.eventTitle ||
                item?.id ||
                "Queued";
              const subtitle = typeof item?.input?.subtitle === "string" ? item.input.subtitle : undefined;
              return { title, subtitle };
            })()
            : undefined,
        iconColor: getColorClass(metadata?.color || "yellow"),
        iconBackground: getBackgroundColorClass(metadata?.color || "yellow"),
        headerColor: getBackgroundColorClass(metadata?.color || "yellow"),
        collapsedBackground: getBackgroundColorClass("white"),
        collapsed: node.isCollapsed,
      },
    },
  };
}

function prepareTimeGateNode(
  nodes: ComponentsNode[],
  node: ComponentsNode,
  components: ComponentsComponent[],
  nodeExecutionsMap: Record<string, WorkflowsWorkflowNodeExecution[]>,
  nodeQueueItemsMap: Record<string, WorkflowsWorkflowNodeQueueItem[]>,
): CanvasNode {
  const metadata = components.find((c) => c.name === "time_gate");
  const configuration = node.configuration as any;

  // Format time gate configuration for display
  const mode = configuration?.mode || "include_range";
  const days = configuration?.days || [];
  const daysDisplay = days.length > 0 ? days.join(", ") : "";

  // Get timezone information
  const timezone = configuration?.timezone || "0";
  const getTimezoneDisplay = (timezoneOffset: string) => {
    const offset = parseFloat(timezoneOffset);
    if (offset === 0) return "GMT+0 (UTC)";
    if (offset > 0) return `GMT+${offset}`;
    return `GMT${offset}`; // Already has the minus sign
  };
  const timezoneDisplay = getTimezoneDisplay(timezone);

  // Handle different time window formats based on mode
  let startTime = "00:00";
  let endTime = "23:59";

  if (mode === "include_specific" || mode === "exclude_specific") {
    startTime = `${configuration.startDayInYear} ${configuration.startTime}`;
    endTime = `${configuration.endDayInYear} ${configuration.endTime}`;
  } else {
    startTime = `${configuration.startTime}`;
    endTime = `${configuration.endTime}`;
  }

  const timeWindow = `${startTime} - ${endTime}`;


  const executions = nodeExecutionsMap[node.id!] || [];
  const execution = executions.length > 0 ? executions[0] : null;

  let lastExecution: {
    title: string;
    receivedAt: Date;
    state: "success" | "failed" | "running";
    values?: Record<string, string>;
    nextRunTime?: Date;
  } | undefined;

  if (execution) {
    const executionState = getRunItemState(execution);
    const rootTriggerNode = nodes.find((n) => n.id === execution.rootEvent?.nodeId);
    const rootTriggerRenderer = getTriggerRenderer(rootTriggerNode?.trigger?.name || "");

    const { title } = rootTriggerRenderer.getTitleAndSubtitle(execution.rootEvent!);

    lastExecution = {
      title: title,
      receivedAt: new Date(execution.createdAt!),
      state: executionState === "success"
        ? ("success" as const)
        : executionState === "failed"
          ? ("failed" as const)
          : ("running" as const),
      values: rootTriggerRenderer.getRootEventValues(execution.rootEvent!),
    };

    if (executionState === "running") {
      // Get next run time from execution metadata
      const executionMetadata = execution.metadata as { nextValidTime?: string };
      if (executionMetadata?.nextValidTime) {
        lastExecution.nextRunTime = new Date(executionMetadata.nextValidTime);
      }
    }
  }

  // Use node name if available, otherwise fall back to component label (from metadata)
  const displayLabel = node.name || metadata?.label || "Time Gate";

  return {
    id: node.id!,
    position: { x: node.position?.x || 0, y: node.position?.y || 0 },
    data: {
      type: "time_gate",
      label: displayLabel,
      state: "pending" as const,
      outputChannels: metadata?.outputChannels?.map((c) => c.name!) || ["default"],
      time_gate: {
        title: displayLabel,
        mode,
        timeWindow,
        days: daysDisplay,
        timezone: timezoneDisplay,
        lastExecution,
        nextInQueue: nodeQueueItemsMap[node.id!]?.[0] ? { title: nodeQueueItemsMap[node.id!]?.[0].id } : undefined,
        iconColor: getColorClass(metadata?.color || "blue"),
        iconBackground: getBackgroundColorClass(metadata?.color || "blue"),
        headerColor: getBackgroundColorClass(metadata?.color || "blue"),
        collapsedBackground: getBackgroundColorClass("white"),
        collapsed: node.isCollapsed,
      },
    },
  };
}


function prepareEdge(edge: ComponentsEdge): CanvasEdge {
  const id = `${edge.sourceId!}--${edge.targetId!}--${edge.channel!}`;

  return {
    id: id,
    source: edge.sourceId!,
    target: edge.targetId!,
    sourceHandle: edge.channel!,
  };
}

function mapTriggerEventsToSidebarEvents(events: WorkflowsWorkflowEvent[], node: ComponentsNode) {
  return events.slice(0, 5).map((event) => {
    const triggerRenderer = getTriggerRenderer(node.trigger?.name || "");
    const { title, subtitle } = triggerRenderer.getTitleAndSubtitle(event);
    const values = triggerRenderer.getRootEventValues(event);

    return {
      id: event.id!,
      title,
      subtitle,
      state: "processed" as const,
      isOpen: false,
      receivedAt: event.createdAt ? new Date(event.createdAt) : undefined,
      values,
      childEventsInfo: {
        count: 0,
        waitingInfos: [],
      },
    };
  });
}

function mapExecutionsToSidebarEvents(executions: WorkflowsWorkflowNodeExecution[], nodes: ComponentsNode[]) {
  return executions.slice(0, 5).map((execution) => {
    const state =
      execution.state === "STATE_FINISHED" && execution.result === "RESULT_PASSED"
        ? ("processed" as const)
        : execution.state === "STATE_FINISHED" && execution.result === "RESULT_FAILED"
          ? ("discarded" as const)
          : ("waiting" as const);

    // Get root trigger information for better title/subtitle
    const rootTriggerNode = nodes.find((n) => n.id === execution.rootEvent?.nodeId);
    const rootTriggerRenderer = getTriggerRenderer(rootTriggerNode?.trigger?.name || "");

    const { title, subtitle } = execution.rootEvent
      ? rootTriggerRenderer.getTitleAndSubtitle(execution.rootEvent)
      : {
        title: execution.id || "Execution",
        subtitle: execution.createdAt ? formatTimeAgo(new Date(execution.createdAt)).replace(" ago", "") : "",
      };

    const values = execution.rootEvent ? rootTriggerRenderer.getRootEventValues(execution.rootEvent) : {};

    return {
      id: execution.id!,
      title,
      subtitle,
      state,
      isOpen: false,
      receivedAt: execution.createdAt ? new Date(execution.createdAt) : undefined,
      values,
      childEventsInfo: {
        count: execution.childExecutions?.length || 0,
        waitingInfos: [],
        items: (execution.childExecutions || [])
          .map((ce) => {
            const label = friendlyChildLabel(ce, nodes);
            const st =
              ce.state === "STATE_FINISHED" && ce.result === "RESULT_PASSED"
                ? ("processed" as const)
                : ce.state === "STATE_FINISHED" && ce.result === "RESULT_FAILED"
                  ? ("discarded" as const)
                  : ("running" as const);
            return { label, state: st, startedAt: ce.createdAt ? new Date(ce.createdAt) : undefined };
          })
          .sort((a, b) => {
            if (!a.startedAt) return 1;
            if (!b.startedAt) return -1;
            return a.startedAt.getTime() - b.startedAt.getTime();
          }),
      },
    };
  });
}

function prepareSidebarData(
  node: ComponentsNode,
  nodes: ComponentsNode[],
  blueprints: BlueprintsBlueprint[],
  components: ComponentsComponent[],
  triggers: TriggersTrigger[],
  nodeExecutionsMap: Record<string, WorkflowsWorkflowNodeExecution[]>,
  nodeQueueItemsMap: Record<string, WorkflowsWorkflowNodeQueueItem[]>,
  nodeEventsMap: Record<string, WorkflowsWorkflowEvent[]>,
): SidebarData {
  const executions = nodeExecutionsMap[node.id!] || [];
  const queueItems = nodeQueueItemsMap[node.id!] || [];
  const events = nodeEventsMap[node.id!] || [];

  // Get metadata based on node type
  const blueprintMetadata =
    node.type === "TYPE_BLUEPRINT" ? blueprints.find((b) => b.id === node.blueprint?.id) : undefined;
  const componentMetadata =
    node.type === "TYPE_COMPONENT" ? components.find((c) => c.name === node.component?.name) : undefined;
  const triggerMetadata =
    node.type === "TYPE_TRIGGER" ? triggers.find((t) => t.name === node.trigger?.name) : undefined;

  const configurationFields =
    blueprintMetadata?.configuration || componentMetadata?.configuration || triggerMetadata?.configuration || [];

  const fieldLabelMap = configurationFields.reduce<Record<string, string>>((acc, field) => {
    if (field.name) {
      acc[field.name] = field.label || field.name;
    }
    return acc;
  }, {});

  const nodeTitle =
    componentMetadata?.label || blueprintMetadata?.name || triggerMetadata?.label || node.name || "Unknown";
  let iconSlug = "boxes";
  let color = "indigo";

  if (blueprintMetadata) {
    iconSlug = blueprintMetadata.icon || iconSlug;
    color = blueprintMetadata.color || color;
  } else if (componentMetadata) {
    iconSlug = componentMetadata.icon || iconSlug;
    color = componentMetadata.color || color;
  } else if (triggerMetadata) {
    iconSlug = triggerMetadata.icon || iconSlug;
    color = triggerMetadata.color || color;
  }

  const latestEvents =
    node.type === "TYPE_TRIGGER"
      ? mapTriggerEventsToSidebarEvents(events, node)
      : mapExecutionsToSidebarEvents(executions, nodes);

  // Convert queue items to sidebar events (next in queue)
  const nextInQueueEvents = queueItems.slice(0, 5).map((item) => {
    const anyItem = item as any;
    let title =
      anyItem?.name ||
      anyItem?.input?.title ||
      anyItem?.input?.name ||
      anyItem?.input?.eventTitle ||
      item.id ||
      "Queued";
    const onlyTrigger = nodes.filter((n) => n.type === "TYPE_TRIGGER");
    if (title === item.id || title === "Queued") {
      if (onlyTrigger.length === 1 && onlyTrigger[0]?.trigger?.name === "schedule") {
        title = "Event emitted by schedule";
      }
    }
    const timestamp = item.createdAt ? formatTimeAgo(new Date(item.createdAt)).replace(" ago", "") : "";
    const subtitle: string = (typeof anyItem?.input?.subtitle === "string" && anyItem.input.subtitle) || timestamp;

    return {
      id: item.id!,
      title,
      subtitle,
      state: "waiting" as const,
      isOpen: false,
      receivedAt: item.createdAt ? new Date(item.createdAt) : undefined,
      childEventsInfo: {
        count: 0,
        waitingInfos: [],
      },
    };
  });

  // Build metadata from node configuration
  const metadataItems = [
    {
      icon: "cog",
      label: `Node ID: ${node.id}`,
    },
  ];

  const hideQueueEvents = node.type === "TYPE_TRIGGER";

  // Add configuration fields to metadata (only simple types)
  if (node.configuration) {
    Object.entries(node.configuration).forEach(([key, value]) => {
      // Only include simple types (string, number, boolean)
      // Exclude objects, arrays, null, undefined
      const valueType = typeof value;
      const isSimpleType = valueType === "string" || valueType === "number" || valueType === "boolean";

      if (isSimpleType) {
        const displayKey = fieldLabelMap[key] || key;
        metadataItems.push({
          icon: "settings",
          label: `${displayKey}: ${value}`,
        });
      }
    });
  }

  return {
    latestEvents,
    nextInQueueEvents,
    metadata: metadataItems,
    title: nodeTitle,
    iconSlug,
    iconColor: getColorClass(color),
    iconBackground: getBackgroundColorClass(color),
    moreInQueueCount: Math.max(0, queueItems.length - 5),
    hideQueueEvents,
  };
}<|MERGE_RESOLUTION|>--- conflicted
+++ resolved
@@ -1,5 +1,5 @@
 import { showErrorToast, showSuccessToast } from "@/utils/toast";
-import { QueryClient, useQueryClient } from "@tanstack/react-query";
+import { QueryClient, useQueries, useQueryClient } from "@tanstack/react-query";
 import { Loader2 } from "lucide-react";
 import { useCallback, useEffect, useMemo, useRef, useState } from "react";
 import { useNavigate, useParams } from "react-router-dom";
@@ -23,11 +23,8 @@
 
 import { useBlueprints, useComponents } from "@/hooks/useBlueprintData";
 import {
-<<<<<<< HEAD
   eventExecutionsQueryOptions,
   nodeEventsQueryOptions,
-=======
->>>>>>> 90b7e15a
   useTriggers,
   useUpdateWorkflow,
   useWorkflow,
@@ -237,13 +234,8 @@
       workflowLoading ||
       triggersLoading ||
       blueprintsLoading ||
-<<<<<<< HEAD
       componentsLoading ||
-      nodeEventsLoading ||
       executionChainLoading
-=======
-      componentsLoading
->>>>>>> 90b7e15a
     ) {
       return { nodes: [], edges: [] };
     }
@@ -273,12 +265,8 @@
     triggersLoading,
     blueprintsLoading,
     componentsLoading,
-<<<<<<< HEAD
-    nodeEventsLoading,
     executionChainLoading,
     organizationId,
-=======
->>>>>>> 90b7e15a
   ]);
 
   const getSidebarData = useCallback(
@@ -1027,13 +1015,8 @@
     workflowLoading ||
     triggersLoading ||
     blueprintsLoading ||
-<<<<<<< HEAD
     componentsLoading ||
-    nodeEventsLoading ||
     executionChainLoading
-=======
-    componentsLoading
->>>>>>> 90b7e15a
   ) {
     return (
       <div className="flex items-center justify-center h-screen">
@@ -1102,7 +1085,6 @@
   );
 }
 
-<<<<<<< HEAD
 function useTriggerNodeEvents(workflowId: string, triggerNodes: ComponentsNode[]) {
   const results = useQueries({
     queries: triggerNodes.map((node) => nodeEventsQueryOptions(workflowId, node.id!, { limit: 10 })),
@@ -1165,8 +1147,6 @@
   return { executionChainMap, isLoading };
 }
 
-=======
->>>>>>> 90b7e15a
 function prepareData(
   workflow: WorkflowsWorkflow,
   triggers: TriggersTrigger[],
