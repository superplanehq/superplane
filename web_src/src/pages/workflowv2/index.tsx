--- conflicted
+++ resolved
@@ -647,11 +647,7 @@
       // Save snapshot before making changes
       saveWorkflowSnapshot(workflow);
 
-<<<<<<< HEAD
-      const { buildingBlock, nodeName, configuration, position, appInstallationRef } = newNodeData;
-=======
-      const { buildingBlock, nodeName, configuration, position, sourceConnection } = newNodeData;
->>>>>>> fc2a73c0
+      const { buildingBlock, nodeName, configuration, position, sourceConnection, appInstallationRef } = newNodeData;
 
       // Filter configuration to only include visible fields
       const filteredConfiguration = filterVisibleConfiguration(configuration, buildingBlock.configuration || []);
