import { showErrorToast, showSuccessToast } from "@/utils/toast";
import { QueryClient, useQueries, useQueryClient } from "@tanstack/react-query";
import { Loader2 } from "lucide-react";
import { useCallback, useMemo, useRef, useState } from "react";
import { useNavigate, useParams } from "react-router-dom";

import {
  BlueprintsBlueprint,
  ComponentsComponent,
  ComponentsEdge,
  ComponentsNode,
  TriggersTrigger,
  WorkflowsWorkflow,
  WorkflowsWorkflowEvent,
  WorkflowsWorkflowNodeExecution,
  WorkflowsWorkflowNodeQueueItem,
  workflowsEmitNodeEvent,
  workflowsInvokeNodeExecutionAction,
} from "@/api-client";

import { useBlueprints, useComponents } from "@/hooks/useBlueprintData";
import {
  nodeEventsQueryOptions,
  nodeExecutionsQueryOptions,
  nodeQueueItemsQueryOptions,
  useTriggers,
  useUpdateWorkflow,
  useDeleteWorkflow,
  useWorkflow,
  workflowKeys,
} from "@/hooks/useWorkflowData";
import {
  CanvasEdge,
  CanvasNode,
  CanvasPage,
  NewNodeData,
  NodeEditData,
  SidebarData,
} from "@/ui/CanvasPage";
import { CompositeProps, LastRunState } from "@/ui/composite";
import { getBackgroundColorClass, getColorClass } from "@/utils/colors";
import { filterVisibleConfiguration } from "@/utils/components";
import { formatTimeAgo } from "@/utils/date";
import { withOrganizationHeader } from "@/utils/withOrganizationHeader";
import { getTriggerRenderer } from "./renderers";
import { TriggerRenderer } from "./renderers/types";
<<<<<<< HEAD
import { mockBuildingBlockCategories } from "@/ui/CanvasPage/storybooks/buildingBlocks";
import { useWorkflowWebsocket } from "@/hooks/useWorkflowWebsocket";
=======
import { buildBuildingBlockCategories } from "@/ui/buildingBlocks";
>>>>>>> fa135381

export function WorkflowPageV2() {
  const { organizationId, workflowId } = useParams<{
    organizationId: string;
    workflowId: string;
  }>();

  const navigate = useNavigate();
  const queryClient = useQueryClient();
  const updateWorkflowMutation = useUpdateWorkflow(organizationId!, workflowId!);
  const deleteWorkflowMutation = useDeleteWorkflow(organizationId!);
  const { data: triggers = [], isLoading: triggersLoading } = useTriggers();
  const { data: blueprints = [], isLoading: blueprintsLoading } = useBlueprints(organizationId!);
  const { data: components = [], isLoading: componentsLoading } = useComponents(organizationId!);
  const { data: workflow, isLoading: workflowLoading } = useWorkflow(organizationId!, workflowId!);

  /**
   * Track which node IDs have been persisted to the server.
   * This helps us avoid unnecessary loading states when nodes
   * are added to the workflow, but not persisted yet.
   */
  const persistedNodeIdsRef = useRef<Set<string>>(new Set());
  const isInitialLoadRef = useRef(true);

  /**
   * Track if we've already done the initial fit to view.
   * This ref persists across re-renders to prevent viewport changes on save.
   */
  const hasFitToViewRef = useRef(false);

  /**
   * Track if the user has manually toggled the building blocks sidebar.
   * This ref persists across re-renders to preserve user preference.
   */
  const hasUserToggledSidebarRef = useRef(false);

  /**
   * Track the building blocks sidebar state.
   * Initialize based on whether nodes exist (open if no nodes).
   * This ref persists across re-renders to preserve sidebar state.
   */
  const isSidebarOpenRef = useRef<boolean | null>(null);
  if (isSidebarOpenRef.current === null && workflow) {
    // Initialize on first render
    isSidebarOpenRef.current = workflow.nodes?.length === 0;
  }

  /**
   * Track the canvas viewport state.
   * This ref persists across re-renders to preserve viewport position and zoom.
   */
  const viewportRef = useRef<{ x: number; y: number; zoom: number } | undefined>(undefined);

  // Track unsaved changes on the canvas
  const [hasUnsavedChanges, setHasUnsavedChanges] = useState(false);

  /**
   * Initialize persisted node IDs when workflow is first loaded
   * This must happen during render (not in useEffect) to ensure it's available for the query hooks.
   */
  if (workflow && isInitialLoadRef.current) {
    const nodeIds = workflow.nodes?.map((n) => n.id!) || [];
    persistedNodeIdsRef.current = new Set(nodeIds);
    isInitialLoadRef.current = false;
  }

  //
  // Get last event for triggers
  // Memoize to prevent unnecessary re-renders and query recreations
  //
  const triggerNodes = useMemo(
    () => workflow?.nodes?.filter((node) => node.type === "TYPE_TRIGGER") || [],
    [workflow?.nodes],
  );

  const compositeNodes = useMemo(
    () => workflow?.nodes?.filter((node) => node.type === "TYPE_BLUEPRINT") || [],
    [workflow?.nodes],
  );

  const componentNodes = useMemo(
    () => workflow?.nodes?.filter((node) => node.type === "TYPE_COMPONENT") || [],
    [workflow?.nodes],
  );

  const filterComponentNodes = useMemo(
    () => componentNodes.filter((node) => node.component?.name === "filter"),
    [componentNodes],
  );

  /**
   * Filter to only include persisted nodes for data fetching
   * This prevents unnecessary loading states when new nodes are added locally.
   */
  const persistedTriggerNodes = useMemo(
    () => triggerNodes.filter((node) => persistedNodeIdsRef.current.has(node.id!)),
    [triggerNodes],
  );

  const persistedFilterNodes = useMemo(
    () => filterComponentNodes.filter((node) => persistedNodeIdsRef.current.has(node.id!)),
    [filterComponentNodes],
  );

  const persistedNodesWithExecutions = useMemo(() => {
    const allNodes = [...compositeNodes, ...componentNodes];
    return allNodes.filter((node) => persistedNodeIdsRef.current.has(node.id!));
  }, [compositeNodes, componentNodes]);

  const { eventsMap: nodeEventsMap, isLoading: nodeEventsLoading } = useTriggerNodeEvents(
    workflowId!,
    persistedTriggerNodes.concat(persistedFilterNodes),
  );
  const {
    nodeExecutionsMap,
    nodeQueueItemsMap,
    isLoading: nodeDataLoading,
  } = useCompositeNodeData(workflowId!, persistedNodesWithExecutions);

<<<<<<< HEAD
  const refetchEvents = useCallback(
    (nodeId: string) => {
      queryClient.invalidateQueries({
        queryKey: workflowKeys.nodeEvent(workflowId!, nodeId, 10),
      });
    },
    [queryClient, workflowId],
  );

  const refetchExecutions = useCallback(
    (nodeId: string) => {
      queryClient.invalidateQueries({
        queryKey: workflowKeys.nodeExecution(workflowId!, nodeId),
      });

      queryClient.invalidateQueries({
        queryKey: workflowKeys.nodeQueueItem(workflowId!, nodeId),
      });
    },
    [queryClient, workflowId],
  );

  useWorkflowWebsocket(workflowId!, organizationId!, refetchEvents, refetchExecutions);


  // Prepare building blocks for the sidebar
  const buildingBlocks = useMemo(() => {
    const liveCategories: BuildingBlockCategory[] = [
      {
        name: "Triggers",
        blocks: triggers.map(
          (t): BuildingBlock => ({
            name: t.name!,
            label: t.label,
            description: t.description,
            type: "trigger",
            configuration: t.configuration,
            icon: t.icon,
            color: t.color,
            isLive: true,
          }),
        ),
      },
      {
        name: "Primitives",
        blocks: components.map(
          (c): BuildingBlock => ({
            name: c.name!,
            label: c.label,
            description: c.description,
            type: "component",
            outputChannels: c.outputChannels,
            configuration: c.configuration,
            icon: c.icon,
            color: c.color,
            isLive: true,
          }),
        ),
      },
      {
        name: "Components",
        blocks: blueprints.map(
          (b): BuildingBlock => ({
            id: b.id,
            name: b.name!,
            description: b.description,
            type: "blueprint",
            outputChannels: b.outputChannels,
            configuration: b.configuration,
            icon: b.icon,
            color: b.color,
            isLive: true,
          }),
        ),
      },
    ];

    // Merge mock building blocks with live ones while avoiding duplicates
    // Dedupe key: `${type}:${name}`
    const byCategory = new Map<string, { blocks: Map<string, BuildingBlock>; order: string[] }>();

    const addCategoryIfMissing = (name: string) => {
      if (!byCategory.has(name)) {
        byCategory.set(name, { blocks: new Map(), order: [] });
      }
    };

    const addBlocks = (categoryName: string, blocks: BuildingBlock[]) => {
      addCategoryIfMissing(categoryName);
      const entry = byCategory.get(categoryName)!;
      blocks.forEach((blk) => {
        const key = `${blk.type}:${blk.name}`;
        if (!entry.blocks.has(key)) {
          entry.blocks.set(key, blk);
          entry.order.push(key);
        }
      });
    };

    // Seed with live categories first to prioritize real components
    liveCategories.forEach((cat) => addBlocks(cat.name, cat.blocks));
    // Merge in mocks
    mockBuildingBlockCategories.forEach((cat) => addBlocks(cat.name, cat.blocks));

    // Materialize back to array with stable order (live-first, then mock additions)
    const merged: BuildingBlockCategory[] = [];
    byCategory.forEach((value, key) => {
      merged.push({
        name: key,
        blocks: value.order.map((k) => value.blocks.get(k)!).filter(Boolean),
      });
    });

    return merged;
  }, [triggers, components, blueprints]);
=======
  // Prepare building blocks for the sidebar (shared logic)
  const buildingBlocks = useMemo(
    () => buildBuildingBlockCategories(triggers, components, blueprints),
    [triggers, components, blueprints],
  );
>>>>>>> fa135381

  const { nodes, edges } = useMemo(() => {
    // Don't prepare data until everything is loaded
    if (
      !workflow ||
      workflowLoading ||
      triggersLoading ||
      blueprintsLoading ||
      componentsLoading ||
      nodeEventsLoading ||
      nodeDataLoading
    ) {
      return { nodes: [], edges: [] };
    }
    return prepareData(
      workflow,
      triggers,
      blueprints,
      components,
      nodeEventsMap,
      nodeExecutionsMap,
      nodeQueueItemsMap,
      workflowId!,
      queryClient,
    );
  }, [
    workflow,
    triggers,
    blueprints,
    components,
    nodeEventsMap,
    nodeExecutionsMap,
    nodeQueueItemsMap,
    workflowId,
    queryClient,
    workflowLoading,
    triggersLoading,
    blueprintsLoading,
    componentsLoading,
    nodeEventsLoading,
    nodeDataLoading,
  ]);

  const getSidebarData = useCallback(
    (nodeId: string): SidebarData | null => {
      const node = workflow?.nodes?.find((n) => n.id === nodeId);
      if (!node) return null;

      return prepareSidebarData(
        node,
        workflow?.nodes || [],
        blueprints,
        components,
        nodeExecutionsMap,
        nodeQueueItemsMap,
        nodeEventsMap,
      );
    },
    [workflow, blueprints, components, nodeExecutionsMap, nodeQueueItemsMap, nodeEventsMap],
  );

  const getNodeEditData = useCallback(
    (nodeId: string): NodeEditData | null => {
      const node = workflow?.nodes?.find((n) => n.id === nodeId);
      if (!node) return null;

      // Get configuration fields from metadata based on node type
      let configurationFields: ComponentsComponent["configuration"] = [];

      if (node.type === "TYPE_BLUEPRINT") {
        const blueprintMetadata = blueprints.find((b) => b.id === node.blueprint?.id);
        configurationFields = blueprintMetadata?.configuration || [];
      } else if (node.type === "TYPE_COMPONENT") {
        const componentMetadata = components.find((c) => c.name === node.component?.name);
        configurationFields = componentMetadata?.configuration || [];
      } else if (node.type === "TYPE_TRIGGER") {
        const triggerMetadata = triggers.find((t) => t.name === node.trigger?.name);
        configurationFields = triggerMetadata?.configuration || [];
      }

      return {
        nodeId: node.id!,
        nodeName: node.name!,
        configuration: node.configuration || {},
        configurationFields,
      };
    },
    [workflow, blueprints, components, triggers],
  );

  const handleNodeConfigurationSave = useCallback(
    (nodeId: string, updatedConfiguration: Record<string, any>, updatedNodeName: string) => {
      if (!workflow || !organizationId || !workflowId) return;

      // Update the node's configuration and name in local cache only
      const updatedNodes = workflow.nodes?.map((node) =>
        node.id === nodeId
          ? {
            ...node,
            configuration: updatedConfiguration,
            name: updatedNodeName,
          }
          : node,
      );

      const updatedWorkflow = {
        ...workflow,
        nodes: updatedNodes,
      };

      // Update local cache without triggering API call
      queryClient.setQueryData(workflowKeys.detail(organizationId, workflowId), updatedWorkflow);
      setHasUnsavedChanges(true);
    },
    [workflow, organizationId, workflowId, queryClient],
  );

  const generateNodeId = (blockName: string, nodeName: string) => {
    const randomChars = Math.random().toString(36).substring(2, 8);
    const sanitizedBlock = blockName.toLowerCase().replace(/[^a-z0-9]/g, "-");
    const sanitizedName = nodeName.toLowerCase().replace(/[^a-z0-9]/g, "-");
    return `${sanitizedBlock}-${sanitizedName}-${randomChars}`;
  };

  const handleNodeAdd = useCallback(
    (newNodeData: NewNodeData) => {
      if (!workflow || !organizationId || !workflowId) return;

      const { buildingBlock, nodeName, configuration, position } = newNodeData;

      // Filter configuration to only include visible fields
      const filteredConfiguration = filterVisibleConfiguration(configuration, buildingBlock.configuration || []);

      // Generate a unique node ID
      const newNodeId = generateNodeId(buildingBlock.name || "node", nodeName.trim());

      // Create the new node
      const newNode: ComponentsNode = {
        id: newNodeId,
        name: nodeName.trim(),
        type:
          buildingBlock.type === "trigger"
            ? "TYPE_TRIGGER"
            : buildingBlock.type === "blueprint"
              ? "TYPE_BLUEPRINT"
              : "TYPE_COMPONENT",
        configuration: filteredConfiguration,
        position: position || {
          x: (workflow.nodes?.length || 0) * 250,
          y: 100,
        },
      };

      // Add type-specific reference
      if (buildingBlock.type === "component") {
        newNode.component = { name: buildingBlock.name };
      } else if (buildingBlock.type === "trigger") {
        newNode.trigger = { name: buildingBlock.name };
      } else if (buildingBlock.type === "blueprint") {
        newNode.blueprint = { id: buildingBlock.id };
      }

      // Add the new node to the workflow
      const updatedNodes = [...(workflow.nodes || []), newNode];

      const updatedWorkflow = {
        ...workflow,
        nodes: updatedNodes,
      };

      // Update local cache
      queryClient.setQueryData(workflowKeys.detail(organizationId, workflowId), updatedWorkflow);
      setHasUnsavedChanges(true);
    },
    [workflow, organizationId, workflowId, queryClient],
  );

  const handleEdgeCreate = useCallback(
    (sourceId: string, targetId: string, sourceHandle?: string | null) => {
      if (!workflow || !organizationId || !workflowId) return;
      // Create the new edge
      const newEdge: ComponentsEdge = {
        sourceId,
        targetId,
        channel: sourceHandle || "default",
      };

      // Add the new edge to the workflow
      const updatedEdges = [...(workflow.edges || []), newEdge];

      const updatedWorkflow = {
        ...workflow,
        edges: updatedEdges,
      };

      // Update local cache
      queryClient.setQueryData(workflowKeys.detail(organizationId, workflowId), updatedWorkflow);
      setHasUnsavedChanges(true);
    },
    [workflow, organizationId, workflowId, queryClient],
  );

  const handleNodeDelete = useCallback(
    (nodeId: string) => {
      if (!workflow || !organizationId || !workflowId) return;

      // Remove the node from the workflow
      const updatedNodes = workflow.nodes?.filter((node) => node.id !== nodeId);

      // Remove any edges connected to this node
      const updatedEdges = workflow.edges?.filter((edge) => edge.sourceId !== nodeId && edge.targetId !== nodeId);

      const updatedWorkflow = {
        ...workflow,
        nodes: updatedNodes,
        edges: updatedEdges,
      };

      // Update local cache
      queryClient.setQueryData(workflowKeys.detail(organizationId, workflowId), updatedWorkflow);
      setHasUnsavedChanges(true);
    },
    [workflow, organizationId, workflowId, queryClient],
  );

  const handleEdgeDelete = useCallback(
    (edgeIds: string[]) => {
      if (!workflow || !organizationId || !workflowId) return;

      // Parse edge IDs to extract sourceId, targetId, and channel
      // Edge IDs are formatted as: `${sourceId}--${targetId}--${channel}`
      const edgesToRemove = edgeIds.map((edgeId) => {
        const parts = edgeId.split("--");
        return {
          sourceId: parts[0],
          targetId: parts[1],
          channel: parts[2],
        };
      });

      // Remove the edges from the workflow
      const updatedEdges = workflow.edges?.filter((edge) => {
        return !edgesToRemove.some(
          (toRemove) =>
            edge.sourceId === toRemove.sourceId &&
            edge.targetId === toRemove.targetId &&
            edge.channel === toRemove.channel,
        );
      });

      const updatedWorkflow = {
        ...workflow,
        edges: updatedEdges,
      };

      // Update local cache
      queryClient.setQueryData(workflowKeys.detail(organizationId, workflowId), updatedWorkflow);
      setHasUnsavedChanges(true);
    },
    [workflow, organizationId, workflowId, queryClient],
  );

  /**
   * Updates the position of a node in the local cache.
   * Called when a node is dragged in the CanvasPage.
   *
   * @param nodeId - The ID of the node to update.
   * @param position - The new position of the node.
   */
  const handleNodePositionChange = useCallback(
    (nodeId: string, position: { x: number; y: number }) => {
      if (!workflow || !organizationId || !workflowId) return;

      const updatedNodes = workflow.nodes?.map((node) =>
        node.id === nodeId
          ? {
            ...node,
            position: {
              x: Math.round(position.x),
              y: Math.round(position.y),
            },
          }
          : node,
      );

      const updatedWorkflow = {
        ...workflow,
        nodes: updatedNodes,
      };

      queryClient.setQueryData(workflowKeys.detail(organizationId, workflowId), updatedWorkflow);
      setHasUnsavedChanges(true);
    },
    [workflow, organizationId, workflowId, queryClient],
  );

  const handleConfigure = useCallback(
    (nodeId: string) => {
      const node = workflow?.nodes?.find((n) => n.id === nodeId);
      if (!node) return;
      if (node.type === "TYPE_BLUEPRINT" && node.blueprint?.id && organizationId) {
        navigate(`/${organizationId}/custom-components/${node.blueprint.id}`);
      }
    },
    [workflow, organizationId, navigate],
  );

  const handleRun = useCallback(
    async (nodeId: string, channel: string, data: any) => {
      if (!workflowId) return;

      try {
        await workflowsEmitNodeEvent(
          withOrganizationHeader({
            path: {
              workflowId: workflowId,
              nodeId: nodeId,
            },
            body: {
              channel,
              data,
            },
          }),
        );
        // Note: Success toast is shown by EmitEventModal
      } catch (error) {
        console.error("Failed to emit event:", error);
        showErrorToast("Failed to emit event");
        throw error; // Re-throw to let EmitEventModal handle it
      }
    },
    [workflowId],
  );

  const handleSave = useCallback(
    async (canvasNodes: CanvasNode[]) => {
      if (!workflow || !organizationId || !workflowId) return;

      // Map canvas nodes back to ComponentsNode format with updated positions
      const updatedNodes = workflow.nodes?.map((node) => {
        const canvasNode = canvasNodes.find((cn) => cn.id === node.id);
        if (canvasNode) {
          return {
            ...node,
            position: {
              x: Math.round(canvasNode.position.x),
              y: Math.round(canvasNode.position.y),
            },
          };
        }
        return node;
      });

      // Save previous state for rollback
      const previousWorkflow = queryClient.getQueryData(workflowKeys.detail(organizationId, workflowId));

      // Optimistically update the cache to prevent flicker
      const updatedWorkflow = {
        ...workflow,
        nodes: updatedNodes,
      };

      queryClient.setQueryData(workflowKeys.detail(organizationId, workflowId), updatedWorkflow);

      try {
        await updateWorkflowMutation.mutateAsync({
          name: workflow.name!,
          description: workflow.description,
          nodes: updatedNodes,
          edges: workflow.edges,
        });

        // Update persisted node IDs after successful save
        const nodeIds = updatedNodes?.map((n) => n.id!) || [];
        persistedNodeIdsRef.current = new Set(nodeIds);

        showSuccessToast("Workflow saved successfully");
        setHasUnsavedChanges(false);
      } catch (error) {
        console.error("Failed to save workflow:", error);
        showErrorToast("Failed to save workflow");

        // Rollback to previous state on error
        if (previousWorkflow) {
          queryClient.setQueryData(workflowKeys.detail(organizationId, workflowId), previousWorkflow);
        }
      }
    },
    [workflow, organizationId, workflowId, updateWorkflowMutation, queryClient],
  );

  const handleDelete = useCallback(async () => {
    if (!organizationId || !workflowId) return;

    try {
      await deleteWorkflowMutation.mutateAsync(workflowId);
      showSuccessToast("Workflow deleted successfully");
      navigate(`/${organizationId}`);
    } catch (error) {
      console.error("Failed to delete workflow:", error);
      showErrorToast("Failed to delete workflow");
    }
  }, [organizationId, workflowId, deleteWorkflowMutation, navigate]);

  // Show loading indicator while data is being fetched
  if (
    workflowLoading ||
    triggersLoading ||
    blueprintsLoading ||
    componentsLoading ||
    nodeEventsLoading ||
    nodeDataLoading
  ) {
    return (
      <div className="flex items-center justify-center h-screen">
        <div className="flex flex-col items-center gap-3">
          <Loader2 className="h-8 w-8 animate-spin text-gray-500" />
          <p className="text-sm text-gray-500">Loading workflow...</p>
        </div>
      </div>
    );
  }

  if (!workflow) {
    return null;
  }

  return (
    <CanvasPage
      title={workflow.name!}
      nodes={nodes}
      edges={edges}
      organizationId={organizationId}
      onDirty={() => setHasUnsavedChanges(true)}
      getSidebarData={getSidebarData}
      getNodeEditData={getNodeEditData}
      onNodeConfigurationSave={handleNodeConfigurationSave}
      onSave={handleSave}
      onDelete={handleDelete}
      onEdgeCreate={handleEdgeCreate}
      onNodeDelete={handleNodeDelete}
      onEdgeDelete={handleEdgeDelete}
      onNodePositionChange={handleNodePositionChange}
      onRun={handleRun}
      onConfigure={handleConfigure}
      buildingBlocks={buildingBlocks}
      onNodeAdd={handleNodeAdd}
      hasFitToViewRef={hasFitToViewRef}
      hasUserToggledSidebarRef={hasUserToggledSidebarRef}
      isSidebarOpenRef={isSidebarOpenRef}
      viewportRef={viewportRef}
      unsavedMessage={hasUnsavedChanges ? "You have unsaved changes" : undefined}
      saveIsPrimary={hasUnsavedChanges}
      breadcrumbs={[
        {
          label: "Canvases",
          onClick: () => navigate(`/${organizationId}`),
        },
        {
          label: workflow.name!,
        },
      ]}
    />
  );
}

function useTriggerNodeEvents(workflowId: string, triggerNodes: ComponentsNode[]) {
  const results = useQueries({
    queries: triggerNodes.map((node) => nodeEventsQueryOptions(workflowId, node.id!, { limit: 10 })),
  });

  // Check if any queries are still loading
  const isLoading = results.some((result) => result.isLoading);

  // Build a map of nodeId -> last event
  // Memoize to prevent unnecessary re-renders downstream
  const eventsMap = useMemo(() => {
    const map: Record<string, WorkflowsWorkflowEvent[]> = {};
    triggerNodes.forEach((node, index) => {
      const result = results[index];
      if (result.data?.events && result.data.events.length > 0) {
        map[node.id!] = result.data.events;
      }
    });
    return map;
  }, [results, triggerNodes]);

  return { eventsMap, isLoading };
}

function useCompositeNodeData(workflowId: string, compositeNodes: ComponentsNode[]) {
  // Fetch last executions for each composite node
  const executionResults = useQueries({
    queries: compositeNodes.map((node) => nodeExecutionsQueryOptions(workflowId, node.id!, { limit: 1 })),
  });

  // Fetch queue items for each composite node
  const queueItemResults = useQueries({
    queries: compositeNodes.map((node) => nodeQueueItemsQueryOptions(workflowId, node.id!)),
  });

  // Check if any queries are still loading
  const isLoading =
    executionResults.some((result) => result.isLoading) || queueItemResults.some((result) => result.isLoading);

  // Build maps of nodeId -> data
  // Memoize to prevent unnecessary re-renders downstream
  const nodeExecutionsMap = useMemo(() => {
    const map: Record<string, any> = {};
    compositeNodes.forEach((node, index) => {
      const result = executionResults[index];
      if (result.data?.executions && result.data.executions.length > 0) {
        map[node.id!] = result.data.executions;
      }
    });
    return map;
  }, [executionResults, compositeNodes]);

  const nodeQueueItemsMap = useMemo(() => {
    const map: Record<string, any> = {};
    compositeNodes.forEach((node, index) => {
      const result = queueItemResults[index];
      if (result.data?.items && result.data.items.length > 0) {
        map[node.id!] = result.data.items;
      }
    });
    return map;
  }, [queueItemResults, compositeNodes]);

  return { nodeExecutionsMap, nodeQueueItemsMap, isLoading };
}

function prepareData(
  data: WorkflowsWorkflow,
  triggers: TriggersTrigger[],
  blueprints: BlueprintsBlueprint[],
  components: ComponentsComponent[],
  nodeEventsMap: Record<string, WorkflowsWorkflowEvent[]>,
  nodeExecutionsMap: Record<string, WorkflowsWorkflowNodeExecution[]>,
  nodeQueueItemsMap: Record<string, WorkflowsWorkflowNodeQueueItem[]>,
  workflowId: string,
  queryClient: QueryClient,
): {
  nodes: CanvasNode[];
  edges: CanvasEdge[];
} {
  const edges = data?.edges!.map(prepareEdge);
  const nodes = data?.nodes!.map((node) => {
    return prepareNode(
      data?.nodes!,
      node,
      triggers,
      blueprints,
      components,
      nodeEventsMap,
      nodeExecutionsMap,
      nodeQueueItemsMap,
      workflowId,
      queryClient,
    );
  });

  return { nodes, edges };
}

function prepareTriggerNode(
  node: ComponentsNode,
  triggers: TriggersTrigger[],
  nodeEventsMap: Record<string, WorkflowsWorkflowEvent[]>,
): CanvasNode {
  const triggerMetadata = triggers.find((t) => t.name === node.trigger?.name);
  const renderer = getTriggerRenderer(node.trigger?.name || "");
  const lastEvent = nodeEventsMap[node.id!]?.[0];

  return {
    id: node.id!,
    position: { x: node.position?.x!, y: node.position?.y! },
    data: {
      type: "trigger",
      label: node.name!,
      state: "pending" as const,
      outputChannels: ["default"],
      trigger: renderer.getTriggerProps(node, triggerMetadata!, lastEvent),
    },
  };
}

function prepareCompositeNode(
  nodes: ComponentsNode[],
  node: ComponentsNode,
  blueprints: BlueprintsBlueprint[],
  nodeExecutionsMap: Record<string, WorkflowsWorkflowNodeExecution[]>,
  nodeQueueItemsMap: Record<string, WorkflowsWorkflowNodeQueueItem[]>,
): CanvasNode {
  const blueprintMetadata = blueprints.find((b) => b.id === node.blueprint?.id);
  const color = blueprintMetadata?.color || "indigo";
  const executions = nodeExecutionsMap[node.id!] || [];
  const queueItems = nodeQueueItemsMap[node.id!] || [];

  const canvasNode: CanvasNode = {
    id: node.id!,
    position: { x: node.position?.x!, y: node.position?.y! },
    data: {
      type: "composite",
      label: node.name!,
      state: "pending" as const,
      outputChannels: blueprintMetadata?.outputChannels?.map((c) => c.name!) || ["default"],
      composite: {
        iconSlug: blueprintMetadata?.icon || "boxes",
        iconColor: getColorClass(color),
        iconBackground: getBackgroundColorClass(color),
        headerColor: getBackgroundColorClass(color),
        collapsedBackground: getBackgroundColorClass(color),
        title: node.name!,
        description: blueprintMetadata?.description,
        parameters: Object.keys(node.configuration!).map((key) => {
          return {
            icon: "cog",
            items: [`${node.configuration![key]}`],
          };
        }),
      },
    },
  };

  if (executions.length > 0) {
    const execution = executions[0];
    const rootTriggerNode = nodes.find((n) => n.id === execution.rootEvent?.nodeId);
    const rootTriggerRenderer = getTriggerRenderer(rootTriggerNode?.trigger?.name || "");

    const { title, subtitle } = rootTriggerRenderer.getTitleAndSubtitle(execution.rootEvent!);
    (canvasNode.data.composite as CompositeProps).lastRunItem = {
      title: title,
      subtitle: subtitle,
      receivedAt: new Date(execution.createdAt!),
      state: getRunItemState(execution),
      values: rootTriggerRenderer.getRootEventValues(execution.rootEvent!),

      //
      // TODO: what is ChildEventsInfo.waitingInfos supposed to be???
      //
      childEventsInfo: {
        count: execution.childExecutions?.length || 0,
        waitingInfos: [],
      },
    };
  }

  if (queueItems.length > 0) {
    (canvasNode.data.composite as CompositeProps).nextInQueue = {
      title: "",
      subtitle: "",
      receivedAt: new Date(queueItems[0].createdAt!),
    };
  }

  return canvasNode;
}

function getRunItemState(execution: WorkflowsWorkflowNodeExecution): LastRunState {
  if (execution.state == "STATE_PENDING" || execution.state == "STATE_STARTED") {
    return "running";
  }

  if (execution.state == "STATE_FINISHED" && execution.result == "RESULT_PASSED") {
    return "success";
  }

  return "failed";
}

function prepareNode(
  nodes: ComponentsNode[],
  node: ComponentsNode,
  triggers: TriggersTrigger[],
  blueprints: BlueprintsBlueprint[],
  components: ComponentsComponent[],
  nodeEventsMap: Record<string, WorkflowsWorkflowEvent[]>,
  nodeExecutionsMap: Record<string, WorkflowsWorkflowNodeExecution[]>,
  nodeQueueItemsMap: Record<string, WorkflowsWorkflowNodeQueueItem[]>,
  workflowId: string,
  queryClient: any,
): CanvasNode {
  switch (node.type) {
    case "TYPE_TRIGGER":
      return prepareTriggerNode(node, triggers, nodeEventsMap);
    case "TYPE_BLUEPRINT":
      const componentMetadata = components.find((c) => c.name === node.component?.name);
      const compositeNode = prepareCompositeNode(nodes, node, blueprints, nodeExecutionsMap, nodeQueueItemsMap);

      // Override outputChannels with component metadata if available
      if (componentMetadata?.outputChannels) {
        return {
          ...compositeNode,
          data: {
            ...compositeNode.data,
            outputChannels: componentMetadata.outputChannels.map((c) => c.name!),
          },
        };
      }

      return compositeNode;
    default:
      return prepareComponentNode(
        nodes,
        node,
        blueprints,
        components,
        nodeExecutionsMap,
        nodeQueueItemsMap,
        workflowId,
        queryClient,
      );
  }
}

function prepareComponentNode(
  nodes: ComponentsNode[],
  node: ComponentsNode,
  blueprints: BlueprintsBlueprint[],
  components: ComponentsComponent[],
  nodeExecutionsMap: Record<string, WorkflowsWorkflowNodeExecution[]>,
  nodeQueueItemsMap: Record<string, WorkflowsWorkflowNodeQueueItem[]>,
  workflowId: string,
  queryClient: any,
): CanvasNode {
  switch (node.component?.name) {
    case "approval":
      return prepareApprovalNode(nodes, node, components, nodeExecutionsMap, workflowId, queryClient);
    case "if":
      return prepareIfNode(nodes, node, nodeExecutionsMap);
    case "noop":
      return prepareNoopNode(nodes, node, components, nodeExecutionsMap);
    case "filter":
      return prepareFilterNode(nodes, node, components, nodeExecutionsMap);
  }

  //
  // TODO: render other component-type nodes as composites for now
  // For generic components, we need to get outputChannels from component metadata
  //
  const componentMetadata = components.find((c) => c.name === node.component?.name);
  const compositeNode = prepareCompositeNode(nodes, node, blueprints, nodeExecutionsMap, nodeQueueItemsMap);

  // Override outputChannels with component metadata if available
  if (componentMetadata?.outputChannels) {
    return {
      ...compositeNode,
      data: {
        ...compositeNode.data,
        outputChannels: componentMetadata.outputChannels.map((c) => c.name!),
      },
    };
  }

  return compositeNode;
}

function prepareApprovalNode(
  nodes: ComponentsNode[],
  node: ComponentsNode,
  components: ComponentsComponent[],
  nodeExecutionsMap: Record<string, WorkflowsWorkflowNodeExecution[]>,
  workflowId: string,
  queryClient: any,
): CanvasNode {
  const metadata = components.find((c) => c.name === "approval");
  const executions = nodeExecutionsMap[node.id!] || [];
  const execution = executions.length > 0 ? executions[0] : null;
  const executionMetadata = execution?.metadata as any;

  let rootTriggerRenderer: TriggerRenderer | null = null;
  if (execution) {
    const rootTriggerNode = nodes.find((n) => n.id === execution!.rootEvent?.nodeId);
    rootTriggerRenderer = getTriggerRenderer(rootTriggerNode?.trigger?.name || "");
  }

  // Map backend records to approval items
  const approvals = (executionMetadata?.records || []).map((record: any) => {
    const isPending = record.state === "pending";
    const isExecutionActive = execution?.state === "STATE_STARTED";

    const approvalComment = record.approval?.comment;
    const hasApprovalArtifacts = record.state === "approved" && approvalComment;

    return {
      id: `${record.index}`,
      title:
        record.type === "user" && record.user
          ? record.user.name || record.user.email
          : record.type === "role" && record.role
            ? record.role
            : record.type === "group" && record.group
              ? record.group
              : "Unknown",
      approved: record.state === "approved",
      rejected: record.state === "rejected",
      approverName: record.user?.name,
      approverAvatar: record.user?.avatarUrl,
      rejectionComment: record.rejection?.reason,
      interactive: isPending && isExecutionActive,
      requireArtifacts:
        isPending && isExecutionActive
          ? [
            {
              label: "comment",
              optional: true,
            },
          ]
          : undefined,
      artifacts: hasApprovalArtifacts
        ? {
          Comment: approvalComment,
        }
        : undefined,
      artifactCount: hasApprovalArtifacts ? 1 : undefined,
      onApprove: async (artifacts?: Record<string, string>) => {
        if (!execution?.id) return;

        try {
          await workflowsInvokeNodeExecutionAction(
            withOrganizationHeader({
              path: {
                workflowId: workflowId,
                executionId: execution.id,
                actionName: "approve",
              },
              body: {
                parameters: {
                  index: record.index,
                  comment: artifacts?.comment,
                },
              },
            }),
          );

          queryClient.invalidateQueries({
            queryKey: workflowKeys.nodeExecution(workflowId, node.id!),
          });
        } catch (error: any) {
          console.error("Failed to approve:", error);
        }
      },
      onReject: async (comment?: string) => {
        if (!execution?.id) return;

        try {
          await workflowsInvokeNodeExecutionAction(
            withOrganizationHeader({
              path: {
                workflowId: workflowId,
                executionId: execution.id,
                actionName: "reject",
              },
              body: {
                parameters: {
                  index: record.index,
                  reason: comment,
                },
              },
            }),
          );

          queryClient.invalidateQueries({
            queryKey: workflowKeys.nodeExecution(workflowId, node.id!),
          });
        } catch (error: any) {
          console.error("Failed to reject:", error);
        }
      },
    };
  });

  return {
    id: node.id!,
    position: { x: node.position?.x!, y: node.position?.y! },
    data: {
      type: "approval",
      label: node.name!,
      state: "pending" as const,
      outputChannels: metadata?.outputChannels?.map((c) => c.name!) || ["default"],
      approval: {
        iconSlug: metadata?.icon || "hand",
        iconColor: getColorClass(metadata?.color || "orange"),
        iconBackground: getBackgroundColorClass(metadata?.color || "orange"),
        headerColor: getBackgroundColorClass(metadata?.color || "orange"),
        collapsedBackground: getBackgroundColorClass(metadata?.color || "orange"),
        title: node.name!,
        description: metadata?.description,
        receivedAt: execution ? new Date(execution.createdAt!) : undefined,
        approvals,
        awaitingEvent:
          execution?.state === "STATE_STARTED" && rootTriggerRenderer
            ? rootTriggerRenderer.getTitleAndSubtitle(execution.rootEvent!)
            : undefined,
      },
    },
  };
}

function prepareIfNode(
  nodes: ComponentsNode[],
  node: ComponentsNode,
  nodeExecutionsMap: Record<string, WorkflowsWorkflowNodeExecution[]>,
): CanvasNode {
  const executions = nodeExecutionsMap[node.id!] || [];
  const execution = executions.length > 0 ? executions[0] : null;

  // Parse conditions from node configuration
  const expression = node.configuration?.expression;

  // Get last execution for event data
  let trueEvent, falseEvent;
  if (execution) {
    const rootTriggerNode = nodes.find((n) => n.id === execution.rootEvent?.nodeId);
    const rootTriggerRenderer = getTriggerRenderer(rootTriggerNode?.trigger?.name || "");

    const { title } = rootTriggerRenderer.getTitleAndSubtitle(execution.rootEvent!);

    const eventData = {
      receivedAt: new Date(execution.createdAt!),
      eventTitle: title,
      eventState: getRunItemState(execution) === "success" ? ("success" as const) : ("failed" as const),
    };

    // Determine which branch was taken based on execution metadata or result
    const wasTrueBranch = execution.result === "RESULT_PASSED";
    if (wasTrueBranch) {
      trueEvent = eventData;
    } else {
      falseEvent = eventData;
    }
  }

  return {
    id: node.id!,
    position: { x: node.position?.x || 0, y: node.position?.y || 0 },
    data: {
      type: "if",
      label: node.name!,
      state: "pending" as const,
      if: {
        title: node.name!,
        expression,
        trueEvent: trueEvent || {
          eventTitle: "No events received yet",
          eventState: "neutral" as const,
        },
        falseEvent: falseEvent || {
          eventTitle: "No events received yet",
          eventState: "neutral" as const,
        },
        trueSectionLabel: "TRUE",
        falseSectionLabel: "FALSE",
      },
    },
  };
}

function prepareNoopNode(
  nodes: ComponentsNode[],
  node: ComponentsNode,
  _components: ComponentsComponent[],
  nodeExecutionsMap: Record<string, WorkflowsWorkflowNodeExecution[]>,
): CanvasNode {
  const executions = nodeExecutionsMap[node.id!] || [];
  const execution = executions.length > 0 ? executions[0] : null;

  // Get last event data
  let lastEvent;
  if (execution) {
    const rootTriggerNode = nodes.find((n) => n.id === execution.rootEvent?.nodeId);
    const rootTriggerRenderer = getTriggerRenderer(rootTriggerNode?.trigger?.name || "");

    const { title } = rootTriggerRenderer.getTitleAndSubtitle(execution.rootEvent!);

    lastEvent = {
      receivedAt: new Date(execution.createdAt!),
      eventTitle: title,
      eventState: getRunItemState(execution) === "success" ? ("success" as const) : ("failed" as const),
    };
  }

  return {
    id: node.id!,
    position: { x: node.position?.x || 0, y: node.position?.y || 0 },
    data: {
      type: "noop",
      label: node.name!,
      state: "pending" as const,
      noop: {
        title: node.name!,
        lastEvent: lastEvent || {
          eventTitle: "No events received yet",
          eventState: "neutral" as const,
        },
      },
    },
  };
}

function prepareFilterNode(
  nodes: ComponentsNode[],
  node: ComponentsNode,
  _components: ComponentsComponent[],
  nodeExecutionsMap: Record<string, WorkflowsWorkflowNodeExecution[]>,
): CanvasNode {
  const executions = nodeExecutionsMap[node.id!] || [];
  const execution = executions.length > 0 ? executions[0] : null;

  // Parse filters from node configuration
  const expression = node.configuration?.expression as string;

  let lastEvent;
  if (execution) {
    const rootTriggerNode = nodes.find((n) => n.id === execution.rootEvent?.nodeId);
    const rootTriggerRenderer = getTriggerRenderer(rootTriggerNode?.trigger?.name || "");

    const { title } = rootTriggerRenderer.getTitleAndSubtitle(execution.rootEvent!);

    lastEvent = {
      receivedAt: new Date(execution.createdAt!),
      eventTitle: title,
      eventState: getRunItemState(execution) === "success" ? ("success" as const) : ("failed" as const),
    };
  }

  return {
    id: node.id!,
    position: { x: node.position?.x || 0, y: node.position?.y || 0 },
    data: {
      type: "filter",
      label: node.name!,
      state: "pending" as const,
      filter: {
        title: node.name!,
        expression,
        lastEvent: lastEvent || {
          eventTitle: "No events received yet",
          eventState: "neutral" as const,
        },
      },
    },
  };
}

function prepareEdge(edge: ComponentsEdge): CanvasEdge {
  const id = `${edge.sourceId!}--${edge.targetId!}--${edge.channel!}`;

  return {
    id: id,
    source: edge.sourceId!,
    target: edge.targetId!,
    sourceHandle: edge.channel!,
  };
}

function mapTriggerEventsToSidebarEvents(events: WorkflowsWorkflowEvent[], node: ComponentsNode) {
  return events.slice(0, 5).map((event) => {
    const triggerRenderer = getTriggerRenderer(node.trigger?.name || "");
    const { title, subtitle } = triggerRenderer.getTitleAndSubtitle(event);
    const values = triggerRenderer.getRootEventValues(event);

    return {
      title,
      subtitle,
      state: "processed" as const,
      isOpen: false,
      receivedAt: event.createdAt ? new Date(event.createdAt) : undefined,
      values,
      childEventsInfo: {
        count: 0,
        waitingInfos: [],
      },
    };
  });
}

function mapExecutionsToSidebarEvents(executions: WorkflowsWorkflowNodeExecution[], nodes: ComponentsNode[]) {
  return executions.slice(0, 5).map((execution) => {
    const state =
      execution.state === "STATE_FINISHED" && execution.result === "RESULT_PASSED"
        ? ("processed" as const)
        : execution.state === "STATE_FINISHED" && execution.result === "RESULT_FAILED"
          ? ("discarded" as const)
          : ("waiting" as const);

    // Get root trigger information for better title/subtitle
    const rootTriggerNode = nodes.find((n) => n.id === execution.rootEvent?.nodeId);
    const rootTriggerRenderer = getTriggerRenderer(rootTriggerNode?.trigger?.name || "");

    const { title, subtitle } = execution.rootEvent
      ? rootTriggerRenderer.getTitleAndSubtitle(execution.rootEvent)
      : {
        title: execution.id || "Execution",
        subtitle: execution.createdAt ? formatTimeAgo(new Date(execution.createdAt)).replace(" ago", "") : "",
      };

    const values = execution.rootEvent ? rootTriggerRenderer.getRootEventValues(execution.rootEvent) : {};

    return {
      title,
      subtitle,
      state,
      isOpen: false,
      receivedAt: execution.createdAt ? new Date(execution.createdAt) : undefined,
      values,
      childEventsInfo: {
        count: execution.childExecutions?.length || 0,
        waitingInfos: [],
      },
    };
  });
}

function prepareSidebarData(
  node: ComponentsNode,
  nodes: ComponentsNode[],
  blueprints: BlueprintsBlueprint[],
  components: ComponentsComponent[],
  nodeExecutionsMap: Record<string, WorkflowsWorkflowNodeExecution[]>,
  nodeQueueItemsMap: Record<string, WorkflowsWorkflowNodeQueueItem[]>,
  nodeEventsMap: Record<string, WorkflowsWorkflowEvent[]>,
): SidebarData {
  const executions = nodeExecutionsMap[node.id!] || [];
  const queueItems = nodeQueueItemsMap[node.id!] || [];
  const events = nodeEventsMap[node.id!] || [];

  // Get metadata based on node type
  let metadata;
  const nodeTitle = node.name || "Unknown";
  let iconSlug = "boxes";
  let color = "indigo";

  if (node.type === "TYPE_BLUEPRINT") {
    metadata = blueprints.find((b) => b.id === node.blueprint?.id);
    if (metadata) {
      iconSlug = metadata.icon || "boxes";
      color = metadata.color || "indigo";
    }
  } else if (node.type === "TYPE_COMPONENT") {
    metadata = components.find((c) => c.name === node.component?.name);
    if (metadata) {
      iconSlug = metadata.icon || "boxes";
      color = metadata.color || "indigo";
    }
  }

  const latestEvents =
    node.type === "TYPE_TRIGGER"
      ? mapTriggerEventsToSidebarEvents(events, node)
      : mapExecutionsToSidebarEvents(executions, nodes);

  // Convert queue items to sidebar events (next in queue)
  const nextInQueueEvents = queueItems.slice(0, 5).map((item) => {
    const timestamp = item.createdAt ? formatTimeAgo(new Date(item.createdAt)).replace(" ago", "") : "";

    return {
      title: item.id || "Queued",
      subtitle: timestamp,
      state: "waiting" as const,
      isOpen: false,
      receivedAt: item.createdAt ? new Date(item.createdAt) : undefined,
      childEventsInfo: {
        count: 0,
        waitingInfos: [],
      },
    };
  });

  // Build metadata from node configuration
  const metadataItems = [
    {
      icon: "cog",
      label: `Node ID: ${node.id}`,
    },
  ];

  const hideQueueEvents = node.type === "TYPE_TRIGGER";

  // Add configuration fields to metadata (only simple types)
  if (node.configuration) {
    Object.entries(node.configuration).forEach(([key, value]) => {
      // Only include simple types (string, number, boolean)
      // Exclude objects, arrays, null, undefined
      const valueType = typeof value;
      const isSimpleType = valueType === "string" || valueType === "number" || valueType === "boolean";

      if (isSimpleType) {
        metadataItems.push({
          icon: "settings",
          label: `${key}: ${value}`,
        });
      }
    });
  }

  return {
    latestEvents,
    nextInQueueEvents,
    metadata: metadataItems,
    title: nodeTitle,
    iconSlug,
    iconColor: getColorClass(color),
    iconBackground: getBackgroundColorClass(color),
    moreInQueueCount: Math.max(0, queueItems.length - 5),
    hideQueueEvents,
  };
}<|MERGE_RESOLUTION|>--- conflicted
+++ resolved
@@ -44,12 +44,8 @@
 import { withOrganizationHeader } from "@/utils/withOrganizationHeader";
 import { getTriggerRenderer } from "./renderers";
 import { TriggerRenderer } from "./renderers/types";
-<<<<<<< HEAD
-import { mockBuildingBlockCategories } from "@/ui/CanvasPage/storybooks/buildingBlocks";
 import { useWorkflowWebsocket } from "@/hooks/useWorkflowWebsocket";
-=======
 import { buildBuildingBlockCategories } from "@/ui/buildingBlocks";
->>>>>>> fa135381
 
 export function WorkflowPageV2() {
   const { organizationId, workflowId } = useParams<{
@@ -169,7 +165,6 @@
     isLoading: nodeDataLoading,
   } = useCompositeNodeData(workflowId!, persistedNodesWithExecutions);
 
-<<<<<<< HEAD
   const refetchEvents = useCallback(
     (nodeId: string) => {
       queryClient.invalidateQueries({
@@ -194,104 +189,10 @@
 
   useWorkflowWebsocket(workflowId!, organizationId!, refetchEvents, refetchExecutions);
 
-
-  // Prepare building blocks for the sidebar
-  const buildingBlocks = useMemo(() => {
-    const liveCategories: BuildingBlockCategory[] = [
-      {
-        name: "Triggers",
-        blocks: triggers.map(
-          (t): BuildingBlock => ({
-            name: t.name!,
-            label: t.label,
-            description: t.description,
-            type: "trigger",
-            configuration: t.configuration,
-            icon: t.icon,
-            color: t.color,
-            isLive: true,
-          }),
-        ),
-      },
-      {
-        name: "Primitives",
-        blocks: components.map(
-          (c): BuildingBlock => ({
-            name: c.name!,
-            label: c.label,
-            description: c.description,
-            type: "component",
-            outputChannels: c.outputChannels,
-            configuration: c.configuration,
-            icon: c.icon,
-            color: c.color,
-            isLive: true,
-          }),
-        ),
-      },
-      {
-        name: "Components",
-        blocks: blueprints.map(
-          (b): BuildingBlock => ({
-            id: b.id,
-            name: b.name!,
-            description: b.description,
-            type: "blueprint",
-            outputChannels: b.outputChannels,
-            configuration: b.configuration,
-            icon: b.icon,
-            color: b.color,
-            isLive: true,
-          }),
-        ),
-      },
-    ];
-
-    // Merge mock building blocks with live ones while avoiding duplicates
-    // Dedupe key: `${type}:${name}`
-    const byCategory = new Map<string, { blocks: Map<string, BuildingBlock>; order: string[] }>();
-
-    const addCategoryIfMissing = (name: string) => {
-      if (!byCategory.has(name)) {
-        byCategory.set(name, { blocks: new Map(), order: [] });
-      }
-    };
-
-    const addBlocks = (categoryName: string, blocks: BuildingBlock[]) => {
-      addCategoryIfMissing(categoryName);
-      const entry = byCategory.get(categoryName)!;
-      blocks.forEach((blk) => {
-        const key = `${blk.type}:${blk.name}`;
-        if (!entry.blocks.has(key)) {
-          entry.blocks.set(key, blk);
-          entry.order.push(key);
-        }
-      });
-    };
-
-    // Seed with live categories first to prioritize real components
-    liveCategories.forEach((cat) => addBlocks(cat.name, cat.blocks));
-    // Merge in mocks
-    mockBuildingBlockCategories.forEach((cat) => addBlocks(cat.name, cat.blocks));
-
-    // Materialize back to array with stable order (live-first, then mock additions)
-    const merged: BuildingBlockCategory[] = [];
-    byCategory.forEach((value, key) => {
-      merged.push({
-        name: key,
-        blocks: value.order.map((k) => value.blocks.get(k)!).filter(Boolean),
-      });
-    });
-
-    return merged;
-  }, [triggers, components, blueprints]);
-=======
-  // Prepare building blocks for the sidebar (shared logic)
   const buildingBlocks = useMemo(
     () => buildBuildingBlockCategories(triggers, components, blueprints),
     [triggers, components, blueprints],
   );
->>>>>>> fa135381
 
   const { nodes, edges } = useMemo(() => {
     // Don't prepare data until everything is loaded
