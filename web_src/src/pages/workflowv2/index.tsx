import { useMemo, useCallback, useRef } from "react";
import { useParams, useNavigate } from "react-router-dom";
import { QueryClient, useQueries, useQueryClient } from "@tanstack/react-query";
import { Loader2 } from "lucide-react";
import { showErrorToast, showSuccessToast } from "@/utils/toast";

import {
  BlueprintsBlueprint,
  ComponentsComponent,
  ComponentsEdge,
  ComponentsNode,
  TriggersTrigger,
  WorkflowsWorkflow,
  WorkflowsWorkflowEvent,
  WorkflowsWorkflowNodeExecution,
  WorkflowsWorkflowNodeQueueItem,
  workflowsInvokeNodeExecutionAction,
} from "@/api-client";

import { useBlueprints, useComponents } from "@/hooks/useBlueprintData";
import {
  nodeEventsQueryOptions,
  nodeExecutionsQueryOptions,
  nodeQueueItemsQueryOptions,
  useTriggers,
  useUpdateWorkflow,
  useWorkflow,
  workflowKeys,
} from "@/hooks/useWorkflowData";
import {
  BuildingBlock,
  CanvasEdge,
  CanvasNode,
  CanvasPage,
  NewNodeData,
  NodeEditData,
  SidebarData,
} from "@/ui/CanvasPage";
import { CompositeProps, LastRunState } from "@/ui/composite";
import { getBackgroundColorClass, getColorClass } from "@/utils/colors";
import { filterVisibleConfiguration } from "@/utils/components";
import { formatTimeAgo } from "@/utils/date";
import { withOrganizationHeader } from "@/utils/withOrganizationHeader";
import { getTriggerRenderer } from "./renderers";
import { TriggerRenderer } from "./renderers/types";

export function WorkflowPageV2() {
  const { organizationId, workflowId } = useParams<{
    organizationId: string;
    workflowId: string;
  }>();

  const navigate = useNavigate();
  const queryClient = useQueryClient();
  const updateWorkflowMutation = useUpdateWorkflow(
    organizationId!,
    workflowId!
  );
  const { data: triggers = [], isLoading: triggersLoading } = useTriggers();
  const { data: blueprints = [], isLoading: blueprintsLoading } = useBlueprints(
    organizationId!
  );
  const { data: components = [], isLoading: componentsLoading } = useComponents(
    organizationId!
  );
  const { data: workflow, isLoading: workflowLoading } = useWorkflow(
    organizationId!,
    workflowId!
  );

  /**
   * Track which node IDs have been persisted to the server.
   * This helps us avoid unnecessary loading states when nodes
   * are added to the workflow, but not persisted yet.
   */
  const persistedNodeIdsRef = useRef<Set<string>>(new Set());
  const isInitialLoadRef = useRef(true);

  /**
   * Initialize persisted node IDs when workflow is first loaded
   * This must happen during render (not in useEffect) to ensure it's available for the query hooks.
   */
  if (workflow && isInitialLoadRef.current) {
    const nodeIds = workflow.nodes?.map((n) => n.id!) || [];
    persistedNodeIdsRef.current = new Set(nodeIds);
    isInitialLoadRef.current = false;
  }

  //
  // Get last event for triggers
  // Memoize to prevent unnecessary re-renders and query recreations
  //
  const triggerNodes = useMemo(
    () => workflow?.nodes?.filter((node) => node.type === "TYPE_TRIGGER") || [],
    [workflow?.nodes]
  );

  const compositeNodes = useMemo(
    () =>
      workflow?.nodes?.filter((node) => node.type === "TYPE_BLUEPRINT") || [],
    [workflow?.nodes]
  );

  const componentNodes = useMemo(
    () =>
      workflow?.nodes?.filter((node) => node.type === "TYPE_COMPONENT") || [],
    [workflow?.nodes]
  );

  const filterComponentNodes = useMemo(
    () => componentNodes.filter((node) => node.component?.name === "filter"),
    [componentNodes]
  );

  /**
   * Filter to only include persisted nodes for data fetching
   * This prevents unnecessary loading states when new nodes are added locally.
   */
  const persistedTriggerNodes = useMemo(
    () =>
      triggerNodes.filter((node) => persistedNodeIdsRef.current.has(node.id!)),
    [triggerNodes]
  );

  const persistedNodesWithExecutions = useMemo(() => {
    const allNodes = [...compositeNodes, ...componentNodes];
    return allNodes.filter((node) => persistedNodeIdsRef.current.has(node.id!));
  }, [compositeNodes, componentNodes]);

  const { eventsMap: nodeEventsMap, isLoading: nodeEventsLoading } =
    useTriggerNodeEvents(workflowId!, persistedTriggerNodes.concat(filterComponentNodes));
  const {
    nodeExecutionsMap,
    nodeQueueItemsMap,
    isLoading: nodeDataLoading,
  } = useCompositeNodeData(workflowId!, persistedNodesWithExecutions);

  // Prepare building blocks for the sidebar
  const buildingBlocks = useMemo(
    () => [
      {
        name: "Triggers",
        blocks: triggers.map(
          (t): BuildingBlock => ({
            name: t.name!,
            label: t.label,
            description: t.description,
            type: "trigger",
            configuration: t.configuration,
            icon: t.icon,
            color: t.color,
          })
        ),
      },
      {
        name: "Components",
        blocks: components.map(
          (c): BuildingBlock => ({
            name: c.name!,
            label: c.label,
            description: c.description,
            type: "component",
            outputChannels: c.outputChannels,
            configuration: c.configuration,
            icon: c.icon,
            color: c.color,
          })
        ),
      },
      {
        name: "Blueprints",
        blocks: blueprints.map(
          (b): BuildingBlock => ({
            id: b.id,
            name: b.name!,
            description: b.description,
            type: "blueprint",
            outputChannels: b.outputChannels,
            configuration: b.configuration,
            icon: b.icon,
            color: b.color,
          })
        ),
      },
    ],
    [triggers, components, blueprints]
  );

  const { nodes, edges } = useMemo(() => {
    // Don't prepare data until everything is loaded
    if (
      !workflow ||
      workflowLoading ||
      triggersLoading ||
      blueprintsLoading ||
      componentsLoading ||
      nodeEventsLoading ||
      nodeDataLoading
    ) {
      return { nodes: [], edges: [] };
    }
    return prepareData(
      workflow,
      triggers,
      blueprints,
      components,
      nodeEventsMap,
      nodeExecutionsMap,
      nodeQueueItemsMap,
      workflowId!,
      queryClient
    );
  }, [
    workflow,
    triggers,
    blueprints,
    components,
    nodeEventsMap,
    nodeExecutionsMap,
    nodeQueueItemsMap,
    workflowId,
    queryClient,
    workflowLoading,
    triggersLoading,
    blueprintsLoading,
    componentsLoading,
    nodeEventsLoading,
    nodeDataLoading,
  ]);

  const getSidebarData = useCallback(
    (nodeId: string): SidebarData | null => {
      const node = workflow?.nodes?.find((n) => n.id === nodeId);
      if (!node) return null;

      return prepareSidebarData(
        node,
        workflow?.nodes || [],
        blueprints,
        components,
        nodeExecutionsMap,
        nodeQueueItemsMap,
        nodeEventsMap
      );
    },
    [workflow, blueprints, components, nodeExecutionsMap, nodeQueueItemsMap, nodeEventsMap]
  );

  const getNodeEditData = useCallback(
    (nodeId: string): NodeEditData | null => {
      const node = workflow?.nodes?.find((n) => n.id === nodeId);
      if (!node) return null;

      // Get configuration fields from metadata based on node type
      let configurationFields: ComponentsComponent["configuration"] = [];

      if (node.type === "TYPE_BLUEPRINT") {
        const blueprintMetadata = blueprints.find(
          (b) => b.id === node.blueprint?.id
        );
        configurationFields = blueprintMetadata?.configuration || [];
      } else if (node.type === "TYPE_COMPONENT") {
        const componentMetadata = components.find(
          (c) => c.name === node.component?.name
        );
        configurationFields = componentMetadata?.configuration || [];
      } else if (node.type === "TYPE_TRIGGER") {
        const triggerMetadata = triggers.find(
          (t) => t.name === node.trigger?.name
        );
        configurationFields = triggerMetadata?.configuration || [];
      }

      return {
        nodeId: node.id!,
        nodeName: node.name!,
        configuration: node.configuration || {},
        configurationFields,
      };
    },
    [workflow, blueprints, components, triggers]
  );

  const handleNodeConfigurationSave = useCallback(
    (
      nodeId: string,
      updatedConfiguration: Record<string, any>,
      updatedNodeName: string
    ) => {
      if (!workflow || !organizationId || !workflowId) return;

      // Update the node's configuration and name in local cache only
      const updatedNodes = workflow.nodes?.map((node) =>
        node.id === nodeId
          ? {
            ...node,
            configuration: updatedConfiguration,
            name: updatedNodeName,
          }
          : node
      );

      const updatedWorkflow = {
        ...workflow,
        nodes: updatedNodes,
      };

      // Update local cache without triggering API call
      queryClient.setQueryData(
        workflowKeys.detail(organizationId, workflowId),
        updatedWorkflow
      );
    },
    [workflow, organizationId, workflowId, queryClient]
  );

  const generateNodeId = (blockName: string, nodeName: string) => {
    const randomChars = Math.random().toString(36).substring(2, 8);
    const sanitizedBlock = blockName.toLowerCase().replace(/[^a-z0-9]/g, "-");
    const sanitizedName = nodeName.toLowerCase().replace(/[^a-z0-9]/g, "-");
    return `${sanitizedBlock}-${sanitizedName}-${randomChars}`;
  };

  const handleNodeAdd = useCallback(
    (newNodeData: NewNodeData) => {
      if (!workflow || !organizationId || !workflowId) return;

      const { buildingBlock, nodeName, configuration } = newNodeData;

      // Filter configuration to only include visible fields
      const filteredConfiguration = filterVisibleConfiguration(
        configuration,
        buildingBlock.configuration || []
      );

      // Generate a unique node ID
      const newNodeId = generateNodeId(
        buildingBlock.name || "node",
        nodeName.trim()
      );

      // Create the new node
      const newNode: ComponentsNode = {
        id: newNodeId,
        name: nodeName.trim(),
        type:
          buildingBlock.type === "trigger"
            ? "TYPE_TRIGGER"
            : buildingBlock.type === "blueprint"
              ? "TYPE_BLUEPRINT"
              : "TYPE_COMPONENT",
        configuration: filteredConfiguration,
        position: {
          x: (workflow.nodes?.length || 0) * 250,
          y: 100,
        },
      };

      // Add type-specific reference
      if (buildingBlock.type === "component") {
        newNode.component = { name: buildingBlock.name };
      } else if (buildingBlock.type === "trigger") {
        newNode.trigger = { name: buildingBlock.name };
      } else if (buildingBlock.type === "blueprint") {
        newNode.blueprint = { id: buildingBlock.id };
      }

      // Add the new node to the workflow
      const updatedNodes = [...(workflow.nodes || []), newNode];

      const updatedWorkflow = {
        ...workflow,
        nodes: updatedNodes,
      };

      // Update local cache
      queryClient.setQueryData(
        workflowKeys.detail(organizationId, workflowId),
        updatedWorkflow
      );
    },
    [workflow, organizationId, workflowId, queryClient]
  );

  const handleEdgeCreate = useCallback(
    (sourceId: string, targetId: string, sourceHandle?: string | null) => {
      if (!workflow || !organizationId || !workflowId) return;
      // Create the new edge
      const newEdge: ComponentsEdge = {
        sourceId,
        targetId,
        channel: sourceHandle || "default",
      };

      // Add the new edge to the workflow
      const updatedEdges = [...(workflow.edges || []), newEdge];

      const updatedWorkflow = {
        ...workflow,
        edges: updatedEdges,
      };

      // Update local cache
      queryClient.setQueryData(
        workflowKeys.detail(organizationId, workflowId),
        updatedWorkflow
      );
    },
    [workflow, organizationId, workflowId, queryClient]
  );

  const handleNodeDelete = useCallback(
    (nodeId: string) => {
      if (!workflow || !organizationId || !workflowId) return;

      // Remove the node from the workflow
      const updatedNodes = workflow.nodes?.filter((node) => node.id !== nodeId);

      // Remove any edges connected to this node
      const updatedEdges = workflow.edges?.filter(
        (edge) => edge.sourceId !== nodeId && edge.targetId !== nodeId
      );

      const updatedWorkflow = {
        ...workflow,
        nodes: updatedNodes,
        edges: updatedEdges,
      };

      // Update local cache
      queryClient.setQueryData(
        workflowKeys.detail(organizationId, workflowId),
        updatedWorkflow
      );
    },
    [workflow, organizationId, workflowId, queryClient]
  );

  const handleEdgeDelete = useCallback(
    (edgeIds: string[]) => {
      if (!workflow || !organizationId || !workflowId) return;

      // Parse edge IDs to extract sourceId, targetId, and channel
      // Edge IDs are formatted as: `${sourceId}--${targetId}--${channel}`
      const edgesToRemove = edgeIds.map((edgeId) => {
        const parts = edgeId.split("--");
        return {
          sourceId: parts[0],
          targetId: parts[1],
          channel: parts[2],
        };
      });

      // Remove the edges from the workflow
      const updatedEdges = workflow.edges?.filter((edge) => {
        return !edgesToRemove.some(
          (toRemove) =>
            edge.sourceId === toRemove.sourceId &&
            edge.targetId === toRemove.targetId &&
            edge.channel === toRemove.channel
        );
      });

      const updatedWorkflow = {
        ...workflow,
        edges: updatedEdges,
      };

      // Update local cache
      queryClient.setQueryData(
        workflowKeys.detail(organizationId, workflowId),
        updatedWorkflow
      );
    },
    [workflow, organizationId, workflowId, queryClient]
  );

  /**
   * Updates the position of a node in the local cache.
   * Called when a node is dragged in the CanvasPage.
   *
   * @param nodeId - The ID of the node to update.
   * @param position - The new position of the node.
   */
  const handleNodePositionChange = useCallback(
    (nodeId: string, position: { x: number; y: number }) => {
      if (!workflow || !organizationId || !workflowId) return;

      const updatedNodes = workflow.nodes?.map((node) =>
        node.id === nodeId
          ? {
            ...node,
            position: {
              x: Math.round(position.x),
              y: Math.round(position.y),
            },
          }
          : node
      );

      const updatedWorkflow = {
        ...workflow,
        nodes: updatedNodes,
      };

      queryClient.setQueryData(
        workflowKeys.detail(organizationId, workflowId),
        updatedWorkflow
      );
    },
    [workflow, organizationId, workflowId, queryClient]
  );

  const handleSave = useCallback(
    async (canvasNodes: CanvasNode[]) => {
      if (!workflow || !organizationId || !workflowId) return;

      // Map canvas nodes back to ComponentsNode format with updated positions
      const updatedNodes = workflow.nodes?.map((node) => {
        const canvasNode = canvasNodes.find((cn) => cn.id === node.id);
        if (canvasNode) {
          return {
            ...node,
            position: {
              x: Math.round(canvasNode.position.x),
              y: Math.round(canvasNode.position.y),
            },
          };
        }
        return node;
      });

      // Save previous state for rollback
      const previousWorkflow = queryClient.getQueryData(
        workflowKeys.detail(organizationId, workflowId)
      );

      // Optimistically update the cache to prevent flicker
      const updatedWorkflow = {
        ...workflow,
        nodes: updatedNodes,
      };

      queryClient.setQueryData(
        workflowKeys.detail(organizationId, workflowId),
        updatedWorkflow
      );

      try {
        await updateWorkflowMutation.mutateAsync({
          name: workflow.name!,
          description: workflow.description,
          nodes: updatedNodes,
          edges: workflow.edges,
        });

        // Update persisted node IDs after successful save
        const nodeIds = updatedNodes?.map((n) => n.id!) || [];
        persistedNodeIdsRef.current = new Set(nodeIds);

        showSuccessToast("Workflow saved successfully");
      } catch (error) {
        console.error("Failed to save workflow:", error);
        showErrorToast("Failed to save workflow");

        // Rollback to previous state on error
        if (previousWorkflow) {
          queryClient.setQueryData(
            workflowKeys.detail(organizationId, workflowId),
            previousWorkflow
          );
        }
      }
    },
    [workflow, organizationId, workflowId, updateWorkflowMutation, queryClient]
  );

  // Show loading indicator while data is being fetched
  if (
    workflowLoading ||
    triggersLoading ||
    blueprintsLoading ||
    componentsLoading ||
    nodeEventsLoading ||
    nodeDataLoading
  ) {
    return (
      <div className="flex items-center justify-center h-screen">
        <div className="flex flex-col items-center gap-3">
          <Loader2 className="h-8 w-8 animate-spin text-gray-500" />
          <p className="text-sm text-gray-500">Loading workflow...</p>
        </div>
      </div>
    );
  }

  if (!workflow) {
    return null;
  }

  return (
    <CanvasPage
      title={workflow.name!}
      nodes={nodes}
      edges={edges}
      organizationId={organizationId}
      getSidebarData={getSidebarData}
      getNodeEditData={getNodeEditData}
      onNodeConfigurationSave={handleNodeConfigurationSave}
      onSave={handleSave}
      onEdgeCreate={handleEdgeCreate}
      onNodeDelete={handleNodeDelete}
      onEdgeDelete={handleEdgeDelete}
      onNodePositionChange={handleNodePositionChange}
      buildingBlocks={buildingBlocks}
      onNodeAdd={handleNodeAdd}
      breadcrumbs={[
        {
          label: "Workflows",
          onClick: () => navigate(`/${organizationId}`),
        },
        {
          label: workflow.name!,
        },
      ]}
    />
  );
}

function useTriggerNodeEvents(
  workflowId: string,
  triggerNodes: ComponentsNode[]
) {
  const results = useQueries({
    queries: triggerNodes.map((node) =>
      nodeEventsQueryOptions(workflowId, node.id!, { limit: 10 })
    ),
  });

  // Check if any queries are still loading
  const isLoading = results.some((result) => result.isLoading);

  // Build a map of nodeId -> last event
  // Memoize to prevent unnecessary re-renders downstream
  const eventsMap = useMemo(() => {
    const map: Record<string, WorkflowsWorkflowEvent[]> = {};
    triggerNodes.forEach((node, index) => {
      const result = results[index];
      if (result.data?.events && result.data.events.length > 0) {
        map[node.id!] = result.data.events;
      }
    });
    return map;
  }, [results, triggerNodes]);

  return { eventsMap, isLoading };
}

function useCompositeNodeData(
  workflowId: string,
  compositeNodes: ComponentsNode[]
) {
  // Fetch last executions for each composite node
  const executionResults = useQueries({
    queries: compositeNodes.map((node) =>
      nodeExecutionsQueryOptions(workflowId, node.id!, { limit: 1 })
    ),
  });

  // Fetch queue items for each composite node
  const queueItemResults = useQueries({
    queries: compositeNodes.map((node) =>
      nodeQueueItemsQueryOptions(workflowId, node.id!)
    ),
  });

  // Check if any queries are still loading
  const isLoading =
    executionResults.some((result) => result.isLoading) ||
    queueItemResults.some((result) => result.isLoading);

  // Build maps of nodeId -> data
  // Memoize to prevent unnecessary re-renders downstream
  const nodeExecutionsMap = useMemo(() => {
    const map: Record<string, any> = {};
    compositeNodes.forEach((node, index) => {
      const result = executionResults[index];
      if (result.data?.executions && result.data.executions.length > 0) {
        map[node.id!] = result.data.executions;
      }
    });
    return map;
  }, [executionResults, compositeNodes]);

  const nodeQueueItemsMap = useMemo(() => {
    const map: Record<string, any> = {};
    compositeNodes.forEach((node, index) => {
      const result = queueItemResults[index];
      if (result.data?.items && result.data.items.length > 0) {
        map[node.id!] = result.data.items;
      }
    });
    return map;
  }, [queueItemResults, compositeNodes]);

  return { nodeExecutionsMap, nodeQueueItemsMap, isLoading };
}

function prepareData(
  data: WorkflowsWorkflow,
  triggers: TriggersTrigger[],
  blueprints: BlueprintsBlueprint[],
  components: ComponentsComponent[],
  nodeEventsMap: Record<string, WorkflowsWorkflowEvent[]>,
  nodeExecutionsMap: Record<string, WorkflowsWorkflowNodeExecution[]>,
  nodeQueueItemsMap: Record<string, WorkflowsWorkflowNodeQueueItem[]>,
  workflowId: string,
  queryClient: QueryClient
): {
  nodes: CanvasNode[];
  edges: CanvasEdge[];
} {
  const edges = data?.edges!.map(prepareEdge);
  const nodes = data?.nodes!.map((node) => {
    return prepareNode(
      data?.nodes!,
      node,
      triggers,
      blueprints,
      components,
      nodeEventsMap,
      nodeExecutionsMap,
      nodeQueueItemsMap,
      workflowId,
      queryClient
    );
  });

  return { nodes, edges };
}

function prepareTriggerNode(
  node: ComponentsNode,
  triggers: TriggersTrigger[],
  nodeEventsMap: Record<string, WorkflowsWorkflowEvent[]>
): CanvasNode {
  const triggerMetadata = triggers.find((t) => t.name === node.trigger?.name);
  const renderer = getTriggerRenderer(node.trigger?.name || "");
  const lastEvent = nodeEventsMap[node.id!]?.[0];

  return {
    id: node.id!,
    position: { x: node.position?.x!, y: node.position?.y! },
    data: {
      type: "trigger",
      label: node.name!,
      state: "pending" as const,
      outputChannels: ["default"],
      trigger: renderer.getTriggerProps(node, triggerMetadata!, lastEvent),
    },
  };
}

function prepareCompositeNode(
  nodes: ComponentsNode[],
  node: ComponentsNode,
  blueprints: BlueprintsBlueprint[],
  nodeExecutionsMap: Record<string, WorkflowsWorkflowNodeExecution[]>,
  nodeQueueItemsMap: Record<string, WorkflowsWorkflowNodeQueueItem[]>
): CanvasNode {
  const blueprintMetadata = blueprints.find((b) => b.id === node.blueprint?.id);
  const color = blueprintMetadata?.color || "indigo";
  const executions = nodeExecutionsMap[node.id!] || [];
  const queueItems = nodeQueueItemsMap[node.id!] || [];

  const canvasNode: CanvasNode = {
    id: node.id!,
    position: { x: node.position?.x!, y: node.position?.y! },
    data: {
      type: "composite",
      label: node.name!,
      state: "pending" as const,
      outputChannels: blueprintMetadata?.outputChannels?.map((c) => c.name!) || ["default"],
      composite: {
        iconSlug: blueprintMetadata?.icon || "boxes",
        iconColor: getColorClass(color),
        iconBackground: getBackgroundColorClass(color),
        headerColor: getBackgroundColorClass(color),
        collapsedBackground: getBackgroundColorClass(color),
        title: node.name!,
        description: blueprintMetadata?.description,
        parameters: Object.keys(node.configuration!).map((key) => {
          return {
            icon: "cog",
            items: [`${node.configuration![key]}`],
          };
        }),
      },
    },
  };

  if (executions.length > 0) {
    const execution = executions[0];
    const rootTriggerNode = nodes.find(
      (n) => n.id === execution.rootEvent?.nodeId
    );
    const rootTriggerRenderer = getTriggerRenderer(
      rootTriggerNode?.trigger?.name || ""
    );

    const { title, subtitle } = rootTriggerRenderer.getTitleAndSubtitle(
      execution.rootEvent!
    );
    (canvasNode.data.composite as CompositeProps).lastRunItem = {
      title: title,
      subtitle: subtitle,
      receivedAt: new Date(execution.createdAt!),
      state: getRunItemState(execution),
      values: rootTriggerRenderer.getRootEventValues(execution.rootEvent!),

      //
      // TODO: what is ChildEventsInfo.waitingInfos supposed to be???
      //
      childEventsInfo: {
        count: execution.childExecutions?.length || 0,
        waitingInfos: [],
      },
    };
  }

  if (queueItems.length > 0) {
    (canvasNode.data.composite as CompositeProps).nextInQueue = {
      title: "",
      subtitle: "",
      receivedAt: new Date(queueItems[0].createdAt!),
    };
  }

  return canvasNode;
}

function getRunItemState(
  execution: WorkflowsWorkflowNodeExecution
): LastRunState {
  if (
    execution.state == "STATE_PENDING" ||
    execution.state == "STATE_STARTED"
  ) {
    return "running";
  }

  if (
    execution.state == "STATE_FINISHED" &&
    execution.result == "RESULT_PASSED"
  ) {
    return "success";
  }

  return "failed";
}

function prepareNode(
  nodes: ComponentsNode[],
  node: ComponentsNode,
  triggers: TriggersTrigger[],
  blueprints: BlueprintsBlueprint[],
  components: ComponentsComponent[],
  nodeEventsMap: Record<string, WorkflowsWorkflowEvent[]>,
  nodeExecutionsMap: Record<string, WorkflowsWorkflowNodeExecution[]>,
  nodeQueueItemsMap: Record<string, WorkflowsWorkflowNodeQueueItem[]>,
  workflowId: string,
  queryClient: any
): CanvasNode {
  switch (node.type) {
    case "TYPE_TRIGGER":
      return prepareTriggerNode(node, triggers, nodeEventsMap);
    case "TYPE_BLUEPRINT":
      return prepareCompositeNode(
        nodes,
        node,
        blueprints,
        nodeExecutionsMap,
        nodeQueueItemsMap
      );
    default:
      return prepareComponentNode(
        nodes,
        node,
        blueprints,
        components,
        nodeExecutionsMap,
        nodeQueueItemsMap,
        workflowId,
        queryClient
      );
  }
}

function prepareComponentNode(
  nodes: ComponentsNode[],
  node: ComponentsNode,
  blueprints: BlueprintsBlueprint[],
  components: ComponentsComponent[],
  nodeExecutionsMap: Record<string, WorkflowsWorkflowNodeExecution[]>,
  nodeQueueItemsMap: Record<string, WorkflowsWorkflowNodeQueueItem[]>,
  workflowId: string,
  queryClient: any
): CanvasNode {
  switch (node.component?.name) {
    case "approval":
      return prepareApprovalNode(
        nodes,
        node,
        components,
        nodeExecutionsMap,
        workflowId,
        queryClient
      );
    case "if":
      return prepareIfNode(
        nodes,
        node,
        nodeExecutionsMap
      );
    case "noop":
      return prepareNoopNode(
        nodes,
        node,
        components,
        nodeExecutionsMap
      );
    case "filter":
      return prepareFilterNode(
        nodes,
        node,
        components,
        nodeExecutionsMap
      );
  }

  //
  // TODO: render other component-type nodes as composites for now
  // For generic components, we need to get outputChannels from component metadata
  //
  const componentMetadata = components.find((c) => c.name === node.component?.name);
  const compositeNode = prepareCompositeNode(nodes, node, blueprints, nodeExecutionsMap, nodeQueueItemsMap);

  // Override outputChannels with component metadata if available
  if (componentMetadata?.outputChannels) {
    return {
      ...compositeNode,
      data: {
        ...compositeNode.data,
        outputChannels: componentMetadata.outputChannels.map((c) => c.name!),
      },
    };
  }

  return compositeNode;
}

function prepareApprovalNode(
  nodes: ComponentsNode[],
  node: ComponentsNode,
  components: ComponentsComponent[],
  nodeExecutionsMap: Record<string, WorkflowsWorkflowNodeExecution[]>,
  workflowId: string,
  queryClient: any
): CanvasNode {
  const metadata = components.find((c) => c.name === "approval");
  const executions = nodeExecutionsMap[node.id!] || [];
  const execution = executions.length > 0 ? executions[0] : null;
  const executionMetadata = execution?.metadata as any;

  let rootTriggerRenderer: TriggerRenderer | null = null;
  if (execution) {
    const rootTriggerNode = nodes.find(
      (n) => n.id === execution!.rootEvent?.nodeId
    );
    rootTriggerRenderer = getTriggerRenderer(
      rootTriggerNode?.trigger?.name || ""
    );
  }

  // Map backend records to approval items
  const approvals = (executionMetadata?.records || []).map((record: any) => {
    const isPending = record.state === "pending";
    const isExecutionActive = execution?.state === "STATE_STARTED";

    const approvalComment = record.approval?.comment;
    const hasApprovalArtifacts = record.state === "approved" && approvalComment;

    return {
      id: `${record.index}`,
      title:
        record.type === "user" && record.user
          ? record.user.name || record.user.email
          : record.type === "role" && record.role
            ? record.role
            : record.type === "group" && record.group
              ? record.group
              : "Unknown",
      approved: record.state === "approved",
      rejected: record.state === "rejected",
      approverName: record.user?.name,
      approverAvatar: record.user?.avatarUrl,
      rejectionComment: record.rejection?.reason,
      interactive: isPending && isExecutionActive,
      requireArtifacts:
        isPending && isExecutionActive
          ? [
            {
              label: "comment",
              optional: true,
            },
          ]
          : undefined,
      artifacts: hasApprovalArtifacts
        ? {
          Comment: approvalComment,
        }
        : undefined,
      artifactCount: hasApprovalArtifacts ? 1 : undefined,
      onApprove: async (artifacts?: Record<string, string>) => {
        if (!execution?.id) return;

        try {
          await workflowsInvokeNodeExecutionAction(
            withOrganizationHeader({
              path: {
                workflowId: workflowId,
                executionId: execution.id,
                actionName: "approve",
              },
              body: {
                parameters: {
                  index: record.index,
                  comment: artifacts?.comment,
                },
              },
            })
          );

          queryClient.invalidateQueries({
            queryKey: workflowKeys.nodeExecution(workflowId, node.id!),
          });
        } catch (error: any) {
          console.error("Failed to approve:", error);
        }
      },
      onReject: async (comment?: string) => {
        if (!execution?.id) return;

        try {
          await workflowsInvokeNodeExecutionAction(
            withOrganizationHeader({
              path: {
                workflowId: workflowId,
                executionId: execution.id,
                actionName: "reject",
              },
              body: {
                parameters: {
                  index: record.index,
                  reason: comment,
                },
              },
            })
          );

          queryClient.invalidateQueries({
            queryKey: workflowKeys.nodeExecution(workflowId, node.id!),
          });
        } catch (error: any) {
          console.error("Failed to reject:", error);
        }
      },
    };
  });

  return {
    id: node.id!,
    position: { x: node.position?.x!, y: node.position?.y! },
    data: {
      type: "approval",
      label: node.name!,
      state: "pending" as const,
      outputChannels: metadata?.outputChannels?.map((c) => c.name!) || ["default"],
      approval: {
        iconSlug: metadata?.icon || "hand",
        iconColor: getColorClass(metadata?.color || "orange"),
        iconBackground: getBackgroundColorClass(metadata?.color || "orange"),
        headerColor: getBackgroundColorClass(metadata?.color || "orange"),
        collapsedBackground: getBackgroundColorClass(
          metadata?.color || "orange"
        ),
        title: node.name!,
        description: metadata?.description,
        receivedAt: execution ? new Date(execution.createdAt!) : undefined,
        approvals,
        awaitingEvent:
          execution?.state === "STATE_STARTED" && rootTriggerRenderer
            ? rootTriggerRenderer.getTitleAndSubtitle(execution.rootEvent!)
            : undefined,
      },
    },
  };
}

function prepareIfNode(
  nodes: ComponentsNode[],
  node: ComponentsNode,
  nodeExecutionsMap: Record<string, WorkflowsWorkflowNodeExecution[]>
): CanvasNode {
  const executions = nodeExecutionsMap[node.id!] || [];
  const execution = executions.length > 0 ? executions[0] : null;

  // Parse conditions from node configuration
  const expression = node.configuration?.expression;


  // Get last execution for event data
  let trueEvent, falseEvent;
  if (execution) {
    const rootTriggerNode = nodes.find(
      (n) => n.id === execution.rootEvent?.nodeId
    );
    const rootTriggerRenderer = getTriggerRenderer(
      rootTriggerNode?.trigger?.name || ""
    );

    const { title } = rootTriggerRenderer.getTitleAndSubtitle(execution.rootEvent!);

    const eventData = {
      receivedAt: new Date(execution.createdAt!),
      eventTitle: title,
      eventState: getRunItemState(execution) === "success" ? "success" as const : "failed" as const
    };

    // Determine which branch was taken based on execution metadata or result
    const wasTrueBranch = execution.result === "RESULT_PASSED";
    if (wasTrueBranch) {
      trueEvent = eventData;
    } else {
      falseEvent = eventData;
    }
  }


  return {
    id: node.id!,
    position: { x: node.position?.x || 0, y: node.position?.y || 0 },
    data: {
      type: "if",
      label: node.name!,
      state: "pending" as const,
      if: {
        title: node.name!,
        expression,
        trueEvent: trueEvent || {
          eventTitle: "No events received yet",
          eventState: "neutral" as const
        },
        falseEvent: falseEvent || {
          eventTitle: "No events received yet",
          eventState: "neutral" as const
        },
        trueSectionLabel: "TRUE",
        falseSectionLabel: "FALSE",
      },
    },
  };
}

function prepareNoopNode(
  nodes: ComponentsNode[],
  node: ComponentsNode,
  _components: ComponentsComponent[],
  nodeExecutionsMap: Record<string, WorkflowsWorkflowNodeExecution[]>
): CanvasNode {
  const executions = nodeExecutionsMap[node.id!] || [];
  const execution = executions.length > 0 ? executions[0] : null;

  // Get last event data
  let lastEvent;
  if (execution) {
    const rootTriggerNode = nodes.find(
      (n) => n.id === execution.rootEvent?.nodeId
    );
    const rootTriggerRenderer = getTriggerRenderer(
      rootTriggerNode?.trigger?.name || ""
    );

    const { title } = rootTriggerRenderer.getTitleAndSubtitle(execution.rootEvent!);

    lastEvent = {
      receivedAt: new Date(execution.createdAt!),
      eventTitle: title,
      eventState: getRunItemState(execution) === "success" ? "success" as const : "failed" as const
    };
  }


  return {
    id: node.id!,
    position: { x: node.position?.x || 0, y: node.position?.y || 0 },
    data: {
      type: "noop",
      label: node.name!,
      state: "pending" as const,
      noop: {
        title: node.name!,
        lastEvent: lastEvent || {
          eventTitle: "No events received yet",
          eventState: "neutral" as const
        },
      },
    },
  };
}

function prepareFilterNode(
  nodes: ComponentsNode[],
  node: ComponentsNode,
  _components: ComponentsComponent[],
  nodeExecutionsMap: Record<string, WorkflowsWorkflowNodeExecution[]>
): CanvasNode {
  const executions = nodeExecutionsMap[node.id!] || [];
  const execution = executions.length > 0 ? executions[0] : null;

  // Parse filters from node configuration
  const expression = node.configuration?.expression as string;

  let lastEvent;
  if (execution) {
    const rootTriggerNode = nodes.find(
      (n) => n.id === execution.rootEvent?.nodeId
    );
    const rootTriggerRenderer = getTriggerRenderer(
      rootTriggerNode?.trigger?.name || ""
    );

    const { title } = rootTriggerRenderer.getTitleAndSubtitle(execution.rootEvent!);

    lastEvent = {
      receivedAt: new Date(execution.createdAt!),
      eventTitle: title,
      eventState: getRunItemState(execution) === "success" ? "success" as const : "failed" as const
    };
  }


  return {
    id: node.id!,
    position: { x: node.position?.x || 0, y: node.position?.y || 0 },
    data: {
      type: "filter",
      label: node.name!,
      state: "pending" as const,
      filter: {
        title: node.name!,
        expression,
        lastEvent: lastEvent || {
          eventTitle: "No events received yet",
          eventState: "neutral" as const
        },
      },
    },
  };
}

function prepareEdge(edge: ComponentsEdge): CanvasEdge {
  const id = `${edge.sourceId!}--${edge.targetId!}--${edge.channel!}`;

  return {
    id: id,
    source: edge.sourceId!,
    target: edge.targetId!,
<<<<<<< HEAD
    sourceHandle: edge.channel
=======
    sourceHandle: edge.channel!,
>>>>>>> e775a142
  };
}

function mapTriggerEventsToSidebarEvents(events: WorkflowsWorkflowEvent[], node: ComponentsNode) {
  return events.slice(0, 5).map((event) => {
    const triggerRenderer = getTriggerRenderer(node.trigger?.name || "");
    const { title, subtitle } = triggerRenderer.getTitleAndSubtitle(event);
    const values = triggerRenderer.getRootEventValues(event);

    return {
      title,
      subtitle,
      state: "processed" as const,
      isOpen: false,
      receivedAt: event.createdAt ? new Date(event.createdAt) : undefined,
      values,
      childEventsInfo: {
        count: 0,
        waitingInfos: []
      }
    };
  });
}

function mapExecutionsToSidebarEvents(executions: WorkflowsWorkflowNodeExecution[], nodes: ComponentsNode[]) {
  return executions.slice(0, 5).map((execution) => {
    const state = execution.state === "STATE_FINISHED" && execution.result === "RESULT_PASSED"
      ? "processed" as const
      : execution.state === "STATE_FINISHED" && execution.result === "RESULT_FAILED"
        ? "discarded" as const
        : "waiting" as const;

    // Get root trigger information for better title/subtitle
    const rootTriggerNode = nodes.find(
      (n) => n.id === execution.rootEvent?.nodeId
    );
    const rootTriggerRenderer = getTriggerRenderer(
      rootTriggerNode?.trigger?.name || ""
    );

    const { title, subtitle } = execution.rootEvent
      ? rootTriggerRenderer.getTitleAndSubtitle(execution.rootEvent)
      : {
        title: execution.id || "Execution",
        subtitle: execution.createdAt
          ? formatTimeAgo(new Date(execution.createdAt)).replace(" ago", "")
          : "",
      };

    const values = execution.rootEvent
      ? rootTriggerRenderer.getRootEventValues(execution.rootEvent)
      : {};

    return {
      title,
      subtitle,
      state,
      isOpen: false,
      receivedAt: execution.createdAt
        ? new Date(execution.createdAt)
        : undefined,
      values,
      childEventsInfo: {
        count: execution.childExecutions?.length || 0,
        waitingInfos: [],
      },
    };
  });
}

function prepareSidebarData(
  node: ComponentsNode,
  nodes: ComponentsNode[],
  blueprints: BlueprintsBlueprint[],
  components: ComponentsComponent[],
  nodeExecutionsMap: Record<string, WorkflowsWorkflowNodeExecution[]>,
  nodeQueueItemsMap: Record<string, WorkflowsWorkflowNodeQueueItem[]>,
  nodeEventsMap: Record<string, WorkflowsWorkflowEvent[]>,
): SidebarData {
  const executions = nodeExecutionsMap[node.id!] || [];
  const queueItems = nodeQueueItemsMap[node.id!] || [];
  const events = nodeEventsMap[node.id!] || [];

  // Get metadata based on node type
  let metadata;
  const nodeTitle = node.name || "Unknown";
  let iconSlug = "boxes";
  let color = "indigo";

  if (node.type === "TYPE_BLUEPRINT") {
    metadata = blueprints.find((b) => b.id === node.blueprint?.id);
    if (metadata) {
      iconSlug = metadata.icon || "boxes";
      color = metadata.color || "indigo";
    }
  } else if (node.type === "TYPE_COMPONENT") {
    metadata = components.find((c) => c.name === node.component?.name);
    if (metadata) {
      iconSlug = metadata.icon || "boxes";
      color = metadata.color || "indigo";
    }
  }

  const latestEvents = node.type === "TYPE_TRIGGER"
    ? mapTriggerEventsToSidebarEvents(events, node)
    : mapExecutionsToSidebarEvents(executions, nodes);

  // Convert queue items to sidebar events (next in queue)
  const nextInQueueEvents = queueItems.slice(0, 5).map((item) => {
    const timestamp = item.createdAt
      ? formatTimeAgo(new Date(item.createdAt)).replace(" ago", "")
      : "";

    return {
      title: item.id || "Queued",
      subtitle: timestamp,
      state: "waiting" as const,
      isOpen: false,
      receivedAt: item.createdAt ? new Date(item.createdAt) : undefined,
      childEventsInfo: {
        count: 0,
        waitingInfos: [],
      },
    };
  });

  // Build metadata from node configuration
  const metadataItems = [
    {
      icon: "cog",
      label: `Node ID: ${node.id}`,
    },
  ];

  const hideQueueEvents = node.type === "TYPE_TRIGGER";

  // Add configuration fields to metadata (only simple types)
  if (node.configuration) {
    Object.entries(node.configuration).forEach(([key, value]) => {
      // Only include simple types (string, number, boolean)
      // Exclude objects, arrays, null, undefined
      const valueType = typeof value;
      const isSimpleType =
        valueType === "string" ||
        valueType === "number" ||
        valueType === "boolean";

      if (isSimpleType) {
        metadataItems.push({
          icon: "settings",
          label: `${key}: ${value}`,
        });
      }
    });
  }

  return {
    latestEvents,
    nextInQueueEvents,
    metadata: metadataItems,
    title: nodeTitle,
    iconSlug,
    iconColor: getColorClass(color),
    iconBackground: getBackgroundColorClass(color),
    moreInQueueCount: Math.max(0, queueItems.length - 5),
    hideQueueEvents,
  };
}<|MERGE_RESOLUTION|>--- conflicted
+++ resolved
@@ -1276,11 +1276,7 @@
     id: id,
     source: edge.sourceId!,
     target: edge.targetId!,
-<<<<<<< HEAD
-    sourceHandle: edge.channel
-=======
     sourceHandle: edge.channel!,
->>>>>>> e775a142
   };
 }
 
