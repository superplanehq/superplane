import { OrganizationMenuButton } from "@/components/OrganizationMenuButton";
import { usePageTitle } from "@/hooks/usePageTitle";
import { Box, GitBranch, MoreVertical, Pencil, Plus, Search, Trash2 } from "lucide-react";
import { useState, type MouseEvent } from "react";
import { useNavigate, useParams } from "react-router-dom";
import { CreateCanvasModal } from "../../components/CreateCanvasModal";
import { CreateCustomComponentModal } from "../../components/CreateCustomComponentModal";
import { Dialog, DialogActions, DialogBody, DialogDescription, DialogTitle } from "../../components/Dialog/dialog";
import { Dropdown, DropdownButton, DropdownItem, DropdownMenu } from "../../components/Dropdown/dropdown";
import { Heading } from "../../components/Heading/heading";
import { Input } from "../../components/Input/input";
import { Text } from "../../components/Text/text";
import { useAccount } from "../../contexts/AccountContext";
import { useBlueprints, useDeleteBlueprint } from "../../hooks/useBlueprintData";
import { useDeleteWorkflow, useWorkflows } from "../../hooks/useWorkflowData";
<<<<<<< HEAD
import { resolveIcon } from "../../lib/utils";
=======
import { cn, resolveIcon } from "../../lib/utils";
import { isCustomComponentsEnabled } from "../../lib/env";
>>>>>>> 04dbf158
import { showErrorToast, showSuccessToast } from "../../utils/toast";

import { Button } from "@/components/ui/button";
import { useCreateCanvasModalState } from "./useCreateCanvasModalState";
import { useCreateCustomComponentModalState } from "./useCreateCustomComponentModalState";
import type { ComponentsEdge, ComponentsNode } from "@/api-client";

type TabType = "canvases" | "custom-components";
interface BlueprintCardData {
  id: string;
  name: string;
  description?: string;
  createdAt: string;
  type: "blueprint";
  createdBy?: { id?: string; name?: string };
}

interface WorkflowCardData {
  id: string;
  name: string;
  description?: string;
  createdAt: string;
  type: "workflow";
  createdBy?: { id?: string; name?: string };
  nodes?: ComponentsNode[];
  edges?: ComponentsEdge[];
}

const HomePage = () => {
  usePageTitle(["Home"]);

  const [searchQuery, setSearchQuery] = useState("");
  const [activeTab, setActiveTab] = useState<TabType>("canvases");

  const canvasModalState = useCreateCanvasModalState();
  const customComponentModalState = useCreateCustomComponentModalState();

  const { organizationId } = useParams<{ organizationId: string }>();
  const { account } = useAccount();

  const blueprintsQuery = useBlueprints(organizationId || "");
  const {
    data: blueprintsData = [],
    isLoading: blueprintsLoading,
    error: blueprintApiError,
  } = isCustomComponentsEnabled() ? blueprintsQuery : { data: [], isLoading: false, error: null };

  const {
    data: workflowsData = [],
    isLoading: workflowsLoading,
    error: workflowApiError,
  } = useWorkflows(organizationId || "");

  const blueprintError = blueprintApiError ? "Failed to fetch Bundles. Please try again later." : null;
  const workflowError = workflowApiError ? "Failed to fetch workflows. Please try again later." : null;

  const formatDate = (value?: string) => {
    if (!value) return "Unknown";
    return new Date(value).toLocaleDateString("en-US", { month: "short", day: "numeric", year: "numeric" });
  };

  const blueprints: BlueprintCardData[] = (blueprintsData || []).map((blueprint: any) => ({
    id: blueprint.id!,
    name: blueprint.name!,
    description: blueprint.description,
    createdAt: formatDate(blueprint.createdAt),
    type: "blueprint" as const,
    createdBy: blueprint.createdBy,
  }));

  const workflows: WorkflowCardData[] = (workflowsData || []).map((workflow: any) => ({
    id: workflow.metadata?.id!,
    name: workflow.metadata?.name!,
    description: workflow.metadata?.description,
    createdAt: formatDate(workflow.metadata?.createdAt),
    type: "workflow" as const,
    createdBy: workflow.metadata?.createdBy,
    nodes: workflow.spec?.nodes || [],
    edges: workflow.spec?.edges || [],
  }));

  const filteredBlueprints = blueprints.filter((blueprint) => {
    const matchesSearch =
      blueprint.name.toLowerCase().includes(searchQuery.toLowerCase()) ||
      blueprint.description?.toLowerCase().includes(searchQuery.toLowerCase());
    return matchesSearch;
  });

  const filteredWorkflows = workflows.filter((workflow) => {
    const matchesSearch =
      workflow.name.toLowerCase().includes(searchQuery.toLowerCase()) ||
      workflow.description?.toLowerCase().includes(searchQuery.toLowerCase());
    return matchesSearch;
  });

  const isLoading =
    (activeTab === "custom-components" && blueprintsLoading) || (activeTab === "canvases" && workflowsLoading);

  if (isLoading) {
    return (
      <div className="flex justify-center items-center h-40">
        <div className="animate-spin rounded-full h-8 w-8 border-b border-blue-600"></div>
        <p className="ml-3 text-gray-500">Loading...</p>
      </div>
    );
  }

  if (!account || !organizationId) {
    return (
      <div className="text-center py-8">
        <p className="text-gray-500">Unable to load user information</p>
      </div>
    );
  }

  const error = activeTab === "custom-components" ? blueprintError : workflowError;

  const onNewClick = () => {
    if (activeTab === "custom-components" && isCustomComponentsEnabled()) {
      customComponentModalState.onOpen();
    } else {
      canvasModalState.onOpen();
    }
  };

  return (
    <div className="min-h-screen flex flex-col bg-gray-50 dark:bg-gray-900">
      <header className="bg-white border-b border-border px-3 py-3">
        <OrganizationMenuButton organizationId={organizationId} />
      </header>
      <main className="w-full h-full flex flex-column flex-grow-1">
        <div className="bg-slate-100 w-full flex-grow-1">
          <div className="p-8">
            <PageHeader activeTab={activeTab} onNewClick={onNewClick} />

            <Tabs
              activeTab={activeTab}
              setActiveTab={setActiveTab}
              blueprints={filteredBlueprints}
              workflows={filteredWorkflows}
            />

            <div className="flex flex-col sm:flex-row gap-4 mb-6 justify-between">
              <SearchBar activeTab={activeTab} searchQuery={searchQuery} setSearchQuery={setSearchQuery} />
            </div>

            {isLoading ? (
              <LoadingState activeTab={activeTab} />
            ) : error ? (
              <ErrorState error={error} />
            ) : (
              <Content
                activeTab={activeTab}
                filteredBlueprints={filteredBlueprints}
                filteredWorkflows={filteredWorkflows}
                organizationId={organizationId}
                searchQuery={searchQuery}
                onEditWorkflow={canvasModalState.onOpenEdit}
              />
            )}
          </div>
        </div>
      </main>

<<<<<<< HEAD
      <CreateCanvasModal
        isOpen={canvasModalState.isOpen}
        onClose={canvasModalState.onClose}
        onSubmit={canvasModalState.onSubmit}
        isLoading={canvasModalState.isLoading}
        initialData={canvasModalState.initialData}
        mode={canvasModalState.mode}
      />
      <CreateCustomComponentModal {...customComponentModalState} />
=======
      <CreateCanvasModal {...canvasModalState} />
      {isCustomComponentsEnabled() && <CreateCustomComponentModal {...customComponentModalState} />}
>>>>>>> 04dbf158
    </div>
  );
};

//
// Tabs
//

interface TabsProps {
  activeTab: TabType;
  setActiveTab: (tab: TabType) => void;
  blueprints: BlueprintCardData[];
  workflows: WorkflowCardData[];
}

function Tabs({ activeTab, setActiveTab, blueprints, workflows }: TabsProps) {
  return (
    <div className="flex border-b border-border dark:border-gray-700 mb-6">
      <button
        onClick={() => setActiveTab("canvases")}
        className={`px-4 py-2 mb-[-1px] text-sm font-medium border-b transition-colors ${
          activeTab === "canvases"
            ? "border-gray-800 text-gray-800"
            : "border-transparent text-gray-500 hover:text-gray-800 dark:hover:text-gray-300"
        }`}
      >
        Canvases ({workflows.length})
      </button>

      {isCustomComponentsEnabled() && (
        <button
          onClick={() => setActiveTab("custom-components")}
          className={`px-4 py-2 mb-[-1px] text-sm font-medium border-b transition-colors ${
            activeTab === "custom-components"
              ? "border-gray-800 text-gray-800"
              : "border-transparent text-gray-500 hover:text-gray-800 dark:hover:text-gray-300"
          }`}
        >
          Bundles ({blueprints.length})
        </button>
      )}
    </div>
  );
}

interface SearchBarProps {
  activeTab: string;
  searchQuery: string;
  setSearchQuery: (query: string) => void;
}

function SearchBar({ activeTab, searchQuery, setSearchQuery }: SearchBarProps) {
  const searchPlaceholder = activeTab === "custom-components" ? "Search Bundles..." : "Search canvases...";

  return (
    <div className="flex items-center gap-2 w-full">
      <div className="flex-1 max-w-sm">
        <div className="relative">
          <Search className="absolute left-3 top-1/2 -translate-y-1/2 text-gray-400" size={18} />
          <Input
            placeholder={searchPlaceholder}
            value={searchQuery}
            onChange={(e) => setSearchQuery(e.target.value)}
            className="pl-10"
          />
        </div>
      </div>
    </div>
  );
}

interface PageHeaderProps {
  activeTab: TabType;
  onNewClick: () => void;
}

function PageHeader({ activeTab, onNewClick }: PageHeaderProps) {
  const heading = activeTab === "custom-components" ? "Bundles" : "Canvases";
  const description =
    activeTab === "custom-components"
      ? "Bundles let you group multiple Components into a single reusable unit."
      : "Overview of all mapped automations across your organization.";
  const buttonText = activeTab === "custom-components" ? "New Bundle" : "New Canvas";

  return (
    <div className="flex items-center justify-between mb-6">
      <div>
        <Heading level={2} className="!text-2xl mb-1">
          {heading}
        </Heading>
        <Text className="text-gray-800 dark:text-gray-400">{description}</Text>
      </div>

      <Button onClick={onNewClick} size="sm">
        <Plus size={16} />
        {buttonText}
      </Button>
    </div>
  );
}

function LoadingState({ activeTab }: { activeTab: TabType }) {
  return (
    <div className="flex justify-center items-center h-40">
      <Text className="text-gray-500">Loading {activeTab}...</Text>
    </div>
  );
}

function ErrorState({ error }: { error: string }) {
  return (
    <div className="bg-red-100 border border-red-400 text-red-700 px-4 py-3 rounded">
      <Text>{error}</Text>
    </div>
  );
}

function Content({
  activeTab,
  filteredBlueprints,
  filteredWorkflows,
  organizationId,
  searchQuery,
  onEditWorkflow,
}: {
  activeTab: TabType;
  filteredBlueprints: BlueprintCardData[];
  filteredWorkflows: WorkflowCardData[];
  organizationId: string;
  searchQuery: string;
  onEditWorkflow: (workflow: WorkflowCardData) => void;
}) {
  if (activeTab === "canvases") {
    if (filteredWorkflows.length === 0) {
      return <CanvasesEmptyState searchQuery={searchQuery} />;
    }

    return (
      <WorkflowGridView
        filteredWorkflows={filteredWorkflows}
        organizationId={organizationId}
        onEditWorkflow={onEditWorkflow}
      />
    );
  } else if (activeTab === "custom-components") {
    if (filteredBlueprints.length === 0) {
      return <CustomComponentsEmptyState searchQuery={searchQuery} />;
    }

    return <BlueprintGridView filteredBlueprints={filteredBlueprints} organizationId={organizationId} />;
  }

  throw new Error("Invalid activeTab value");
}

function CustomComponentsEmptyState({ searchQuery }: { searchQuery: string }) {
  return (
    <div className="text-center py-12">
      <Box className="mx-auto text-gray-400 mb-4" size={48} />
      <Heading level={3} className="text-lg text-gray-800 dark:text-white mb-2">
        {searchQuery ? "No Bundles found" : "No Bundles yet"}
      </Heading>
      <Text className="text-gray-500 dark:text-gray-400 mb-6">
        {searchQuery ? "Try adjusting your search criteria." : "Get started by creating your first Bundle."}
      </Text>
    </div>
  );
}

function CanvasesEmptyState({ searchQuery }: { searchQuery: string }) {
  return (
    <div className="text-center py-12">
      <GitBranch className="mx-auto text-gray-400 mb-4" size={48} />
      <Heading level={3} className="text-lg text-gray-800 dark:text-white mb-2">
        {searchQuery ? "No canvases found" : "No canvases yet"}
      </Heading>
      <Text className="text-gray-500 dark:text-gray-400 mb-6">
        {searchQuery ? "Try adjusting your search criteria." : "Get started by creating your first canvas."}
      </Text>
    </div>
  );
}

interface WorkflowGridViewProps {
  filteredWorkflows: WorkflowCardData[];
  organizationId: string;
  onEditWorkflow: (workflow: WorkflowCardData) => void;
}

function WorkflowGridView({ filteredWorkflows, organizationId, onEditWorkflow }: WorkflowGridViewProps) {
  const navigate = useNavigate();

  return (
    <div className="grid grid-cols-1 md:grid-cols-3 lg:grid-cols-4 gap-6">
      {filteredWorkflows.map((workflow) => (
        <WorkflowCard
          key={workflow.id}
          workflow={workflow}
          organizationId={organizationId}
          navigate={navigate}
          onEdit={onEditWorkflow}
        />
      ))}
    </div>
  );
}

interface WorkflowCardProps {
  workflow: WorkflowCardData;
  organizationId: string;
  navigate: any;
  onEdit: (workflow: WorkflowCardData) => void;
}

function WorkflowCard({ workflow, organizationId, navigate, onEdit }: WorkflowCardProps) {
  const handleNavigate = () => navigate(`/${organizationId}/workflows/${workflow.id}`);
  const previewNodes = workflow.nodes || [];
  const previewEdges = workflow.edges || [];

  return (
    <div
      key={workflow.id}
      role="button"
      tabIndex={0}
      onClick={(event) => {
        if (event.defaultPrevented) return;
        handleNavigate();
      }}
      onKeyDown={(event) => {
        if (event.key === "Enter" || event.key === " ") {
          event.preventDefault();
          handleNavigate();
        }
      }}
      className="min-h-48 bg-white dark:bg-gray-950 rounded-md outline outline-slate-950/10 hover:shadow-md transition-shadow cursor-pointer"
    >
      <div className="flex flex-col h-full">
        <CanvasMiniMap nodes={previewNodes} edges={previewEdges} />

        <div className="p-4">
          <div className="flex items-start justify-between gap-3">
            <div className="flex flex-col flex-1 min-w-0">
              <Heading
                level={3}
                className="!text-lg font-medium text-gray-800 transition-colors mb-0 !leading-6 line-clamp-2 max-w-[15vw] truncate"
              >
                <span className="truncate">{workflow.name}</span>
              </Heading>
            </div>
            <WorkflowActionsMenu workflow={workflow} organizationId={organizationId} onEdit={onEdit} />
          </div>

          {workflow.description ? (
            <div className="mb-4">
              <Text className="text-sm !leading-normal text-left text-gray-800 dark:text-gray-400 line-clamp-3">
                {workflow.description}
              </Text>
            </div>
          ) : null}

          <div className="flex justify-between items-center">
            <p className="text-xs text-gray-500 dark:text-gray-400 leading-none text-left mt-1">
              {workflow.createdBy?.name ? (
                <>
                  Created by {workflow.createdBy.name}, on {workflow.createdAt}
                </>
              ) : (
                <>Created on {workflow.createdAt}</>
              )}
            </p>
          </div>
        </div>
      </div>
    </div>
  );
}

interface CanvasMiniMapProps {
  nodes?: ComponentsNode[];
  edges?: ComponentsEdge[];
}

function CanvasMiniMap({ nodes = [], edges = [] }: CanvasMiniMapProps) {
  const positionedNodes = nodes.filter(
    (node) => typeof node.position?.x === "number" && typeof node.position?.y === "number",
  ) as Array<ComponentsNode & { position: { x: number; y: number } }>;

  if (!positionedNodes.length) {
    return (
      <div className="p-4 border-b border-gray-200">
        <div className="h-28 w-full rounded-sm border border-dashed border-gray-300 dark:border-gray-700 bg-gray-50 dark:bg-gray-900/40 flex items-center justify-center text-[13px] text-gray-500 dark:text-gray-400">
          The canvas is empty
        </div>
      </div>
    );
  }

  const xs = positionedNodes.map((node) => node.position.x);
  const ys = positionedNodes.map((node) => node.position.y);
  const minX = Math.min(...xs);
  const maxX = Math.max(...xs);
  const minY = Math.min(...ys);
  const maxY = Math.max(...ys);
  const padding = 80;
  const width = Math.max(maxX - minX, 200) + padding * 2;
  const height = Math.max(maxY - minY, 200) + padding * 2;
  const viewBox = `${minX - padding} ${minY - padding} ${width} ${height}`;
  const nodeWidth = Math.min(Math.max(width * 0.08, 30), 80);
  const nodeHeight = nodeWidth * 0.45;

  const nodePositions = new Map<string, { x: number; y: number }>();
  positionedNodes.forEach((node) => {
    const id = node.id || node.name;
    if (!id) return;
    nodePositions.set(id, { x: node.position.x, y: node.position.y });
  });

  const drawableEdges =
    edges?.filter(
      (edge) => edge.sourceId && edge.targetId && nodePositions.has(edge.sourceId) && nodePositions.has(edge.targetId),
    ) || [];

  return (
    <div className="p-4 w-full border-b border-gray-200 overflow-hidden">
      <svg
        viewBox={viewBox}
        preserveAspectRatio="xMidYMid meet"
        className="w-full h-28 text-gray-500 dark:text-gray-400"
      >
        {drawableEdges.map((edge) => {
          const source = nodePositions.get(edge.sourceId!);
          const target = nodePositions.get(edge.targetId!);
          if (!source || !target) return null;
          return (
            <line
              key={`${edge.sourceId}-${edge.targetId}`}
              x1={source.x}
              y1={source.y}
              x2={target.x}
              y2={target.y}
              stroke="currentColor"
              strokeWidth={6}
              strokeLinecap="round"
              opacity={0.25}
            />
          );
        })}
        {positionedNodes.map((node) => {
          const id = node.id || node.name || `${node.position.x}-${node.position.y}`;
          return (
            <rect
              key={id}
              x={node.position.x - nodeWidth / 2}
              y={node.position.y - nodeHeight / 2}
              width={nodeWidth}
              height={nodeHeight}
              rx={8}
              ry={8}
              fill="#1f2937"
              opacity={1}
            />
          );
        })}
      </svg>
    </div>
  );
}

interface WorkflowActionsMenuProps {
  workflow: WorkflowCardData;
  organizationId: string;
  onEdit: (workflow: WorkflowCardData) => void;
}

function WorkflowActionsMenu({ workflow, organizationId, onEdit }: WorkflowActionsMenuProps) {
  const [isDialogOpen, setIsDialogOpen] = useState(false);
  const deleteWorkflowMutation = useDeleteWorkflow(organizationId);

  const closeDialog = () => {
    setIsDialogOpen(false);
  };

  const openDialog = (event: MouseEvent<HTMLElement>) => {
    event.stopPropagation();
    setIsDialogOpen(true);
  };

  const handleDelete = async () => {
    try {
      await deleteWorkflowMutation.mutateAsync(workflow.id);
      showSuccessToast("Canvas deleted successfully");
      closeDialog();
    } catch (error) {
      console.error("Failed to delete canvas:", error);
      showErrorToast("Failed to delete canvas");
    }
  };

  return (
    <>
      <div className="flex-shrink-0" onClick={(event: MouseEvent<HTMLDivElement>) => event.stopPropagation()}>
        <Dropdown>
          <DropdownButton
            className="p-1 rounded hover:bg-gray-100 dark:hover:bg-gray-800 text-gray-500 dark:text-gray-400"
            aria-label="Canvas actions"
            onClick={(event: MouseEvent<HTMLButtonElement>) => event.stopPropagation()}
            disabled={deleteWorkflowMutation.isPending}
          >
            <MoreVertical size={16} />
          </DropdownButton>
          <DropdownMenu>
            <DropdownItem
              onClick={(event: MouseEvent<HTMLElement>) => {
                event.stopPropagation();
                onEdit(workflow);
              }}
            >
              <span className="flex items-center gap-2">
                <Pencil size={16} />
                Edit
              </span>
            </DropdownItem>
            <DropdownItem onClick={openDialog} className="text-red-600 dark:text-red-400">
              <span className="flex items-center gap-2">
                <Trash2 size={16} />
                Delete
              </span>
            </DropdownItem>
          </DropdownMenu>
        </Dropdown>
      </div>

      <Dialog open={isDialogOpen} onClose={closeDialog} size="lg" className="text-left">
        <DialogTitle className="text-red-900 dark:text-red-100">Delete canvas</DialogTitle>
        <DialogDescription className="text-sm text-gray-500 dark:text-gray-400">
          This action cannot be undone. Are you sure you want to delete this canvas?
        </DialogDescription>
        <DialogBody>
          <Text className="text-sm text-gray-500 dark:text-gray-400">
            Deleting <span className="font-medium text-gray-800 dark:text-gray-100">{workflow.name}</span> will remove
            its automations and history.
          </Text>
        </DialogBody>
        <DialogActions>
          <Button variant="secondary" onClick={closeDialog}>
            Cancel
          </Button>
          <Button
            variant="destructive"
            onClick={handleDelete}
            disabled={deleteWorkflowMutation.isPending}
            className="flex items-center gap-2"
          >
            <Trash2 size={16} />
            {deleteWorkflowMutation.isPending ? "Deleting..." : "Delete"}
          </Button>
        </DialogActions>
      </Dialog>
    </>
  );
}

interface BlueprintActionsMenuProps {
  blueprint: BlueprintCardData;
  organizationId: string;
}

function BlueprintActionsMenu({ blueprint, organizationId }: BlueprintActionsMenuProps) {
  const [isDialogOpen, setIsDialogOpen] = useState(false);
  const deleteBlueprintMutation = useDeleteBlueprint(organizationId);
  const navigate = useNavigate();

  const closeDialog = () => {
    setIsDialogOpen(false);
  };

  const openDialog = (event: MouseEvent<HTMLElement>) => {
    event.stopPropagation();
    setIsDialogOpen(true);
  };

  const handleDelete = async () => {
    try {
      await deleteBlueprintMutation.mutateAsync(blueprint.id);
      showSuccessToast("Component deleted successfully");
      closeDialog();
    } catch (error) {
      console.error("Failed to delete Bundle:", error);
      showErrorToast("Failed to delete Bundle");
    }
  };

  return (
    <>
      <div className="flex-shrink-0" onClick={(event: MouseEvent<HTMLDivElement>) => event.stopPropagation()}>
        <Dropdown>
          <DropdownButton
            className="p-1 rounded hover:bg-gray-100 dark:hover:bg-gray-800 text-gray-500 dark:text-gray-400"
            aria-label="Component actions"
            onClick={(event: MouseEvent<HTMLButtonElement>) => event.stopPropagation()}
            disabled={deleteBlueprintMutation.isPending}
          >
            <MoreVertical size={16} />
          </DropdownButton>
          <DropdownMenu>
            <DropdownItem
              onClick={(event: MouseEvent<HTMLElement>) => {
                event.stopPropagation();
                navigate(`/${organizationId}/custom-components/${blueprint.id}`);
              }}
            >
              <span className="flex items-center gap-2">
                <Pencil size={16} />
                Edit
              </span>
            </DropdownItem>
            <DropdownItem onClick={openDialog} className="text-red-600 dark:text-red-400">
              <span className="flex items-center gap-2">
                <Trash2 size={16} />
                Delete
              </span>
            </DropdownItem>
          </DropdownMenu>
        </Dropdown>
      </div>

      <Dialog open={isDialogOpen} onClose={closeDialog} size="lg" className="text-left">
        <DialogTitle className="text-red-900 dark:text-red-100">Delete Bundle</DialogTitle>
        <DialogDescription className="text-sm text-gray-500 dark:text-gray-400">
          This action cannot be undone. Are you sure you want to delete this Bundle?
        </DialogDescription>
        <DialogBody>
          <Text className="text-sm text-gray-500 dark:text-gray-400">
            Deleting <span className="font-medium text-gray-800 dark:text-gray-100">{blueprint.name}</span> will
            permanently remove it.
          </Text>
        </DialogBody>
        <DialogActions>
          <Button variant="secondary" onClick={closeDialog}>
            Cancel
          </Button>
          <Button
            variant="destructive"
            onClick={handleDelete}
            disabled={deleteBlueprintMutation.isPending}
            className="flex items-center gap-2"
          >
            <Trash2 size={16} />
            {deleteBlueprintMutation.isPending ? "Deleting..." : "Delete"}
          </Button>
        </DialogActions>
      </Dialog>
    </>
  );
}

interface BlueprintGridViewProps {
  filteredBlueprints: BlueprintCardData[];
  organizationId: string;
}

function BlueprintGridView({ filteredBlueprints, organizationId }: BlueprintGridViewProps) {
  const navigate = useNavigate();

  return (
    <div className="grid grid-cols-1 md:grid-cols-3 lg:grid-cols-4 gap-6">
      {filteredBlueprints.map((blueprint) => {
        const IconComponent = resolveIcon("component");
        const handleNavigate = () => navigate(`/${organizationId}/custom-components/${blueprint.id}`);
        return (
          <div
            key={blueprint.id}
            role="button"
            tabIndex={0}
            onClick={(event) => {
              if (event.defaultPrevented) return;
              handleNavigate();
            }}
            onKeyDown={(event) => {
              if (event.key === "Enter" || event.key === " ") {
                event.preventDefault();
                handleNavigate();
              }
            }}
            className="min-h-48 bg-white dark:bg-gray-950 rounded-md outline outline-slate-950/10 dark:border-gray-800 hover:shadow-md transition-shadow cursor-pointer"
          >
            <div className="p-6 flex flex-col justify-between h-full">
              <div>
                <div className="flex items-start justify-between gap-3 mb-4">
                  <div className="flex items-center space-x-3 flex-1 min-w-0">
                    <IconComponent size={16} className="text-gray-800 dark:text-gray-400" />
                    <div className="flex flex-col flex-1 min-w-0">
                      <Heading
                        level={3}
                        className="!text-lg font-medium text-gray-800 transition-colors mb-0 !leading-6 line-clamp-2 max-w-[15vw] truncate"
                      >
                        {blueprint.name}
                      </Heading>
                    </div>
                  </div>
                  <BlueprintActionsMenu blueprint={blueprint} organizationId={organizationId} />
                </div>

                {blueprint.description ? (
                  <div className="mb-4">
                    <Text className="text-sm text-left text-gray-800 dark:text-gray-400 line-clamp-3">
                      {blueprint.description}
                    </Text>
                  </div>
                ) : null}
              </div>

              <div className="flex justify-between items-center">
                <p className="text-xs text-gray-500 dark:text-gray-400 leading-none text-left">
                  {blueprint.createdBy?.name ? (
                    <>
                      By {blueprint.createdBy.name}, created on {blueprint.createdAt}
                    </>
                  ) : (
                    <>Created on {blueprint.createdAt}</>
                  )}
                </p>
              </div>
            </div>
          </div>
        );
      })}
    </div>
  );
}

export default HomePage;<|MERGE_RESOLUTION|>--- conflicted
+++ resolved
@@ -13,12 +13,8 @@
 import { useAccount } from "../../contexts/AccountContext";
 import { useBlueprints, useDeleteBlueprint } from "../../hooks/useBlueprintData";
 import { useDeleteWorkflow, useWorkflows } from "../../hooks/useWorkflowData";
-<<<<<<< HEAD
-import { resolveIcon } from "../../lib/utils";
-=======
 import { cn, resolveIcon } from "../../lib/utils";
 import { isCustomComponentsEnabled } from "../../lib/env";
->>>>>>> 04dbf158
 import { showErrorToast, showSuccessToast } from "../../utils/toast";
 
 import { Button } from "@/components/ui/button";
@@ -183,20 +179,8 @@
         </div>
       </main>
 
-<<<<<<< HEAD
-      <CreateCanvasModal
-        isOpen={canvasModalState.isOpen}
-        onClose={canvasModalState.onClose}
-        onSubmit={canvasModalState.onSubmit}
-        isLoading={canvasModalState.isLoading}
-        initialData={canvasModalState.initialData}
-        mode={canvasModalState.mode}
-      />
-      <CreateCustomComponentModal {...customComponentModalState} />
-=======
       <CreateCanvasModal {...canvasModalState} />
       {isCustomComponentsEnabled() && <CreateCustomComponentModal {...customComponentModalState} />}
->>>>>>> 04dbf158
     </div>
   );
 };
