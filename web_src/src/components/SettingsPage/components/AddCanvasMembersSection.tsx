import { useState, forwardRef, useImperativeHandle, useMemo } from 'react'
import { Button } from '../../Button/button'
import { Input, InputGroup } from '../../Input/input'
import { Avatar } from '../../Avatar/avatar'
import { Checkbox } from '../../Checkbox/checkbox'
import { MaterialSymbol } from '../../MaterialSymbol/material-symbol'
import { Text } from '../../Text/text'
import {
  useCanvasUsers,
  useOrganizationUsersForCanvas,
  useAddCanvasUser
} from '../../../hooks/useCanvasData'

interface AddCanvasMembersSectionProps {
  canvasId: string
  organizationId: string
  onMemberAdded?: () => void
  className?: string
}

export interface AddCanvasMembersSectionRef {
  refreshExistingMembers: () => void
}

const AddCanvasMembersSectionComponent = forwardRef<AddCanvasMembersSectionRef, AddCanvasMembersSectionProps>(
  ({ canvasId, organizationId, onMemberAdded, className }, ref) => {
    const [selectedMembers, setSelectedMembers] = useState<Set<string>>(new Set())
    const [memberSearchTerm, setMemberSearchTerm] = useState('')

    const { data: canvasUsers = [] } = useCanvasUsers(canvasId)
    const { data: orgUsers = [], isLoading: loadingOrgUsers, error: orgUsersError } = useOrganizationUsersForCanvas(organizationId)

    const addUserMutation = useAddCanvasUser(canvasId)

    const isInviting = addUserMutation.isPending
    const error = orgUsersError



    const existingMembers = useMemo(() => {
      const canvasMemberIds = new Set(canvasUsers.map(user => user.metadata?.id))
      return orgUsers.filter(user => !canvasMemberIds.has(user.metadata?.id))
    }, [orgUsers, canvasUsers])

    const loadingMembers = loadingOrgUsers


    useImperativeHandle(ref, () => ({
      refreshExistingMembers: () => {

      }
    }), [])


    const handleExistingMembersSubmit = async () => {
      if (selectedMembers.size === 0) return

      try {
        const selectedUsers = existingMembers.filter(member => selectedMembers.has(member.metadata!.id!))

        for (const member of selectedUsers) {
          await addUserMutation.mutateAsync({
            userId: member.metadata?.id!,
          })
        }

        setSelectedMembers(new Set())
        setMemberSearchTerm('')

        onMemberAdded?.()
      } catch {
        console.error('Failed to add existing members')
      }
    }

    const handleSelectAll = () => {
      const filteredMembers = getFilteredExistingMembers()
      if (selectedMembers.size === filteredMembers.length) {
        setSelectedMembers(new Set())
      } else {
        setSelectedMembers(new Set(filteredMembers.map(m => m.metadata!.id!)))
      }
    }

    const getFilteredExistingMembers = () => {
      if (!memberSearchTerm) return existingMembers

      return existingMembers.filter(member =>
        member.spec?.displayName?.toLowerCase().includes(memberSearchTerm.toLowerCase()) ||
        member.metadata?.email?.toLowerCase().includes(memberSearchTerm.toLowerCase())
      )
    }


    return (
      <div className={`bg-white dark:bg-zinc-950 rounded-lg border border-zinc-200 dark:border-zinc-800 p-6 ${className}`}>
        <div className="flex items-center justify-between mb-4 text-left">
          <div>
            <Text className="font-semibold text-zinc-900 dark:text-white mb-1">
              Add members
            </Text>
            <Text className="text-sm text-zinc-600 dark:text-zinc-400">
              Add members from your organization to this canvas and assign them a role.
            </Text>
          </div>
        </div>

        {error && (
          <div className="bg-red-100 border border-red-400 text-red-700 px-4 py-3 rounded mb-4">
            <p className="text-sm">{error instanceof Error ? error.message : 'Failed to fetch data'}</p>
          </div>
        )}

        <div className="space-y-4">
            <div className="flex items-center justify-between">
              <InputGroup>
                <Input
                  name="member-search"
                  placeholder="Search members..."
                  aria-label="Search members"
                  className="w-xs"
                  value={memberSearchTerm}
                  onChange={(e: React.ChangeEvent<HTMLInputElement>) => setMemberSearchTerm(e.target.value)}
                />
              </InputGroup>
              <div className="flex items-center gap-2">
                <Button
                  outline
                  className="flex items-center gap-2 text-sm"
                  onClick={handleSelectAll}
                  disabled={loadingMembers || getFilteredExistingMembers().length === 0}
                >
                  <MaterialSymbol name="select_all" size="sm" />
                  {selectedMembers.size === getFilteredExistingMembers().length ? 'Deselect All' : 'Select All'}
                </Button>
                <Button
                  color="blue"
                  className="flex items-center gap-2 text-sm"
                  onClick={handleExistingMembersSubmit}
                  disabled={selectedMembers.size === 0 || isInviting}
                >
                  <MaterialSymbol name="add" size="sm" />
                  {isInviting ? 'Adding...' : `Add ${selectedMembers.size} member${selectedMembers.size === 1 ? '' : 's'}`}
                </Button>
              </div>
            </div>

<<<<<<< HEAD
=======
            {/* Role Selection for Existing Members */}
            <div className="flex items-center gap-2">
              <Text className="text-sm text-zinc-600 dark:text-zinc-400">
                Role for selected members:
              </Text>
              <Dropdown>
                <DropdownButton outline className="flex items-center gap-2 text-sm">
                  {bulkUserRole ? canvasRoles.find(r => r.metadata?.name === bulkUserRole)?.spec?.displayName || bulkUserRole : 'Select Role'}
                  <MaterialSymbol name="keyboard_arrow_down" />
                </DropdownButton>
                <DropdownMenu>
                  {canvasRoles.map((role) => (
                    <DropdownItem key={role.metadata?.name} onClick={() => setBulkUserRole(role.metadata?.name || '')}>
                      <DropdownLabel>{role.spec?.displayName}</DropdownLabel>
                      <DropdownDescription>{role.spec?.description || ''}</DropdownDescription>
                    </DropdownItem>
                  ))}
                </DropdownMenu>
              </Dropdown>
            </div>
>>>>>>> e5bd70a8

            {loadingMembers ? (
              <div className="flex justify-center items-center h-32">
                <p className="text-zinc-500 dark:text-zinc-400">Loading members...</p>
              </div>
            ) : (
              <div className="max-h-96 overflow-y-auto border border-zinc-200 dark:border-zinc-700 rounded-lg">
                {getFilteredExistingMembers().length === 0 ? (
                  <div className="text-center py-8">
                    <p className="text-zinc-500 dark:text-zinc-400">
                      {memberSearchTerm ? 'No members found matching your search' : 'No organization members available to add'}
                    </p>
                  </div>
                ) : (
                  <div className="divide-y divide-zinc-200 dark:divide-zinc-700">
                    {getFilteredExistingMembers().map((member) => (
                      <div key={member.metadata?.id} className="p-3 flex items-center gap-3 hover:bg-zinc-50 dark:hover:bg-zinc-800">
                        <Checkbox
                          checked={selectedMembers.has(member.metadata!.id!)}
                          onChange={(checked) => {
                            setSelectedMembers(prev => {
                              const newSet = new Set(prev)
                              if (checked) {
                                newSet.add(member.metadata!.id!)
                              } else {
                                newSet.delete(member.metadata!.id!)
                              }
                              return newSet
                            })
                          }}
                        />
                        <Avatar
                          src={member.spec?.accountProviders?.[0]?.avatarUrl}
                          initials={member.spec?.displayName?.charAt(0) || 'U'}
                          className="size-8"
                        />
                        <div className="flex-1 min-w-0">
                          <div className="text-sm font-medium text-zinc-900 dark:text-white truncate">
                            {member.spec?.displayName || member.metadata?.id}
                          </div>
                          <div className="text-xs text-zinc-500 dark:text-zinc-400 truncate">
                            {member.metadata?.email || "Invalid email"}
                          </div>
                        </div>
                      </div>
                    ))}
                  </div>
                )}
              </div>
            )}
        </div>
      </div>
    )
  })

AddCanvasMembersSectionComponent.displayName = 'AddCanvasMembersSection'

export const AddCanvasMembersSection = AddCanvasMembersSectionComponent<|MERGE_RESOLUTION|>--- conflicted
+++ resolved
@@ -144,30 +144,6 @@
                 </Button>
               </div>
             </div>
-
-<<<<<<< HEAD
-=======
-            {/* Role Selection for Existing Members */}
-            <div className="flex items-center gap-2">
-              <Text className="text-sm text-zinc-600 dark:text-zinc-400">
-                Role for selected members:
-              </Text>
-              <Dropdown>
-                <DropdownButton outline className="flex items-center gap-2 text-sm">
-                  {bulkUserRole ? canvasRoles.find(r => r.metadata?.name === bulkUserRole)?.spec?.displayName || bulkUserRole : 'Select Role'}
-                  <MaterialSymbol name="keyboard_arrow_down" />
-                </DropdownButton>
-                <DropdownMenu>
-                  {canvasRoles.map((role) => (
-                    <DropdownItem key={role.metadata?.name} onClick={() => setBulkUserRole(role.metadata?.name || '')}>
-                      <DropdownLabel>{role.spec?.displayName}</DropdownLabel>
-                      <DropdownDescription>{role.spec?.description || ''}</DropdownDescription>
-                    </DropdownItem>
-                  ))}
-                </DropdownMenu>
-              </Dropdown>
-            </div>
->>>>>>> e5bd70a8
 
             {loadingMembers ? (
               <div className="flex justify-center items-center h-32">
