--- conflicted
+++ resolved
@@ -20,17 +20,9 @@
   blueprintId?: string
 }
 
-<<<<<<< HEAD
-export const WorkflowNodeSidebar = ({ workflowId, nodeId, nodeName, onClose, isBlueprintNode, nodeType, organizationId, blueprintId }: WorkflowNodeSidebarProps) => {
-  // Check if this is a trigger node
+export const WorkflowNodeSidebar = ({ workflowId, nodeId, onClose, isBlueprintNode, nodeType, organizationId, blueprintId }: WorkflowNodeSidebarProps) => {
   const isTriggerNode = nodeType === 'trigger'
-
-  // Set default tab based on node type
   const [activeTab, setActiveTab] = useState<Tab>(isTriggerNode ? 'events' : 'queue')
-=======
-export const WorkflowNodeSidebar = ({ workflowId, nodeId, onClose, isBlueprintNode, nodeType, organizationId, blueprintId }: WorkflowNodeSidebarProps) => {
-  const [activeTab, setActiveTab] = useState<Tab>('queue')
->>>>>>> 842d1f6f
 
   return (
     <div className="bg-white dark:bg-zinc-900 border-l border-zinc-200 dark:border-zinc-800 flex flex-col z-50 h-full">
