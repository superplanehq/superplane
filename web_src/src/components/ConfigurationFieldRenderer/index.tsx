--- conflicted
+++ resolved
@@ -2,18 +2,6 @@
 import { Label } from '../ui/label'
 import { MaterialSymbol } from '../MaterialSymbol/material-symbol'
 import { Tooltip, TooltipTrigger, TooltipContent } from '../ui/tooltip'
-<<<<<<< HEAD
-import { useIntegrations, useIntegrationResources } from '../../pages/canvas/hooks/useIntegrations'
-
-interface ConfigurationFieldRendererProps {
-  field: ComponentsConfigurationField
-  value: any
-  onChange: (value: any) => void
-  allValues?: Record<string, any>
-  domainId?: string
-  domainType?: "DOMAIN_TYPE_CANVAS" | "DOMAIN_TYPE_ORGANIZATION"
-}
-=======
 import { FieldRendererProps } from './types'
 import { StringFieldRenderer } from './StringFieldRenderer'
 import { NumberFieldRenderer } from './NumberFieldRenderer'
@@ -24,21 +12,21 @@
 import { UrlFieldRenderer } from './UrlFieldRenderer'
 import { ListFieldRenderer } from './ListFieldRenderer'
 import { ObjectFieldRenderer } from './ObjectFieldRenderer'
+import { IntegrationFieldRenderer } from './IntegrationFieldRenderer'
+import { IntegrationResourceFieldRenderer } from './IntegrationResourceFieldRenderer'
 
-interface ConfigurationFieldRendererProps extends FieldRendererProps {}
->>>>>>> 23552172
+interface ConfigurationFieldRendererProps extends FieldRendererProps {
+  domainId?: string
+  domainType?: "DOMAIN_TYPE_CANVAS" | "DOMAIN_TYPE_ORGANIZATION"
+}
 
 export const ConfigurationFieldRenderer = ({
   field,
   value,
   onChange,
-<<<<<<< HEAD
   allValues = {},
   domainId,
   domainType
-=======
-  allValues = {}
->>>>>>> 23552172
 }: ConfigurationFieldRendererProps) => {
   // Check visibility conditions
   const isVisible = React.useMemo(() => {
@@ -82,75 +70,16 @@
         return <StringFieldRenderer {...commonProps} />
 
       case 'number':
-<<<<<<< HEAD
-        const numberOptions = field.typeOptions?.number
-        return (
-          <Input
-            type="number"
-            value={value ?? field.defaultValue ?? ''}
-            onChange={(e) => {
-              const val = e.target.value === '' ? undefined : Number(e.target.value)
-              onChange(val)
-            }}
-            placeholder={`Enter ${field.name}`}
-            min={numberOptions?.min}
-            max={numberOptions?.max}
-          />
-        )
-=======
         return <NumberFieldRenderer {...commonProps} />
->>>>>>> 23552172
 
       case 'boolean':
         return <BooleanFieldRenderer {...commonProps} />
 
       case 'select':
-<<<<<<< HEAD
-        const selectOptions = field.typeOptions?.select?.options ?? []
-        return (
-          <Select
-            value={value ?? field.defaultValue ?? ''}
-            onValueChange={(val) => onChange(val || undefined)}
-          >
-            <SelectTrigger className="w-full">
-              <SelectValue placeholder={`Select ${field.label || field.name}`} />
-            </SelectTrigger>
-            <SelectContent>
-              {selectOptions.map((opt) => (
-                <SelectItem key={opt.value} value={opt.value ?? ''}>
-                  {opt.label}
-                </SelectItem>
-              ))}
-            </SelectContent>
-          </Select>
-        )
-
-      case 'multi_select':
-        const multiSelectOptions = field.typeOptions?.multiSelect?.options ?? []
-        return (
-          <select
-            multiple
-            value={value ?? (field.defaultValue ? JSON.parse(field.defaultValue) : [])}
-            onChange={(e: React.ChangeEvent<HTMLSelectElement>) => {
-              const selected = Array.from(e.target.selectedOptions, opt => opt.value)
-              onChange(selected.length > 0 ? selected : undefined)
-            }}
-            className="w-full px-3 py-2 border border-gray-300 dark:border-zinc-700 rounded-md bg-white dark:bg-zinc-800 text-gray-900 dark:text-zinc-100"
-            size={Math.min(multiSelectOptions.length ?? 5, 5)}
-          >
-            {multiSelectOptions.map((opt) => (
-              <option key={opt.value} value={opt.value}>
-                {opt.label}
-              </option>
-            ))}
-          </select>
-        )
-=======
         return <SelectFieldRenderer {...commonProps} />
 
       case 'multi_select':
         return <MultiSelectFieldRenderer {...commonProps} />
->>>>>>> 23552172
 
       case 'date':
         return <DateFieldRenderer {...commonProps} />
@@ -205,399 +134,4 @@
       )}
     </div>
   )
-<<<<<<< HEAD
-}
-
-// Integration field renderer with select dropdown
-const IntegrationFieldRenderer = ({
-  field,
-  value,
-  onChange,
-  domainId,
-  domainType
-}: {
-  field: ComponentsConfigurationField
-  value: string
-  onChange: (value: string | undefined) => void
-  domainId?: string
-  domainType?: "DOMAIN_TYPE_CANVAS" | "DOMAIN_TYPE_ORGANIZATION"
-}) => {
-  const integrationType = field.typeOptions?.integration?.type
-
-  // Fetch integrations if we have the required context
-  const { data: integrations, isLoading } = useIntegrations(
-    domainId ?? '',
-    domainType ?? 'DOMAIN_TYPE_CANVAS'
-  )
-
-  // Filter integrations by type
-  const filteredIntegrations = React.useMemo(() => {
-    if (!integrations || !integrationType) return []
-    return integrations.filter((integration) => integration.spec?.type === integrationType)
-  }, [integrations, integrationType])
-
-  if (!domainId || !domainType) {
-    return (
-      <div className="text-sm text-red-500 dark:text-red-400">
-        Integration field requires domainId and domainType props
-      </div>
-    )
-  }
-
-  if (isLoading) {
-    return (
-      <div className="text-sm text-gray-500 dark:text-zinc-400">
-        Loading {integrationType} integrations...
-      </div>
-    )
-  }
-
-  if (filteredIntegrations.length === 0) {
-    return (
-      <div className="space-y-2">
-        <Select disabled>
-          <SelectTrigger className="w-full">
-            <SelectValue placeholder="No integrations available" />
-          </SelectTrigger>
-        </Select>
-        <p className="text-xs text-gray-500 dark:text-zinc-400">
-          No {integrationType} integrations found. Please create one in the settings.
-        </p>
-      </div>
-    )
-  }
-
-  return (
-    <Select
-      value={value ?? ''}
-      onValueChange={(val) => onChange(val || undefined)}
-    >
-      <SelectTrigger className="w-full">
-        <SelectValue placeholder={`Select ${integrationType} integration`} />
-      </SelectTrigger>
-      <SelectContent>
-        {filteredIntegrations.map((integration) => (
-          <SelectItem key={integration.metadata?.id} value={integration.metadata?.id ?? ''}>
-            {integration.metadata?.name} ({integration.spec?.type})
-          </SelectItem>
-        ))}
-      </SelectContent>
-    </Select>
-  )
-}
-
-// Integration resource field renderer with select dropdown for resources
-const IntegrationResourceFieldRenderer = ({
-  field,
-  value,
-  onChange,
-  allValues,
-  domainId,
-  domainType
-}: {
-  field: ComponentsConfigurationField
-  value: string
-  onChange: (value: string | undefined) => void
-  allValues?: Record<string, any>
-  domainId?: string
-  domainType?: "DOMAIN_TYPE_CANVAS" | "DOMAIN_TYPE_ORGANIZATION"
-}) => {
-  const resourceType = field.typeOptions?.resource?.type
-
-  // Find the integration field by looking at the visibility conditions
-  // The integration field should be referenced in the visibility condition
-  const integrationFieldName = React.useMemo(() => {
-    if (!field.visibilityConditions || field.visibilityConditions.length === 0) {
-      return undefined
-    }
-    // Find the first visibility condition that references a field (should be the integration field)
-    const condition = field.visibilityConditions.find(c => c.field)
-    return condition?.field
-  }, [field.visibilityConditions])
-
-  // Get the selected integration ID from allValues
-  const selectedIntegrationId = integrationFieldName ? allValues?.[integrationFieldName] : undefined
-
-  // Fetch integrations to get the selected integration details
-  const { data: integrations } = useIntegrations(
-    domainId ?? '',
-    domainType ?? 'DOMAIN_TYPE_CANVAS'
-  )
-
-  // Find the selected integration
-  const selectedIntegration = React.useMemo(() => {
-    if (!integrations || !selectedIntegrationId) return null
-    return integrations.find((integration) => integration.metadata?.id === selectedIntegrationId)
-  }, [integrations, selectedIntegrationId])
-
-  // Fetch resources using the hook
-  const { data: resources, isLoading: isLoadingResources, error: resourcesError } = useIntegrationResources(
-    domainId ?? '',
-    domainType ?? 'DOMAIN_TYPE_CANVAS',
-    selectedIntegrationId ?? '',
-    resourceType ?? ''
-  )
-
-  if (!domainId || !domainType) {
-    return (
-      <div className="text-sm text-red-500 dark:text-red-400">
-        Integration resource field requires domainId and domainType props
-      </div>
-    )
-  }
-
-  if (!selectedIntegrationId) {
-    return (
-      <Select disabled>
-        <SelectTrigger className="w-full">
-          <SelectValue placeholder={`Select ${resourceType} integration first`} />
-        </SelectTrigger>
-      </Select>
-    )
-  }
-
-  if (isLoadingResources) {
-    return (
-      <div className="text-sm text-gray-500 dark:text-zinc-400">
-        Loading {resourceType} resources...
-      </div>
-    )
-  }
-
-  if (resourcesError) {
-    return (
-      <div className="text-sm text-red-500 dark:text-red-400">
-        Failed to load resources
-      </div>
-    )
-  }
-
-  if (!resources || resources.length === 0) {
-    return (
-      <div className="space-y-2">
-        <Select disabled>
-          <SelectTrigger className="w-full">
-            <SelectValue placeholder="No resources available" />
-          </SelectTrigger>
-        </Select>
-        <p className="text-xs text-gray-500 dark:text-zinc-400">
-          No {resourceType} resources found in {selectedIntegration?.metadata?.name}
-        </p>
-      </div>
-    )
-  }
-
-  return (
-    <Select
-      value={value ?? ''}
-      onValueChange={(val) => onChange(val || undefined)}
-    >
-      <SelectTrigger className="w-full">
-        <SelectValue placeholder={`Select ${resourceType}`} />
-      </SelectTrigger>
-      <SelectContent>
-        {resources.map((resource) => (
-          <SelectItem key={resource.name} value={resource.name}>
-            {resource.name}
-          </SelectItem>
-        ))}
-      </SelectContent>
-    </Select>
-  )
-}
-
-// List field renderer with add/remove functionality
-const ListFieldRenderer = ({
-  field,
-  value,
-  onChange
-}: {
-  field: ComponentsConfigurationField
-  value: any
-  onChange: (value: any) => void
-}) => {
-  const items = Array.isArray(value) ? value : []
-  const listOptions = field.typeOptions?.list
-  const itemDefinition = listOptions?.itemDefinition
-
-  const addItem = () => {
-    const newItem = itemDefinition?.type === 'object'
-      ? {}
-      : itemDefinition?.type === 'number'
-      ? 0
-      : ''
-    onChange([...items, newItem])
-  }
-
-  const removeItem = (index: number) => {
-    const newItems = items.filter((_, i) => i !== index)
-    onChange(newItems.length > 0 ? newItems : undefined)
-  }
-
-  const updateItem = (index: number, newValue: any) => {
-    const newItems = [...items]
-    newItems[index] = newValue
-    onChange(newItems)
-  }
-
-  return (
-    <div className="space-y-3">
-      {items.map((item, index) => (
-        <div key={index} className="flex gap-2 items-center">
-          <div className="flex-1">
-            {itemDefinition?.type === 'object' && itemDefinition.schema ? (
-              <div className="border border-gray-300 dark:border-zinc-700 rounded-md p-4 space-y-4">
-                {itemDefinition.schema.map((schemaField) => (
-                  <ConfigurationFieldRenderer
-                    key={schemaField.name}
-                    field={schemaField}
-                    value={item[schemaField.name!]}
-                    onChange={(val) => {
-                      const newItem = { ...item, [schemaField.name!]: val }
-                      updateItem(index, newItem)
-                    }}
-                    allValues={item}
-                  />
-                ))}
-              </div>
-            ) : (
-              <Input
-                type={itemDefinition?.type === 'number' ? 'number' : 'text'}
-                value={item ?? ''}
-                onChange={(e) => {
-                  const val = itemDefinition?.type === 'number'
-                    ? (e.target.value === '' ? undefined : Number(e.target.value))
-                    : e.target.value
-                  updateItem(index, val)
-                }}
-              />
-            )}
-          </div>
-          <Button
-            variant="ghost"
-            size="icon-sm"
-            onClick={() => removeItem(index)}
-            className="mt-1"
-          >
-            <MaterialSymbol name="delete" className="text-red-500" />
-          </Button>
-        </div>
-      ))}
-      <Button
-        variant="outline"
-        onClick={addItem}
-        className="w-full mt-3"
-      >
-        <MaterialSymbol name="add" />
-        Add Item
-      </Button>
-    </div>
-  )
-}
-
-// Object field renderer with nested fields
-const ObjectFieldRenderer = ({
-  field,
-  value,
-  onChange
-}: {
-  field: ComponentsConfigurationField
-  value: Record<string, any>
-  onChange: (value: Record<string, any>) => void
-}) => {
-  const objValue = value ?? {}
-  const [isDarkMode, setIsDarkMode] = React.useState(false)
-  const [jsonError, setJsonError] = React.useState<string | null>(null)
-  const objectOptions = field.typeOptions?.object
-  const schema = objectOptions?.schema
-
-  // Detect dark mode
-  React.useEffect(() => {
-    const checkDarkMode = () => {
-      setIsDarkMode(window.matchMedia && window.matchMedia('(prefers-color-scheme: dark)').matches)
-    }
-
-    checkDarkMode()
-
-    const observer = new MutationObserver(checkDarkMode)
-    observer.observe(document.documentElement, {
-      attributes: true,
-      attributeFilter: ['class']
-    })
-
-    return () => observer.disconnect()
-  }, [])
-
-  if (!schema || schema.length === 0) {
-    // Fallback to Monaco Editor if no schema defined
-    const handleEditorChange = (value: string | undefined) => {
-      const newValue = value || '{}'
-      try {
-        const parsed = JSON.parse(newValue)
-        onChange(parsed)
-        setJsonError(null)
-      } catch (error) {
-        setJsonError('Invalid JSON format')
-      }
-    }
-
-    return (
-      <div className="flex flex-col gap-2">
-        <div className="border border-gray-300 dark:border-zinc-700 rounded-md overflow-hidden" style={{ height: '200px' }}>
-          <Editor
-            height="100%"
-            defaultLanguage="json"
-            value={JSON.stringify(objValue, null, 2)}
-            onChange={handleEditorChange}
-            theme={isDarkMode ? 'vs-dark' : 'vs'}
-            options={{
-              minimap: { enabled: false },
-              fontSize: 13,
-              lineNumbers: 'on',
-              wordWrap: 'on',
-              folding: true,
-              bracketPairColorization: {
-                enabled: true
-              },
-              autoIndent: 'advanced',
-              formatOnPaste: true,
-              formatOnType: true,
-              tabSize: 2,
-              insertSpaces: true,
-              scrollBeyondLastLine: false,
-              renderWhitespace: 'boundary',
-              smoothScrolling: true,
-              cursorBlinking: 'smooth',
-              contextmenu: true,
-              selectOnLineNumbers: true
-            }}
-          />
-        </div>
-        {jsonError && (
-          <p className="text-red-600 dark:text-red-400 text-xs">
-            {jsonError}
-          </p>
-        )}
-      </div>
-    )
-  }
-
-  return (
-    <div className="border border-gray-300 dark:border-zinc-700 rounded-md p-4 space-y-4">
-      {schema.map((schemaField) => (
-        <ConfigurationFieldRenderer
-          key={schemaField.name}
-          field={schemaField}
-          value={objValue[schemaField.name!]}
-          onChange={(val) => {
-            const newValue = { ...objValue, [schemaField.name!]: val }
-            onChange(newValue)
-          }}
-          allValues={objValue}
-        />
-      ))}
-    </div>
-  )
-=======
->>>>>>> 23552172
 }