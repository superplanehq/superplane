services:

  app:
    build:
      context: .
      dockerfile: Dockerfile
      target: dev

    tty: true

    command: go run cmd/main.go
    environment:
      DB_HOST: "db"
      DB_PORT: "5432"
      DB_NAME: "superplane"
      DB_USERNAME: "postgres"
      APPLICATION_NAME: "superplane"
      DB_PASSWORD: "the-cake-is-a-lie"
      RABBITMQ_URL: "amqp://guest:guest@rabbitmq:5672"
<<<<<<< HEAD
    
    ports:
      - 4000:4000
      - 5173:5173
      - 4173:4173
      - 8000:8000
      - 50051:50051
=======
      SWAGGER_BASE_PATH: "/app/api/swagger"
      START_PUBLIC_API: "yes"
      START_INTERNAL_API: "yes"
      START_PENDING_EVENTS_WORKER: "yes"
      START_PENDING_STAGE_EVENTS_WORKER: "yes"
      START_TIME_WINDOW_WORKER: "yes"
      START_STAGE_EVENT_APPROVED_CONSUMER: "yes"
      START_EXECUTIONS_POLLER: "yes"
      START_PENDING_EXECUTIONS_WORKER: "yes"
      PUBLIC_API_BASE_PATH: /api/v1
      ENCRYPTION_KEY: dev
      JWT_SECRET: dev
>>>>>>> 4be0843f

    links:
      - db:db
      - rabbitmq:rabbitmq

    volumes:
      - go-pkg-cache:/go
      - .:/app
      - /tmp:/tmp

  db:
    image: postgres:9.6
    volumes:
      - postgres-data:/var/lib/postgresql/data
    environment:
      POSTGRES_PASSWORD: "the-cake-is-a-lie"
  rabbitmq:
    image: rabbitmq:3.8.17-management-alpine
    container_name: 'rabbitmq'
    ports:
      - 5672:5672
      - 15672:15672
volumes:
  repo-data:
    driver: local

  go-pkg-cache:
    driver: local

  postgres-data:
    driver: local<|MERGE_RESOLUTION|>--- conflicted
+++ resolved
@@ -1,5 +1,4 @@
 services:
-
   app:
     build:
       context: .
@@ -17,15 +16,6 @@
       APPLICATION_NAME: "superplane"
       DB_PASSWORD: "the-cake-is-a-lie"
       RABBITMQ_URL: "amqp://guest:guest@rabbitmq:5672"
-<<<<<<< HEAD
-    
-    ports:
-      - 4000:4000
-      - 5173:5173
-      - 4173:4173
-      - 8000:8000
-      - 50051:50051
-=======
       SWAGGER_BASE_PATH: "/app/api/swagger"
       START_PUBLIC_API: "yes"
       START_INTERNAL_API: "yes"
@@ -38,7 +28,13 @@
       PUBLIC_API_BASE_PATH: /api/v1
       ENCRYPTION_KEY: dev
       JWT_SECRET: dev
->>>>>>> 4be0843f
+
+    ports:
+      - 4000:4000
+      - 5173:5173
+      - 4173:4173
+      - 8000:8000
+      - 50051:50051
 
     links:
       - db:db
@@ -57,7 +53,7 @@
       POSTGRES_PASSWORD: "the-cake-is-a-lie"
   rabbitmq:
     image: rabbitmq:3.8.17-management-alpine
-    container_name: 'rabbitmq'
+    container_name: "rabbitmq"
     ports:
       - 5672:5672
       - 15672:15672
