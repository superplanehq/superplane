.PHONY: lint test

APP_NAME=superplane
APP_ENV=prod

test.setup: openapi.spec.gen
	docker-compose build
	docker-compose run --rm app go get ./...
	-$(MAKE) db.test.create
	$(MAKE) db.migrate

lint:
	docker-compose run --rm --no-deps app revive -formatter friendly -config lint.toml ./...

test:
	docker-compose run --rm app gotestsum --format short-verbose --junitfile junit-report.xml --packages="./..." -- -p 1

test.watch:
	docker-compose run --rm app gotestsum --watch --format short-verbose --junitfile junit-report.xml --packages="./..." -- -p 1

tidy:
	docker-compose run --rm app go mod tidy

#
# Database
#

DB_NAME=superplane
DB_PASSWORD=the-cake-is-a-lie

db.test.create:
	-docker-compose run --rm -e PGPASSWORD=the-cake-is-a-lie app createdb -h db -p 5432 -U postgres $(DB_NAME)
	docker-compose run --rm -e PGPASSWORD=the-cake-is-a-lie app psql -h db -p 5432 -U postgres $(DB_NAME) -c 'CREATE EXTENSION IF NOT EXISTS "uuid-ossp";'

db.migration.create:
	docker-compose run --rm app mkdir -p db/migrations
	docker-compose run --rm app migrate create -ext sql -dir db/migrations $(NAME)
	ls -lah db/migrations/*$(NAME)*

db.migrate:
	rm -f db/structure.sql
	docker-compose run --rm --user $$(id -u):$$(id -g) app migrate -source file://db/migrations -database postgres://postgres:$(DB_PASSWORD)@db:5432/$(DB_NAME)?sslmode=disable up
	# echo dump schema to db/structure.sql
	docker-compose run --rm --user $$(id -u):$$(id -g) -e PGPASSWORD=$(DB_PASSWORD) app bash -c "pg_dump --schema-only --no-privileges --no-owner -h db -p 5432 -U postgres -d $(DB_NAME)" > db/structure.sql
	docker-compose run --rm --user $$(id -u):$$(id -g) -e PGPASSWORD=$(DB_PASSWORD) app bash -c "pg_dump --data-only --table schema_migrations -h db -p 5432 -U postgres -d $(DB_NAME)" >> db/structure.sql

db.test.console:
	docker-compose run --rm --user $$(id -u):$$(id -g) -e PGPASSWORD=the-cake-is-a-lie app psql -h db -p 5432 -U postgres $(DB_NAME)

db.test.delete:
	docker-compose run --rm --user $$(id -u):$$(id -g) --rm -e PGPASSWORD=$(DB_PASSWORD) app dropdb -h db -p 5432 -U postgres $(DB_NAME)

#
# Protobuf compilation
#

MODULES := superplane
REST_API_MODULES := superplane
pb.gen:
	docker-compose run --rm --no-deps app /app/scripts/protoc.sh $(MODULES)
	docker-compose run --rm --no-deps app /app/scripts/protoc_gateway.sh $(REST_API_MODULES)

openapi.spec.gen:
	DOCKER_DEFAULT_PLATFORM=linux/amd64 docker-compose run --rm --no-deps app /app/scripts/protoc_openapi_spec.sh $(REST_API_MODULES)

<<<<<<< HEAD
dev.setup: db.test.create db.migrate dev.fixtures.clear dev.fixtures
=======
openapi.client.gen:
	rm -rf pkg/openapi_client
	openapi-generator generate \
		-i api/swagger/superplane.swagger.json \
		-g go \
		-o pkg/openapi_client \
		--additional-properties=packageName=openapi_client,enumClassPrefix=true,isGoSubmodule=true,withGoMod=false
	rm -rf pkg/openapi_client/test
	rm -rf pkg/openapi_client/docs
	rm -rf pkg/openapi_client/api
	rm -rf pkg/openapi_client/.travis.yml
	rm -rf pkg/openapi_client/README.md
	rm -rf pkg/openapi_client/git_push.sh

#
# Image and CLI build
#

cli.build:
	go build -o build/cli cmd/cli/main.go

IMAGE?=superplane
IMAGE_TAG?=$(shell git rev-list -1 HEAD -- .)
REGISTRY_HOST?=ghcr.io/superplanehq
image.build:
	DOCKER_DEFAULT_PLATFORM=linux/amd64 docker build -f Dockerfile --target runner --progress plain -t $(IMAGE):$(IMAGE_TAG) .

image.auth:
	@printf "%s" "$(GITHUB_TOKEN)" | docker login ghcr.io -u superplanehq --password-stdin

image.push:
	docker tag $(IMAGE):$(IMAGE_TAG) $(REGISTRY_HOST)/$(IMAGE):$(IMAGE_TAG)
	docker push $(REGISTRY_HOST)/$(IMAGE):$(IMAGE_TAG)

#
# Dev environment helpers
#

dev.setup: db.test.create db.migrate
>>>>>>> eed74a45

dev.console: dev.setup
	docker compose run --rm --service-ports app /bin/bash 

dev.server: dev.setup
	docker compose run --rm --service-ports app sh -c "air & cd web_src && npm run dev" 

dev.fixtures:
	docker compose run --rm app go run cmd/fixtures/main.go

# Clear seed data from the database
dev.fixtures.clear:
	docker compose run --rm -e APP_ENV=development -e CLEAR_ONLY=true app go run cmd/fixtures/main.go<|MERGE_RESOLUTION|>--- conflicted
+++ resolved
@@ -63,9 +63,6 @@
 openapi.spec.gen:
 	DOCKER_DEFAULT_PLATFORM=linux/amd64 docker-compose run --rm --no-deps app /app/scripts/protoc_openapi_spec.sh $(REST_API_MODULES)
 
-<<<<<<< HEAD
-dev.setup: db.test.create db.migrate dev.fixtures.clear dev.fixtures
-=======
 openapi.client.gen:
 	rm -rf pkg/openapi_client
 	openapi-generator generate \
@@ -104,8 +101,7 @@
 # Dev environment helpers
 #
 
-dev.setup: db.test.create db.migrate
->>>>>>> eed74a45
+dev.setup: db.test.create db.migrate dev.fixtures.clear dev.fixtures
 
 dev.console: dev.setup
 	docker compose run --rm --service-ports app /bin/bash 
