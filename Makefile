--- conflicted
+++ resolved
@@ -57,12 +57,11 @@
 MODULES := superplane
 REST_API_MODULES := superplane
 pb.gen:
-<<<<<<< HEAD
-	rm -rf $(TMP_REPO_DIR)
-	git clone git@github.com:renderedtext/internal_api.git $(TMP_REPO_DIR) && (cd $(TMP_REPO_DIR) && git checkout $(INTERNAL_API_BRANCH) && cd -)
-	docker-compose run --rm --no-deps app /app/scripts/protoc.sh $(INTERNAL_API_MODULES) $(INTERNAL_API_BRANCH) $(TMP_REPO_DIR)
-	rm -rf $(TMP_REPO_DIR)
+	docker-compose run --rm --no-deps app /app/scripts/protoc.sh $(MODULES)
+	docker-compose run --rm --no-deps app /app/scripts/protoc_gateway.sh $(REST_API_MODULES)
 
+openapi.spec.gen:
+	DOCKER_DEFAULT_PLATFORM=linux/amd64 docker-compose run --rm --no-deps app /app/scripts/protoc_openapi_spec.sh $(REST_API_MODULES)
 
 dev.setup: db.test.create db.migrate
 
@@ -70,11 +69,4 @@
 	docker compose run --rm --service-ports app /bin/bash 
 
 dev.server: dev.setup
-	docker compose run --rm --service-ports app air 
-=======
-	docker-compose run --rm --no-deps app /app/scripts/protoc.sh $(MODULES)
-	docker-compose run --rm --no-deps app /app/scripts/protoc_gateway.sh $(REST_API_MODULES)
-
-openapi.spec.gen:
-	DOCKER_DEFAULT_PLATFORM=linux/amd64 docker-compose run --rm --no-deps app /app/scripts/protoc_openapi_spec.sh $(REST_API_MODULES)
->>>>>>> 4be0843f
+	docker compose run --rm --service-ports app air 