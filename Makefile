.PHONY: lint test

DB_NAME=superplane
DB_PASSWORD=the-cake-is-a-lie
DOCKER_COMPOSE_OPTS=-f docker-compose.dev.yml
TEST_PACKAGES := ./...
BASE_URL?=https://app.superplane.com

#
# Targets for test environment
#

lint:
	docker compose $(DOCKER_COMPOSE_OPTS) run --rm --no-deps app revive -formatter friendly -config lint.toml ./...

tidy:
	docker compose $(DOCKER_COMPOSE_OPTS) run --rm app go mod tidy

test.setup:
	docker compose $(DOCKER_COMPOSE_OPTS) build
	docker compose $(DOCKER_COMPOSE_OPTS) run --rm app go get ./...
	$(MAKE) db.create DB_NAME=superplane_test
	$(MAKE) db.migrate DB_NAME=superplane_test

test.down:
	docker compose $(DOCKER_COMPOSE_OPTS) down --remove-orphans

test:
	docker compose $(DOCKER_COMPOSE_OPTS) run --rm -e DB_NAME=superplane_test app gotestsum --format short-verbose --junitfile junit-report.xml --packages="$(TEST_PACKAGES)" -- -p 1

test.watch:
	docker compose $(DOCKER_COMPOSE_OPTS) run --rm app gotestsum --watch --format short-verbose --junitfile junit-report.xml --packages="$(TEST_PACKAGES)" -- -p 1

#
# Targets for dev environment
#

dev.setup:
	docker compose $(DOCKER_COMPOSE_OPTS) build
	$(MAKE) db.create DB_NAME=superplane_dev
	$(MAKE) db.migrate DB_NAME=superplane_dev

dev.start:
	docker compose $(DOCKER_COMPOSE_OPTS) up

dev.console:
	docker compose $(DOCKER_COMPOSE_OPTS) run --rm --service-ports app /bin/bash

<<<<<<< HEAD
check.build.ui:
	docker compose $(DOCKER_COMPOSE_OPTS) run --rm --no-deps app bash -c "cd web_src && npm run build"

check.build.app:
	docker compose $(DOCKER_COMPOSE_OPTS) run --rm --no-deps app go build cmd/server/main.go
=======
storybook:
	docker compose $(DOCKER_COMPOSE_OPTS) run --rm --service-ports app /bin/bash -c "cd web_src && npm install && npm run storybook"
>>>>>>> b6b6782b

#
# Database target helpers
#

db.create:
	-docker compose $(DOCKER_COMPOSE_OPTS) run --rm -e PGPASSWORD=the-cake-is-a-lie app psql -h db -p 5432 -U postgres -c 'ALTER DATABASE template1 REFRESH COLLATION VERSION';
	-docker compose $(DOCKER_COMPOSE_OPTS) run --rm -e PGPASSWORD=the-cake-is-a-lie app psql -h db -p 5432 -U postgres -c 'ALTER DATABASE postgres REFRESH COLLATION VERSION';
	-docker compose $(DOCKER_COMPOSE_OPTS) run --rm -e PGPASSWORD=the-cake-is-a-lie app createdb -h db -p 5432 -U postgres $(DB_NAME)
	docker compose $(DOCKER_COMPOSE_OPTS) run --rm -e PGPASSWORD=the-cake-is-a-lie app psql -h db -p 5432 -U postgres $(DB_NAME) -c 'CREATE EXTENSION IF NOT EXISTS "uuid-ossp";'

db.migration.create:
	docker compose $(DOCKER_COMPOSE_OPTS) run --rm app mkdir -p db/migrations
	docker compose $(DOCKER_COMPOSE_OPTS) run --rm app migrate create -ext sql -dir db/migrations $(NAME)
	ls -lah db/migrations/*$(NAME)*

db.migrate:
	rm -f db/structure.sql
	docker compose $(DOCKER_COMPOSE_OPTS) run --rm --user $$(id -u):$$(id -g) app migrate -source file://db/migrations -database postgres://postgres:$(DB_PASSWORD)@db:5432/$(DB_NAME)?sslmode=disable up
	# echo dump schema to db/structure.sql
	docker compose $(DOCKER_COMPOSE_OPTS) run --rm --user $$(id -u):$$(id -g) -e PGPASSWORD=$(DB_PASSWORD) app bash -c "pg_dump --schema-only --no-privileges --no-owner -h db -p 5432 -U postgres -d $(DB_NAME)" > db/structure.sql
	docker compose $(DOCKER_COMPOSE_OPTS) run --rm --user $$(id -u):$$(id -g) -e PGPASSWORD=$(DB_PASSWORD) app bash -c "pg_dump --data-only --table schema_migrations -h db -p 5432 -U postgres -d $(DB_NAME)" >> db/structure.sql

db.console:
	docker compose $(DOCKER_COMPOSE_OPTS) run --rm --user $$(id -u):$$(id -g) -e PGPASSWORD=the-cake-is-a-lie app psql -h db -p 5432 -U postgres $(DB_NAME)

db.delete:
	docker compose $(DOCKER_COMPOSE_OPTS) run --rm --user $$(id -u):$$(id -g) --rm -e PGPASSWORD=$(DB_PASSWORD) app dropdb -h db -p 5432 -U postgres $(DB_NAME)

#
# Protobuf compilation
#

MODULES := authorization,organizations,secrets,integrations,canvases,users,groups,roles,me
REST_API_MODULES := authorization,organizations,secrets,integrations,canvases,users,groups,roles,me
pb.gen:
	docker compose $(DOCKER_COMPOSE_OPTS) run --rm --no-deps app /app/scripts/protoc.sh $(MODULES)
	docker compose $(DOCKER_COMPOSE_OPTS) run --rm --no-deps app /app/scripts/protoc_gateway.sh $(REST_API_MODULES)

openapi.spec.gen:
	docker compose $(DOCKER_COMPOSE_OPTS) run --rm --no-deps app /app/scripts/protoc_openapi_spec.sh $(REST_API_MODULES)

openapi.client.gen:
	rm -rf pkg/openapi_client
	openapi-generator generate \
		-i api/swagger/superplane.swagger.json \
		-g go \
		-o pkg/openapi_client \
		--additional-properties=packageName=openapi_client,enumClassPrefix=true,isGoSubmodule=true,withGoMod=false
	rm -rf pkg/openapi_client/test
	rm -rf pkg/openapi_client/docs
	rm -rf pkg/openapi_client/api
	rm -rf pkg/openapi_client/.travis.yml
	rm -rf pkg/openapi_client/README.md
	rm -rf pkg/openapi_client/git_push.sh

openapi.web.client.gen:
	rm -rf web_src/src/api-client
	docker compose $(DOCKER_COMPOSE_OPTS) run --rm --no-deps app bash -c "cd web_src && npm run generate:api"

#
# Image and CLI build
#

cli.build:
	docker compose $(DOCKER_COMPOSE_OPTS) run --rm --no-deps -e GOOS=$(OS) -e GOARCH=$(ARCH) app bash -c 'go build -ldflags "-X cli.GitHubClientID=$${GITHUB_CLIENT_ID:-client_id}" -o build/cli cmd/cli/main.go'

IMAGE?=superplane
IMAGE_TAG?=$(shell git rev-list -1 HEAD -- .)
REGISTRY_HOST?=ghcr.io/superplanehq
image.build:
	DOCKER_DEFAULT_PLATFORM=linux/amd64 docker build -f Dockerfile --target runner --build-arg BASE_URL=$(BASE_URL) --progress plain -t $(IMAGE):$(IMAGE_TAG) .

image.auth:
	@printf "%s" "$(GITHUB_TOKEN)" | docker login ghcr.io -u superplanehq --password-stdin

image.push:
	docker tag $(IMAGE):$(IMAGE_TAG) $(REGISTRY_HOST)/$(IMAGE):$(IMAGE_TAG)
	docker push $(REGISTRY_HOST)/$(IMAGE):$(IMAGE_TAG)<|MERGE_RESOLUTION|>--- conflicted
+++ resolved
@@ -46,16 +46,14 @@
 dev.console:
 	docker compose $(DOCKER_COMPOSE_OPTS) run --rm --service-ports app /bin/bash
 
-<<<<<<< HEAD
 check.build.ui:
 	docker compose $(DOCKER_COMPOSE_OPTS) run --rm --no-deps app bash -c "cd web_src && npm run build"
 
 check.build.app:
 	docker compose $(DOCKER_COMPOSE_OPTS) run --rm --no-deps app go build cmd/server/main.go
-=======
+
 storybook:
 	docker compose $(DOCKER_COMPOSE_OPTS) run --rm --service-ports app /bin/bash -c "cd web_src && npm install && npm run storybook"
->>>>>>> b6b6782b
 
 #
 # Database target helpers
