{
  "swagger": "2.0",
  "info": {
    "title": "Superplane Organizations API",
    "description": "API for managing organizations in the Superplane service",
    "version": "1.0",
    "contact": {
      "name": "API Support",
      "email": "support@superplane.com"
    }
  },
  "tags": [
    {
      "name": "Organizations"
    },
    {
      "name": "Secrets"
    },
    {
      "name": "Integrations"
    },
    {
      "name": "Superplane"
    },
    {
      "name": "Users"
    },
    {
      "name": "Groups"
    },
    {
      "name": "Roles"
    }
  ],
  "schemes": [
    "http",
    "https"
  ],
  "consumes": [
    "application/json"
  ],
  "produces": [
    "application/json"
  ],
  "paths": {
    "/api/v1/canvases": {
      "get": {
        "summary": "List canvases",
        "description": "Returns a list of all canvases",
        "operationId": "Superplane_ListCanvases",
        "responses": {
          "200": {
            "description": "A successful response.",
            "schema": {
              "$ref": "#/definitions/SuperplaneListCanvasesResponse"
            }
          },
          "default": {
            "description": "An unexpected error response.",
            "schema": {
              "$ref": "#/definitions/googlerpcStatus"
            }
          }
        },
        "parameters": [
          {
            "name": "organizationId",
            "in": "query",
            "required": false,
            "type": "string"
          }
        ],
        "tags": [
          "Canvas"
        ]
      },
      "post": {
        "summary": "Create a new canvas",
        "description": "Creates a new canvas with the given name and organization ID",
        "operationId": "Superplane_CreateCanvas",
        "responses": {
          "200": {
            "description": "A successful response.",
            "schema": {
              "$ref": "#/definitions/SuperplaneCreateCanvasResponse"
            }
          },
          "default": {
            "description": "An unexpected error response.",
            "schema": {
              "$ref": "#/definitions/googlerpcStatus"
            }
          }
        },
        "parameters": [
          {
            "name": "body",
            "in": "body",
            "required": true,
            "schema": {
              "$ref": "#/definitions/SuperplaneCreateCanvasRequest"
            }
          }
        ],
        "tags": [
          "Canvas"
        ]
      }
    },
    "/api/v1/canvases/{canvasIdOrName}/connection-groups": {
      "get": {
        "summary": "List connection groups",
        "description": "Returns a list of all connection groups for the specified canvas (can be referenced by ID or name)",
        "operationId": "Superplane_ListConnectionGroups",
        "responses": {
          "200": {
            "description": "A successful response.",
            "schema": {
              "$ref": "#/definitions/SuperplaneListConnectionGroupsResponse"
            }
          },
          "default": {
            "description": "An unexpected error response.",
            "schema": {
              "$ref": "#/definitions/googlerpcStatus"
            }
          }
        },
        "parameters": [
          {
            "name": "canvasIdOrName",
            "in": "path",
            "required": true,
            "type": "string"
          }
        ],
        "tags": [
          "ConnectionGroup"
        ]
      },
      "post": {
        "summary": "Create a new canvas connection group",
        "description": "Creates a new canvas connection group",
        "operationId": "Superplane_CreateConnectionGroup",
        "responses": {
          "200": {
            "description": "A successful response.",
            "schema": {
              "$ref": "#/definitions/SuperplaneCreateConnectionGroupResponse"
            }
          },
          "default": {
            "description": "An unexpected error response.",
            "schema": {
              "$ref": "#/definitions/googlerpcStatus"
            }
          }
        },
        "parameters": [
          {
            "name": "canvasIdOrName",
            "in": "path",
            "required": true,
            "type": "string"
          },
          {
            "name": "body",
            "in": "body",
            "required": true,
            "schema": {
              "$ref": "#/definitions/SuperplaneCreateConnectionGroupBody"
            }
          }
        ],
        "tags": [
          "ConnectionGroup"
        ]
      }
    },
    "/api/v1/canvases/{canvasIdOrName}/connection-groups/{idOrName}": {
      "get": {
        "summary": "Get connection group details",
        "description": "Returns the details of a specific connection group (canvas can be referenced by ID or name)",
        "operationId": "Superplane_DescribeConnectionGroup",
        "responses": {
          "200": {
            "description": "A successful response.",
            "schema": {
              "$ref": "#/definitions/SuperplaneDescribeConnectionGroupResponse"
            }
          },
          "default": {
            "description": "An unexpected error response.",
            "schema": {
              "$ref": "#/definitions/googlerpcStatus"
            }
          }
        },
        "parameters": [
          {
            "name": "canvasIdOrName",
            "in": "path",
            "required": true,
            "type": "string"
          },
          {
            "name": "idOrName",
            "in": "path",
            "required": true,
            "type": "string"
          }
        ],
        "tags": [
          "ConnectionGroup"
        ]
      },
      "patch": {
        "summary": "Update a connection group",
        "description": "Updates the specified connection group (canvas can be referenced by ID or name)",
        "operationId": "Superplane_UpdateConnectionGroup",
        "responses": {
          "200": {
            "description": "A successful response.",
            "schema": {
              "$ref": "#/definitions/SuperplaneUpdateConnectionGroupResponse"
            }
          },
          "default": {
            "description": "An unexpected error response.",
            "schema": {
              "$ref": "#/definitions/googlerpcStatus"
            }
          }
        },
        "parameters": [
          {
            "name": "canvasIdOrName",
            "in": "path",
            "required": true,
            "type": "string"
          },
          {
            "name": "idOrName",
            "in": "path",
            "required": true,
            "type": "string"
          },
          {
            "name": "body",
            "in": "body",
            "required": true,
            "schema": {
              "$ref": "#/definitions/SuperplaneUpdateConnectionGroupBody"
            }
          }
        ],
        "tags": [
          "ConnectionGroup"
        ]
      }
    },
    "/api/v1/canvases/{canvasIdOrName}/connection-groups/{idOrName}/field-sets": {
      "get": {
        "summary": "List connection group field sets",
        "description": "Returns a list of field sets for the specified connection group (canvas can be referenced by ID or name)",
        "operationId": "Superplane_ListConnectionGroupFieldSets",
        "responses": {
          "200": {
            "description": "A successful response.",
            "schema": {
              "$ref": "#/definitions/SuperplaneListConnectionGroupFieldSetsResponse"
            }
          },
          "default": {
            "description": "An unexpected error response.",
            "schema": {
              "$ref": "#/definitions/googlerpcStatus"
            }
          }
        },
        "parameters": [
          {
            "name": "canvasIdOrName",
            "in": "path",
            "required": true,
            "type": "string"
          },
          {
            "name": "idOrName",
            "in": "path",
            "required": true,
            "type": "string"
          }
        ],
        "tags": [
          "ConnectionGroup"
        ]
      }
    },
    "/api/v1/canvases/{canvasIdOrName}/event-sources": {
      "get": {
        "summary": "List event sources",
        "description": "Returns a list of all event sources for the specified canvas (can be referenced by ID or name)",
        "operationId": "Superplane_ListEventSources",
        "responses": {
          "200": {
            "description": "A successful response.",
            "schema": {
              "$ref": "#/definitions/SuperplaneListEventSourcesResponse"
            }
          },
          "default": {
            "description": "An unexpected error response.",
            "schema": {
              "$ref": "#/definitions/googlerpcStatus"
            }
          }
        },
        "parameters": [
          {
            "name": "canvasIdOrName",
            "in": "path",
            "required": true,
            "type": "string"
          }
        ],
        "tags": [
          "EventSource"
        ]
      },
      "post": {
        "summary": "Create a new event source",
        "description": "Creates a new event source for the specified canvas (can be referenced by ID or name)",
        "operationId": "Superplane_CreateEventSource",
        "responses": {
          "200": {
            "description": "A successful response.",
            "schema": {
              "$ref": "#/definitions/SuperplaneCreateEventSourceResponse"
            }
          },
          "default": {
            "description": "An unexpected error response.",
            "schema": {
              "$ref": "#/definitions/googlerpcStatus"
            }
          }
        },
        "parameters": [
          {
            "name": "canvasIdOrName",
            "in": "path",
            "required": true,
            "type": "string"
          },
          {
            "name": "body",
            "in": "body",
            "required": true,
            "schema": {
              "$ref": "#/definitions/SuperplaneCreateEventSourceBody"
            }
          }
        ],
        "tags": [
          "EventSource"
        ]
      }
    },
    "/api/v1/canvases/{canvasIdOrName}/event-sources/{idOrName}/reset-key": {
      "post": {
        "summary": "Reset the key for an event source",
        "description": "Resets the key used to receive events from the specified event source (canvas can be referenced by ID or name)",
        "operationId": "Superplane_ResetEventSourceKey",
        "responses": {
          "200": {
            "description": "A successful response.",
            "schema": {
              "$ref": "#/definitions/SuperplaneResetEventSourceKeyResponse"
            }
          },
          "default": {
            "description": "An unexpected error response.",
            "schema": {
              "$ref": "#/definitions/googlerpcStatus"
            }
          }
        },
        "parameters": [
          {
            "name": "canvasIdOrName",
            "in": "path",
            "required": true,
            "type": "string"
          },
          {
            "name": "idOrName",
            "in": "path",
            "required": true,
            "type": "string"
          },
          {
            "name": "body",
            "in": "body",
            "required": true,
            "schema": {
              "$ref": "#/definitions/SuperplaneResetEventSourceKeyBody"
            }
          }
        ],
        "tags": [
          "EventSource"
        ]
      }
    },
    "/api/v1/canvases/{canvasIdOrName}/event-sources/{id}": {
      "get": {
        "summary": "Get event source details",
        "description": "Returns the details of a specific event source (canvas can be referenced by ID or name)",
        "operationId": "Superplane_DescribeEventSource",
        "responses": {
          "200": {
            "description": "A successful response.",
            "schema": {
              "$ref": "#/definitions/SuperplaneDescribeEventSourceResponse"
            }
          },
          "default": {
            "description": "An unexpected error response.",
            "schema": {
              "$ref": "#/definitions/googlerpcStatus"
            }
          }
        },
        "parameters": [
          {
            "name": "canvasIdOrName",
            "in": "path",
            "required": true,
            "type": "string"
          },
          {
            "name": "id",
            "in": "path",
            "required": true,
            "type": "string"
          },
          {
            "name": "name",
            "in": "query",
            "required": false,
            "type": "string"
          }
        ],
        "tags": [
          "EventSource"
        ]
      }
    },
    "/api/v1/canvases/{canvasIdOrName}/stages": {
      "get": {
        "summary": "List stages",
        "description": "Returns a list of all stages for the specified canvas (can be referenced by ID or name)",
        "operationId": "Superplane_ListStages",
        "responses": {
          "200": {
            "description": "A successful response.",
            "schema": {
              "$ref": "#/definitions/SuperplaneListStagesResponse"
            }
          },
          "default": {
            "description": "An unexpected error response.",
            "schema": {
              "$ref": "#/definitions/googlerpcStatus"
            }
          }
        },
        "parameters": [
          {
            "name": "canvasIdOrName",
            "in": "path",
            "required": true,
            "type": "string"
          }
        ],
        "tags": [
          "Stage"
        ]
      },
      "post": {
        "summary": "Create a new stage",
        "description": "Creates a new stage for the specified canvas (can be referenced by ID or name)",
        "operationId": "Superplane_CreateStage",
        "responses": {
          "200": {
            "description": "A successful response.",
            "schema": {
              "$ref": "#/definitions/SuperplaneCreateStageResponse"
            }
          },
          "default": {
            "description": "An unexpected error response.",
            "schema": {
              "$ref": "#/definitions/googlerpcStatus"
            }
          }
        },
        "parameters": [
          {
            "name": "canvasIdOrName",
            "in": "path",
            "required": true,
            "type": "string"
          },
          {
            "name": "body",
            "in": "body",
            "required": true,
            "schema": {
              "$ref": "#/definitions/SuperplaneCreateStageBody"
            }
          }
        ],
        "tags": [
          "Stage"
        ]
      }
    },
    "/api/v1/canvases/{canvasIdOrName}/stages/{idOrName}": {
      "patch": {
        "summary": "Update a stage",
        "description": "Updates the specified stage (canvas can be referenced by ID or name)",
        "operationId": "Superplane_UpdateStage",
        "responses": {
          "200": {
            "description": "A successful response.",
            "schema": {
              "$ref": "#/definitions/SuperplaneUpdateStageResponse"
            }
          },
          "default": {
            "description": "An unexpected error response.",
            "schema": {
              "$ref": "#/definitions/googlerpcStatus"
            }
          }
        },
        "parameters": [
          {
            "name": "canvasIdOrName",
            "in": "path",
            "required": true,
            "type": "string"
          },
          {
            "name": "idOrName",
            "in": "path",
            "required": true,
            "type": "string"
          },
          {
            "name": "body",
            "in": "body",
            "required": true,
            "schema": {
              "$ref": "#/definitions/SuperplaneUpdateStageBody"
            }
          }
        ],
        "tags": [
          "Stage"
        ]
      }
    },
    "/api/v1/canvases/{canvasIdOrName}/stages/{id}": {
      "get": {
        "summary": "Get stage details",
        "description": "Returns the details of a specific stage (canvas can be referenced by ID or name)",
        "operationId": "Superplane_DescribeStage",
        "responses": {
          "200": {
            "description": "A successful response.",
            "schema": {
              "$ref": "#/definitions/SuperplaneDescribeStageResponse"
            }
          },
          "default": {
            "description": "An unexpected error response.",
            "schema": {
              "$ref": "#/definitions/googlerpcStatus"
            }
          }
        },
        "parameters": [
          {
            "name": "canvasIdOrName",
            "in": "path",
            "required": true,
            "type": "string"
          },
          {
            "name": "id",
            "in": "path",
            "required": true,
            "type": "string"
          },
          {
            "name": "name",
            "in": "query",
            "required": false,
            "type": "string"
          }
        ],
        "tags": [
          "Stage"
        ]
      }
    },
    "/api/v1/canvases/{canvasIdOrName}/stages/{stageIdOrName}/events": {
      "get": {
        "summary": "List stage events",
        "description": "Returns a list of events for the specified stage (canvas can be referenced by ID or name)",
        "operationId": "Superplane_ListStageEvents",
        "responses": {
          "200": {
            "description": "A successful response.",
            "schema": {
              "$ref": "#/definitions/SuperplaneListStageEventsResponse"
            }
          },
          "default": {
            "description": "An unexpected error response.",
            "schema": {
              "$ref": "#/definitions/googlerpcStatus"
            }
          }
        },
        "parameters": [
          {
            "name": "canvasIdOrName",
            "in": "path",
            "required": true,
            "type": "string"
          },
          {
            "name": "stageIdOrName",
            "in": "path",
            "required": true,
            "type": "string"
          },
          {
            "name": "states",
            "in": "query",
            "required": false,
            "type": "array",
            "items": {
              "type": "string",
              "enum": [
                "STATE_UNKNOWN",
                "STATE_PENDING",
                "STATE_WAITING",
                "STATE_PROCESSED"
              ]
            },
            "collectionFormat": "multi"
          },
          {
            "name": "stateReasons",
            "in": "query",
            "required": false,
            "type": "array",
            "items": {
              "type": "string",
              "enum": [
                "STATE_REASON_UNKNOWN",
                "STATE_REASON_APPROVAL",
                "STATE_REASON_TIME_WINDOW",
                "STATE_REASON_EXECUTION",
                "STATE_REASON_CONNECTION",
                "STATE_REASON_CANCELLED",
                "STATE_REASON_UNHEALTHY"
              ]
            },
            "collectionFormat": "multi"
          }
        ],
        "tags": [
          "Stage"
        ]
      }
    },
    "/api/v1/canvases/{canvasIdOrName}/stages/{stageIdOrName}/events/{eventId}/approve": {
      "post": {
        "summary": "Approve a stage event",
        "description": "Approves the specified stage event (canvas can be referenced by ID or name)",
        "operationId": "Superplane_ApproveStageEvent",
        "responses": {
          "200": {
            "description": "A successful response.",
            "schema": {
              "$ref": "#/definitions/SuperplaneApproveStageEventResponse"
            }
          },
          "default": {
            "description": "An unexpected error response.",
            "schema": {
              "$ref": "#/definitions/googlerpcStatus"
            }
          }
        },
        "parameters": [
          {
            "name": "canvasIdOrName",
            "in": "path",
            "required": true,
            "type": "string"
          },
          {
            "name": "stageIdOrName",
            "in": "path",
            "required": true,
            "type": "string"
          },
          {
            "name": "eventId",
            "in": "path",
            "required": true,
            "type": "string"
          },
          {
            "name": "body",
            "in": "body",
            "required": true,
            "schema": {
              "$ref": "#/definitions/SuperplaneApproveStageEventBody"
            }
          }
        ],
        "tags": [
          "Stage"
        ]
      }
    },
    "/api/v1/canvases/{id}": {
      "get": {
        "summary": "Get canvas details",
        "description": "Returns the details of a specific canvas",
        "operationId": "Superplane_DescribeCanvas",
        "responses": {
          "200": {
            "description": "A successful response.",
            "schema": {
              "$ref": "#/definitions/SuperplaneDescribeCanvasResponse"
            }
          },
          "default": {
            "description": "An unexpected error response.",
            "schema": {
              "$ref": "#/definitions/googlerpcStatus"
            }
          }
        },
        "parameters": [
          {
            "name": "id",
            "in": "path",
            "required": true,
            "type": "string"
          },
          {
            "name": "name",
            "in": "query",
            "required": false,
            "type": "string"
          },
          {
            "name": "organizationId",
            "in": "query",
            "required": false,
            "type": "string"
          }
        ],
        "tags": [
          "Canvas"
        ]
      }
    },
    "/api/v1/groups": {
      "get": {
        "summary": "List groups",
        "description": "Returns a list of groups within a domain",
        "operationId": "Groups_ListGroups",
        "responses": {
          "200": {
            "description": "A successful response.",
            "schema": {
              "$ref": "#/definitions/GroupsListGroupsResponse"
            }
          },
          "default": {
            "description": "An unexpected error response.",
            "schema": {
              "$ref": "#/definitions/googlerpcStatus"
            }
          }
        },
        "parameters": [
          {
            "name": "domainType",
            "in": "query",
            "required": false,
            "type": "string",
            "enum": [
              "DOMAIN_TYPE_UNSPECIFIED",
              "DOMAIN_TYPE_ORGANIZATION",
              "DOMAIN_TYPE_CANVAS"
            ],
            "default": "DOMAIN_TYPE_UNSPECIFIED"
          },
          {
            "name": "domainId",
            "in": "query",
            "required": false,
            "type": "string"
          }
        ],
        "tags": [
          "Groups"
        ]
      },
      "post": {
        "summary": "Create group",
        "description": "Creates a new group within a domain with a specific role",
        "operationId": "Groups_CreateGroup",
        "responses": {
          "200": {
            "description": "A successful response.",
            "schema": {
              "$ref": "#/definitions/GroupsCreateGroupResponse"
            }
          },
          "default": {
            "description": "An unexpected error response.",
            "schema": {
              "$ref": "#/definitions/googlerpcStatus"
            }
          }
        },
        "parameters": [
          {
            "name": "body",
            "in": "body",
            "required": true,
            "schema": {
              "$ref": "#/definitions/GroupsCreateGroupRequest"
            }
          }
        ],
        "tags": [
          "Groups"
        ]
      }
    },
    "/api/v1/groups/{groupName}": {
      "get": {
        "summary": "Get group",
        "description": "Returns details of a specific group within a domain",
        "operationId": "Groups_DescribeGroup",
        "responses": {
          "200": {
            "description": "A successful response.",
            "schema": {
              "$ref": "#/definitions/GroupsDescribeGroupResponse"
            }
          },
          "default": {
            "description": "An unexpected error response.",
            "schema": {
              "$ref": "#/definitions/googlerpcStatus"
            }
          }
        },
        "parameters": [
          {
            "name": "groupName",
            "in": "path",
            "required": true,
            "type": "string"
          },
          {
            "name": "domainType",
            "in": "query",
            "required": false,
            "type": "string",
            "enum": [
              "DOMAIN_TYPE_UNSPECIFIED",
              "DOMAIN_TYPE_ORGANIZATION",
              "DOMAIN_TYPE_CANVAS"
            ],
            "default": "DOMAIN_TYPE_UNSPECIFIED"
          },
          {
            "name": "domainId",
            "in": "query",
            "required": false,
            "type": "string"
          }
        ],
        "tags": [
          "Groups"
        ]
      },
      "delete": {
        "summary": "Delete group",
        "description": "Deletes an existing group within a domain",
        "operationId": "Groups_DeleteGroup",
        "responses": {
          "200": {
            "description": "A successful response.",
            "schema": {
              "$ref": "#/definitions/GroupsDeleteGroupResponse"
            }
          },
          "default": {
            "description": "An unexpected error response.",
            "schema": {
              "$ref": "#/definitions/googlerpcStatus"
            }
          }
        },
        "parameters": [
          {
            "name": "groupName",
            "in": "path",
            "required": true,
            "type": "string"
          },
          {
            "name": "domainType",
            "in": "query",
            "required": false,
            "type": "string",
            "enum": [
              "DOMAIN_TYPE_UNSPECIFIED",
              "DOMAIN_TYPE_ORGANIZATION",
              "DOMAIN_TYPE_CANVAS"
            ],
            "default": "DOMAIN_TYPE_UNSPECIFIED"
          },
          {
            "name": "domainId",
            "in": "query",
            "required": false,
            "type": "string"
          }
        ],
        "tags": [
          "Groups"
        ]
      },
      "put": {
        "summary": "Update group",
        "description": "Updates an existing group within a domain",
        "operationId": "Groups_UpdateGroup",
        "responses": {
          "200": {
            "description": "A successful response.",
            "schema": {
              "$ref": "#/definitions/GroupsUpdateGroupResponse"
            }
          },
          "default": {
            "description": "An unexpected error response.",
            "schema": {
              "$ref": "#/definitions/googlerpcStatus"
            }
          }
        },
        "parameters": [
          {
            "name": "groupName",
            "in": "path",
            "required": true,
            "type": "string"
          },
          {
            "name": "body",
            "in": "body",
            "required": true,
            "schema": {
              "$ref": "#/definitions/GroupsUpdateGroupBody"
            }
          }
        ],
        "tags": [
          "Groups"
        ]
      }
    },
    "/api/v1/groups/{groupName}/users": {
      "get": {
        "summary": "Get group users",
        "description": "Returns users that belong to a specific group within a domain",
        "operationId": "Groups_ListGroupUsers",
        "responses": {
          "200": {
            "description": "A successful response.",
            "schema": {
              "$ref": "#/definitions/GroupsListGroupUsersResponse"
            }
          },
          "default": {
            "description": "An unexpected error response.",
            "schema": {
              "$ref": "#/definitions/googlerpcStatus"
            }
          }
        },
        "parameters": [
          {
            "name": "groupName",
            "in": "path",
            "required": true,
            "type": "string"
          },
          {
            "name": "domainType",
            "in": "query",
            "required": false,
            "type": "string",
            "enum": [
              "DOMAIN_TYPE_UNSPECIFIED",
              "DOMAIN_TYPE_ORGANIZATION",
              "DOMAIN_TYPE_CANVAS"
            ],
            "default": "DOMAIN_TYPE_UNSPECIFIED"
          },
          {
            "name": "domainId",
            "in": "query",
            "required": false,
            "type": "string"
          }
        ],
        "tags": [
          "Groups"
        ]
      },
      "post": {
        "summary": "Add user to group",
        "description": "Adds a user to a group within a domain",
        "operationId": "Groups_AddUserToGroup",
        "responses": {
          "200": {
            "description": "A successful response.",
            "schema": {
              "$ref": "#/definitions/GroupsAddUserToGroupResponse"
            }
          },
          "default": {
            "description": "An unexpected error response.",
            "schema": {
              "$ref": "#/definitions/googlerpcStatus"
            }
          }
        },
        "parameters": [
          {
            "name": "groupName",
            "in": "path",
            "required": true,
            "type": "string"
          },
          {
            "name": "body",
            "in": "body",
            "required": true,
            "schema": {
              "$ref": "#/definitions/GroupsAddUserToGroupBody"
            }
          }
        ],
        "tags": [
          "Groups"
        ]
      }
    },
    "/api/v1/groups/{groupName}/users/remove": {
      "patch": {
        "summary": "Remove user from group",
        "description": "Removes a user from a group within a domain",
        "operationId": "Groups_RemoveUserFromGroup",
        "responses": {
          "200": {
            "description": "A successful response.",
            "schema": {
              "$ref": "#/definitions/GroupsRemoveUserFromGroupResponse"
            }
          },
          "default": {
            "description": "An unexpected error response.",
            "schema": {
              "$ref": "#/definitions/googlerpcStatus"
            }
          }
        },
        "parameters": [
          {
            "name": "groupName",
            "in": "path",
            "required": true,
            "type": "string"
          },
          {
            "name": "body",
            "in": "body",
            "required": true,
            "schema": {
              "$ref": "#/definitions/GroupsRemoveUserFromGroupBody"
            }
          }
        ],
        "tags": [
          "Groups"
        ]
      }
    },
    "/api/v1/integrations": {
      "get": {
        "summary": "List integrations",
        "description": "List integrations",
        "operationId": "Integrations_ListIntegrations",
        "responses": {
          "200": {
            "description": "A successful response.",
            "schema": {
              "$ref": "#/definitions/IntegrationsListIntegrationsResponse"
            }
          },
          "default": {
            "description": "An unexpected error response.",
            "schema": {
              "$ref": "#/definitions/googlerpcStatus"
            }
          }
        },
        "parameters": [
          {
            "name": "domainType",
            "in": "query",
            "required": false,
            "type": "string",
            "enum": [
              "DOMAIN_TYPE_UNSPECIFIED",
              "DOMAIN_TYPE_ORGANIZATION",
              "DOMAIN_TYPE_CANVAS"
            ],
            "default": "DOMAIN_TYPE_UNSPECIFIED"
          },
          {
            "name": "domainId",
            "in": "query",
            "required": false,
            "type": "string"
          }
        ],
        "tags": [
          "Integration"
        ]
      },
      "post": {
        "summary": "Create a new canvas integration",
        "description": "Creates a new canvas integration",
        "operationId": "Integrations_CreateIntegration",
        "responses": {
          "200": {
            "description": "A successful response.",
            "schema": {
              "$ref": "#/definitions/IntegrationsCreateIntegrationResponse"
            }
          },
          "default": {
            "description": "An unexpected error response.",
            "schema": {
              "$ref": "#/definitions/googlerpcStatus"
            }
          }
        },
        "parameters": [
          {
            "name": "body",
            "in": "body",
            "required": true,
            "schema": {
              "$ref": "#/definitions/IntegrationsCreateIntegrationRequest"
            }
          }
        ],
        "tags": [
          "Integration"
        ]
      }
    },
    "/api/v1/integrations/{idOrName}": {
      "get": {
        "summary": "Describe an integration",
        "description": "Describe an integration",
        "operationId": "Integrations_DescribeIntegration",
        "responses": {
          "200": {
            "description": "A successful response.",
            "schema": {
              "$ref": "#/definitions/IntegrationsDescribeIntegrationResponse"
            }
          },
          "default": {
            "description": "An unexpected error response.",
            "schema": {
              "$ref": "#/definitions/googlerpcStatus"
            }
          }
        },
        "parameters": [
          {
            "name": "idOrName",
            "in": "path",
            "required": true,
            "type": "string"
          },
          {
            "name": "domainType",
            "in": "query",
            "required": false,
            "type": "string",
            "enum": [
              "DOMAIN_TYPE_UNSPECIFIED",
              "DOMAIN_TYPE_ORGANIZATION",
              "DOMAIN_TYPE_CANVAS"
            ],
            "default": "DOMAIN_TYPE_UNSPECIFIED"
          },
          {
            "name": "domainId",
            "in": "query",
            "required": false,
            "type": "string"
          }
        ],
        "tags": [
          "Integration"
        ]
      }
    },
    "/api/v1/organizations": {
      "get": {
        "summary": "List organizations",
        "description": "Returns a list of all organizations ordered by display name",
        "operationId": "Organizations_ListOrganizations",
        "responses": {
          "200": {
            "description": "A successful response.",
            "schema": {
              "$ref": "#/definitions/OrganizationsListOrganizationsResponse"
            }
          },
          "default": {
            "description": "An unexpected error response.",
            "schema": {
              "$ref": "#/definitions/googlerpcStatus"
            }
          }
        },
        "tags": [
          "Organization"
        ]
      },
      "post": {
        "summary": "Create a new organization",
        "description": "Creates a new organization with the given name and display name",
        "operationId": "Organizations_CreateOrganization",
        "responses": {
          "200": {
            "description": "A successful response.",
            "schema": {
              "$ref": "#/definitions/OrganizationsCreateOrganizationResponse"
            }
          },
          "default": {
            "description": "An unexpected error response.",
            "schema": {
              "$ref": "#/definitions/googlerpcStatus"
            }
          }
        },
        "parameters": [
          {
            "name": "body",
            "in": "body",
            "required": true,
            "schema": {
              "$ref": "#/definitions/OrganizationsCreateOrganizationRequest"
            }
          }
        ],
        "tags": [
          "Organization"
        ]
      }
    },
    "/api/v1/organizations/{idOrName}": {
      "get": {
        "summary": "Get organization details",
        "description": "Returns the details of a specific organization (can be referenced by ID or name)",
        "operationId": "Organizations_DescribeOrganization",
        "responses": {
          "200": {
            "description": "A successful response.",
            "schema": {
              "$ref": "#/definitions/OrganizationsDescribeOrganizationResponse"
            }
          },
          "default": {
            "description": "An unexpected error response.",
            "schema": {
              "$ref": "#/definitions/googlerpcStatus"
            }
          }
        },
        "parameters": [
          {
            "name": "idOrName",
            "in": "path",
            "required": true,
            "type": "string"
          }
        ],
        "tags": [
          "Organization"
        ]
      },
      "delete": {
        "summary": "Delete an organization",
        "description": "Deletes the specified organization (can be referenced by ID or name)",
        "operationId": "Organizations_DeleteOrganization",
        "responses": {
          "200": {
            "description": "A successful response.",
            "schema": {
              "$ref": "#/definitions/OrganizationsDeleteOrganizationResponse"
            }
          },
          "default": {
            "description": "An unexpected error response.",
            "schema": {
              "$ref": "#/definitions/googlerpcStatus"
            }
          }
        },
        "parameters": [
          {
            "name": "idOrName",
            "in": "path",
            "required": true,
            "type": "string"
          }
        ],
        "tags": [
          "Organization"
        ]
      },
      "patch": {
        "summary": "Update an organization",
        "description": "Updates the specified organization (can be referenced by ID or name)",
        "operationId": "Organizations_UpdateOrganization",
        "responses": {
          "200": {
            "description": "A successful response.",
            "schema": {
              "$ref": "#/definitions/OrganizationsUpdateOrganizationResponse"
            }
          },
          "default": {
            "description": "An unexpected error response.",
            "schema": {
              "$ref": "#/definitions/googlerpcStatus"
            }
          }
        },
        "parameters": [
          {
            "name": "idOrName",
            "in": "path",
            "required": true,
            "type": "string"
          },
          {
            "name": "body",
            "in": "body",
            "required": true,
            "schema": {
              "$ref": "#/definitions/OrganizationsUpdateOrganizationBody"
            }
          }
        ],
        "tags": [
          "Organization"
        ]
      }
    },
    "/api/v1/roles": {
      "get": {
        "summary": "List roles",
        "description": "Returns available roles for a specific domain type with their permissions and inheritance",
        "operationId": "Roles_ListRoles",
        "responses": {
          "200": {
            "description": "A successful response.",
            "schema": {
              "$ref": "#/definitions/RolesListRolesResponse"
            }
          },
          "default": {
            "description": "An unexpected error response.",
            "schema": {
              "$ref": "#/definitions/googlerpcStatus"
            }
          }
        },
        "parameters": [
          {
            "name": "domainType",
            "in": "query",
            "required": false,
            "type": "string",
            "enum": [
              "DOMAIN_TYPE_UNSPECIFIED",
              "DOMAIN_TYPE_ORGANIZATION",
              "DOMAIN_TYPE_CANVAS"
            ],
            "default": "DOMAIN_TYPE_UNSPECIFIED"
          },
          {
            "name": "domainId",
            "in": "query",
            "required": false,
            "type": "string"
          }
        ],
        "tags": [
          "Roles"
        ]
      },
      "post": {
        "summary": "Create role",
        "description": "Creates a new custom role with specified permissions",
        "operationId": "Roles_CreateRole",
        "responses": {
          "200": {
            "description": "A successful response.",
            "schema": {
              "$ref": "#/definitions/RolesCreateRoleResponse"
            }
          },
          "default": {
            "description": "An unexpected error response.",
            "schema": {
              "$ref": "#/definitions/googlerpcStatus"
            }
          }
        },
        "parameters": [
          {
            "name": "body",
            "in": "body",
            "required": true,
            "schema": {
              "$ref": "#/definitions/RolesCreateRoleRequest"
            }
          }
        ],
        "tags": [
          "Roles"
        ]
      }
    },
    "/api/v1/roles/assign": {
      "patch": {
        "summary": "Assign role",
        "description": "Assigns a role to a user within a domain",
        "operationId": "Roles_AssignRole",
        "responses": {
          "200": {
            "description": "A successful response.",
            "schema": {
              "$ref": "#/definitions/RolesAssignRoleResponse"
            }
          },
          "default": {
            "description": "An unexpected error response.",
            "schema": {
              "$ref": "#/definitions/googlerpcStatus"
            }
          }
        },
        "parameters": [
          {
            "name": "body",
            "in": "body",
            "required": true,
            "schema": {
              "$ref": "#/definitions/RolesAssignRoleRequest"
            }
          }
        ],
        "tags": [
          "Roles"
        ]
      }
    },
    "/api/v1/roles/describe": {
      "get": {
        "summary": "Describe role",
        "description": "Returns detailed information about a specific role including permissions and inheritance",
        "operationId": "Roles_DescribeRole",
        "responses": {
          "200": {
            "description": "A successful response.",
            "schema": {
              "$ref": "#/definitions/RolesDescribeRoleResponse"
            }
          },
          "default": {
            "description": "An unexpected error response.",
            "schema": {
              "$ref": "#/definitions/googlerpcStatus"
            }
          }
        },
        "parameters": [
          {
            "name": "domainType",
            "in": "query",
            "required": false,
            "type": "string",
            "enum": [
              "DOMAIN_TYPE_UNSPECIFIED",
              "DOMAIN_TYPE_ORGANIZATION",
              "DOMAIN_TYPE_CANVAS"
            ],
            "default": "DOMAIN_TYPE_UNSPECIFIED"
          },
          {
            "name": "domainId",
            "in": "query",
            "required": false,
            "type": "string"
          },
          {
            "name": "role",
            "in": "query",
            "required": false,
            "type": "string"
          }
        ],
        "tags": [
          "Roles"
        ]
      }
    },
    "/api/v1/roles/remove": {
      "patch": {
        "summary": "Remove role",
        "description": "Removes a role from a user within a domain",
        "operationId": "Roles_RemoveRole",
        "responses": {
          "200": {
            "description": "A successful response.",
            "schema": {
              "$ref": "#/definitions/RolesRemoveRoleResponse"
            }
          },
          "default": {
            "description": "An unexpected error response.",
            "schema": {
              "$ref": "#/definitions/googlerpcStatus"
            }
          }
        },
        "parameters": [
          {
            "name": "body",
            "in": "body",
            "required": true,
            "schema": {
              "$ref": "#/definitions/RolesRemoveRoleRequest"
            }
          }
        ],
        "tags": [
          "Roles"
        ]
      }
    },
    "/api/v1/roles/{roleName}": {
      "delete": {
        "summary": "Delete role",
        "description": "Deletes an existing custom role",
        "operationId": "Roles_DeleteRole",
        "responses": {
          "200": {
            "description": "A successful response.",
            "schema": {
              "$ref": "#/definitions/RolesDeleteRoleResponse"
            }
          },
          "default": {
            "description": "An unexpected error response.",
            "schema": {
              "$ref": "#/definitions/googlerpcStatus"
            }
          }
        },
        "parameters": [
          {
            "name": "roleName",
            "in": "path",
            "required": true,
            "type": "string"
          },
          {
            "name": "domainType",
            "in": "query",
            "required": false,
            "type": "string",
            "enum": [
              "DOMAIN_TYPE_UNSPECIFIED",
              "DOMAIN_TYPE_ORGANIZATION",
              "DOMAIN_TYPE_CANVAS"
            ],
            "default": "DOMAIN_TYPE_UNSPECIFIED"
          },
          {
            "name": "domainId",
            "in": "query",
            "required": false,
            "type": "string"
          }
        ],
        "tags": [
          "Roles"
        ]
      },
      "put": {
        "summary": "Update role",
        "description": "Updates an existing custom role with new permissions",
        "operationId": "Roles_UpdateRole",
        "responses": {
          "200": {
            "description": "A successful response.",
            "schema": {
              "$ref": "#/definitions/RolesUpdateRoleResponse"
            }
          },
          "default": {
            "description": "An unexpected error response.",
            "schema": {
              "$ref": "#/definitions/googlerpcStatus"
            }
          }
        },
        "parameters": [
          {
            "name": "roleName",
            "in": "path",
            "required": true,
            "type": "string"
          },
          {
            "name": "body",
            "in": "body",
            "required": true,
            "schema": {
              "$ref": "#/definitions/RolesUpdateRoleBody"
            }
          }
        ],
        "tags": [
          "Roles"
        ]
      }
    },
    "/api/v1/secrets": {
      "get": {
        "summary": "List secrets",
        "description": "Returns the list of secrets",
        "operationId": "Secrets_ListSecrets",
        "responses": {
          "200": {
            "description": "A successful response.",
            "schema": {
              "$ref": "#/definitions/SecretsListSecretsResponse"
            }
          },
          "default": {
            "description": "An unexpected error response.",
            "schema": {
              "$ref": "#/definitions/googlerpcStatus"
            }
          }
        },
        "parameters": [
          {
            "name": "domainType",
            "in": "query",
            "required": false,
            "type": "string",
            "enum": [
              "DOMAIN_TYPE_UNSPECIFIED",
              "DOMAIN_TYPE_ORGANIZATION",
              "DOMAIN_TYPE_CANVAS"
            ],
            "default": "DOMAIN_TYPE_UNSPECIFIED"
          },
          {
            "name": "domainId",
            "in": "query",
            "required": false,
            "type": "string"
          }
        ],
        "tags": [
          "Secret"
        ]
      },
      "post": {
        "summary": "Create a new secret",
        "description": "Creates a new secret",
        "operationId": "Secrets_CreateSecret",
        "responses": {
          "200": {
            "description": "A successful response.",
            "schema": {
              "$ref": "#/definitions/SecretsCreateSecretResponse"
            }
          },
          "default": {
            "description": "An unexpected error response.",
            "schema": {
              "$ref": "#/definitions/googlerpcStatus"
            }
          }
        },
        "parameters": [
          {
            "name": "body",
            "in": "body",
            "required": true,
            "schema": {
              "$ref": "#/definitions/SecretsCreateSecretRequest"
            }
          }
        ],
        "tags": [
          "Secret"
        ]
      }
    },
    "/api/v1/secrets/{idOrName}": {
      "get": {
        "summary": "Get secret details",
        "description": "Returns the details of a specific secret",
        "operationId": "Secrets_DescribeSecret",
        "responses": {
          "200": {
            "description": "A successful response.",
            "schema": {
              "$ref": "#/definitions/SecretsDescribeSecretResponse"
            }
          },
          "default": {
            "description": "An unexpected error response.",
            "schema": {
              "$ref": "#/definitions/googlerpcStatus"
            }
          }
        },
        "parameters": [
          {
            "name": "idOrName",
            "in": "path",
            "required": true,
            "type": "string"
          },
          {
            "name": "domainType",
            "in": "query",
            "required": false,
            "type": "string",
            "enum": [
              "DOMAIN_TYPE_UNSPECIFIED",
              "DOMAIN_TYPE_ORGANIZATION",
              "DOMAIN_TYPE_CANVAS"
            ],
            "default": "DOMAIN_TYPE_UNSPECIFIED"
          },
          {
            "name": "domainId",
            "in": "query",
            "required": false,
            "type": "string"
          }
        ],
        "tags": [
          "Secret"
        ]
      },
      "delete": {
        "summary": "Deletes a secret",
        "description": "Deletes the specified secret",
        "operationId": "Secrets_DeleteSecret",
        "responses": {
          "200": {
            "description": "A successful response.",
            "schema": {
              "$ref": "#/definitions/SecretsDeleteSecretResponse"
            }
          },
          "default": {
            "description": "An unexpected error response.",
            "schema": {
              "$ref": "#/definitions/googlerpcStatus"
            }
          }
        },
        "parameters": [
          {
            "name": "idOrName",
            "in": "path",
            "required": true,
            "type": "string"
          },
          {
            "name": "domainType",
            "in": "query",
            "required": false,
            "type": "string",
            "enum": [
              "DOMAIN_TYPE_UNSPECIFIED",
              "DOMAIN_TYPE_ORGANIZATION",
              "DOMAIN_TYPE_CANVAS"
            ],
            "default": "DOMAIN_TYPE_UNSPECIFIED"
          },
          {
            "name": "domainId",
            "in": "query",
            "required": false,
            "type": "string"
          }
        ],
        "tags": [
          "Secret"
        ]
      },
      "patch": {
        "summary": "Updates a secret",
        "description": "Updates the specified secret",
        "operationId": "Secrets_UpdateSecret",
        "responses": {
          "200": {
            "description": "A successful response.",
            "schema": {
              "$ref": "#/definitions/SecretsUpdateSecretResponse"
            }
          },
          "default": {
            "description": "An unexpected error response.",
            "schema": {
              "$ref": "#/definitions/googlerpcStatus"
            }
          }
        },
        "parameters": [
          {
            "name": "idOrName",
            "in": "path",
            "required": true,
            "type": "string"
          },
          {
            "name": "body",
            "in": "body",
            "required": true,
            "schema": {
              "$ref": "#/definitions/SecretsUpdateSecretBody"
            }
          }
        ],
        "tags": [
          "Secret"
        ]
      }
    },
    "/api/v1/users": {
      "get": {
        "summary": "List users",
        "description": "Returns all users that have roles within a domain",
        "operationId": "Users_ListUsers",
        "responses": {
          "200": {
            "description": "A successful response.",
            "schema": {
              "$ref": "#/definitions/UsersListUsersResponse"
            }
          },
          "default": {
            "description": "An unexpected error response.",
            "schema": {
              "$ref": "#/definitions/googlerpcStatus"
            }
          }
        },
        "parameters": [
          {
            "name": "domainType",
            "in": "query",
            "required": false,
            "type": "string",
            "enum": [
              "DOMAIN_TYPE_UNSPECIFIED",
              "DOMAIN_TYPE_ORGANIZATION",
              "DOMAIN_TYPE_CANVAS"
            ],
            "default": "DOMAIN_TYPE_UNSPECIFIED"
          },
          {
            "name": "domainId",
            "in": "query",
            "required": false,
            "type": "string"
          }
        ],
        "tags": [
          "Users"
        ]
      }
    },
    "/api/v1/users/{userId}/permissions": {
      "get": {
        "summary": "List user permissions",
        "description": "Returns all permissions a user has within a specific domain",
        "operationId": "Users_ListUserPermissions",
        "responses": {
          "200": {
            "description": "A successful response.",
            "schema": {
              "$ref": "#/definitions/UsersListUserPermissionsResponse"
            }
          },
          "default": {
            "description": "An unexpected error response.",
            "schema": {
              "$ref": "#/definitions/googlerpcStatus"
            }
          }
        },
        "parameters": [
          {
            "name": "userId",
            "in": "path",
            "required": true,
            "type": "string"
          },
          {
            "name": "domainType",
            "in": "query",
            "required": false,
            "type": "string",
            "enum": [
              "DOMAIN_TYPE_UNSPECIFIED",
              "DOMAIN_TYPE_ORGANIZATION",
              "DOMAIN_TYPE_CANVAS"
            ],
            "default": "DOMAIN_TYPE_UNSPECIFIED"
          },
          {
            "name": "domainId",
            "in": "query",
            "required": false,
            "type": "string"
          }
        ],
        "tags": [
          "Users"
        ]
      }
    },
    "/api/v1/users/{userId}/roles": {
      "get": {
        "summary": "Get user roles",
        "description": "Returns the roles a user has within a specific domain",
        "operationId": "Users_ListUserRoles",
        "responses": {
          "200": {
            "description": "A successful response.",
            "schema": {
              "$ref": "#/definitions/UsersListUserRolesResponse"
            }
          },
          "default": {
            "description": "An unexpected error response.",
            "schema": {
              "$ref": "#/definitions/googlerpcStatus"
            }
          }
        },
        "parameters": [
          {
            "name": "userId",
            "in": "path",
            "required": true,
            "type": "string"
          },
          {
            "name": "domainType",
            "in": "query",
            "required": false,
            "type": "string",
            "enum": [
              "DOMAIN_TYPE_UNSPECIFIED",
              "DOMAIN_TYPE_ORGANIZATION",
              "DOMAIN_TYPE_CANVAS"
            ],
            "default": "DOMAIN_TYPE_UNSPECIFIED"
          },
          {
            "name": "domainId",
            "in": "query",
            "required": false,
            "type": "string"
          }
        ],
        "tags": [
          "Users"
        ]
      }
    }
  },
  "definitions": {
    "AuthToken": {
      "type": "object",
      "properties": {
        "valueFrom": {
          "$ref": "#/definitions/SuperplaneIntegrationsValueFrom"
        }
      }
    },
    "AuthorizationDomainType": {
      "type": "string",
      "enum": [
        "DOMAIN_TYPE_UNSPECIFIED",
        "DOMAIN_TYPE_ORGANIZATION",
        "DOMAIN_TYPE_CANVAS"
      ],
      "default": "DOMAIN_TYPE_UNSPECIFIED",
      "title": "Enums"
    },
    "AuthorizationPermission": {
      "type": "object",
      "properties": {
        "resource": {
          "type": "string"
        },
        "action": {
          "type": "string"
        },
        "domainType": {
          "$ref": "#/definitions/AuthorizationDomainType"
        }
      },
      "title": "Common data structures"
    },
    "EventSourceSpecSemaphore": {
      "type": "object",
      "properties": {
        "project": {
          "type": "string"
        }
      }
    },
    "ExecutionResult": {
      "type": "string",
      "enum": [
        "RESULT_UNKNOWN",
        "RESULT_PASSED",
        "RESULT_FAILED"
      ],
      "default": "RESULT_UNKNOWN"
    },
    "ExecutorSpecHTTP": {
      "type": "object",
      "properties": {
        "url": {
          "type": "string"
        },
        "headers": {
          "type": "object",
          "additionalProperties": {
            "type": "string"
          }
        },
        "payload": {
          "type": "object",
          "additionalProperties": {
            "type": "string"
          }
        },
        "responsePolicy": {
          "$ref": "#/definitions/ExecutorSpecHTTPResponsePolicy"
        }
      }
    },
    "ExecutorSpecHTTPResponsePolicy": {
      "type": "object",
      "properties": {
        "statusCodes": {
          "type": "array",
          "items": {
            "type": "integer",
            "format": "int64"
          }
        }
      }
    },
    "GroupByField": {
      "type": "object",
      "properties": {
        "name": {
          "type": "string"
        },
        "expression": {
          "type": "string"
        }
      }
    },
    "GroupsAddUserToGroupBody": {
      "type": "object",
      "properties": {
        "domainType": {
          "$ref": "#/definitions/AuthorizationDomainType"
        },
        "domainId": {
          "type": "string"
        },
        "userId": {
          "type": "string"
        },
        "userEmail": {
          "type": "string"
        }
      }
    },
    "GroupsAddUserToGroupResponse": {
      "type": "object"
    },
    "GroupsCreateGroupRequest": {
      "type": "object",
      "properties": {
        "domainType": {
          "$ref": "#/definitions/AuthorizationDomainType"
        },
        "domainId": {
          "type": "string"
        },
        "group": {
          "$ref": "#/definitions/GroupsGroup"
        }
      }
    },
    "GroupsCreateGroupResponse": {
      "type": "object",
      "properties": {
        "group": {
          "$ref": "#/definitions/GroupsGroup"
        }
      }
    },
    "GroupsDeleteGroupResponse": {
      "type": "object"
    },
    "GroupsDescribeGroupResponse": {
      "type": "object",
      "properties": {
        "group": {
          "$ref": "#/definitions/GroupsGroup"
        }
      }
    },
    "GroupsGroup": {
      "type": "object",
      "properties": {
        "metadata": {
          "$ref": "#/definitions/GroupsGroupMetadata"
        },
        "spec": {
          "$ref": "#/definitions/GroupsGroupSpec"
        },
        "status": {
          "$ref": "#/definitions/GroupsGroupStatus"
        }
      }
    },
    "GroupsGroupMetadata": {
      "type": "object",
      "properties": {
        "name": {
          "type": "string"
        },
        "domainType": {
          "$ref": "#/definitions/AuthorizationDomainType"
        },
        "domainId": {
          "type": "string"
        },
        "createdAt": {
          "type": "string",
          "format": "date-time"
        },
        "updatedAt": {
          "type": "string",
          "format": "date-time"
        }
      }
    },
    "GroupsGroupSpec": {
      "type": "object",
      "properties": {
        "role": {
          "type": "string"
        },
        "displayName": {
          "type": "string"
        },
        "description": {
          "type": "string"
        }
      }
    },
    "GroupsGroupStatus": {
      "type": "object",
      "properties": {
        "membersCount": {
          "type": "integer",
          "format": "int32"
        }
      }
    },
    "GroupsListGroupUsersResponse": {
      "type": "object",
      "properties": {
        "users": {
          "type": "array",
          "items": {
            "type": "object",
            "$ref": "#/definitions/UsersUser"
          }
        },
        "group": {
          "$ref": "#/definitions/GroupsGroup"
        }
      }
    },
    "GroupsListGroupsResponse": {
      "type": "object",
      "properties": {
        "groups": {
          "type": "array",
          "items": {
            "type": "object",
            "$ref": "#/definitions/GroupsGroup"
          }
        }
      }
    },
    "GroupsRemoveUserFromGroupBody": {
      "type": "object",
      "properties": {
        "domainType": {
          "$ref": "#/definitions/AuthorizationDomainType"
        },
        "domainId": {
          "type": "string"
        },
        "userId": {
          "type": "string"
        },
        "userEmail": {
          "type": "string"
        }
      }
    },
    "GroupsRemoveUserFromGroupResponse": {
      "type": "object"
    },
<<<<<<< HEAD
    "ExecutionResult": {
      "type": "string",
      "enum": [
        "RESULT_UNKNOWN",
        "RESULT_PASSED",
        "RESULT_FAILED"
      ],
      "default": "RESULT_UNKNOWN"
    },
    "GroupByField": {
=======
    "GroupsUpdateGroupBody": {
      "type": "object",
      "properties": {
        "domainType": {
          "$ref": "#/definitions/AuthorizationDomainType"
        },
        "domainId": {
          "type": "string"
        },
        "group": {
          "$ref": "#/definitions/GroupsGroup"
        }
      }
    },
    "GroupsUpdateGroupResponse": {
>>>>>>> 4a29b3e4
      "type": "object",
      "properties": {
        "group": {
          "$ref": "#/definitions/GroupsGroup"
        }
      }
    },
    "InputMappingWhen": {
      "type": "object",
      "properties": {
        "triggeredBy": {
          "$ref": "#/definitions/InputMappingWhenTriggeredBy"
        }
      }
    },
    "InputMappingWhenTriggeredBy": {
      "type": "object",
      "properties": {
        "connection": {
          "type": "string"
        }
      }
    },
    "IntegrationAuth": {
      "type": "object",
      "properties": {
        "use": {
          "$ref": "#/definitions/IntegrationAuthType"
        },
        "token": {
          "$ref": "#/definitions/AuthToken"
        }
      }
    },
    "IntegrationAuthType": {
      "type": "string",
      "enum": [
        "AUTH_TYPE_NONE",
        "AUTH_TYPE_TOKEN",
        "AUTH_TYPE_OIDC"
      ],
      "default": "AUTH_TYPE_NONE"
    },
    "IntegrationOIDC": {
      "type": "object",
      "properties": {
        "enabled": {
          "type": "boolean"
        }
      }
    },
    "IntegrationsCreateIntegrationRequest": {
      "type": "object",
      "properties": {
        "domainType": {
          "$ref": "#/definitions/AuthorizationDomainType"
        },
        "domainId": {
          "type": "string"
        },
        "integration": {
          "$ref": "#/definitions/IntegrationsIntegration"
        }
      }
    },
    "IntegrationsCreateIntegrationResponse": {
      "type": "object",
      "properties": {
        "integration": {
          "$ref": "#/definitions/IntegrationsIntegration"
        }
      }
    },
    "IntegrationsDescribeIntegrationResponse": {
      "type": "object",
      "properties": {
        "integration": {
          "$ref": "#/definitions/IntegrationsIntegration"
        }
      }
    },
    "IntegrationsIntegration": {
      "type": "object",
      "properties": {
        "metadata": {
          "$ref": "#/definitions/IntegrationsIntegrationMetadata"
        },
        "spec": {
          "$ref": "#/definitions/IntegrationsIntegrationSpec"
        }
      }
    },
    "IntegrationsIntegrationMetadata": {
      "type": "object",
      "properties": {
        "id": {
          "type": "string"
        },
        "name": {
          "type": "string"
        },
        "createdBy": {
          "type": "string"
        },
        "createdAt": {
          "type": "string",
          "format": "date-time"
        },
        "domainType": {
          "$ref": "#/definitions/AuthorizationDomainType"
        },
        "domainId": {
          "type": "string"
        }
      }
    },
    "IntegrationsIntegrationRef": {
      "type": "object",
      "properties": {
        "domainType": {
          "$ref": "#/definitions/AuthorizationDomainType"
        },
        "name": {
          "type": "string"
        }
      }
    },
    "IntegrationsIntegrationSpec": {
      "type": "object",
      "properties": {
        "type": {
          "type": "string"
        },
        "url": {
          "type": "string"
        },
        "auth": {
          "$ref": "#/definitions/IntegrationAuth"
        },
        "oidc": {
          "$ref": "#/definitions/IntegrationOIDC"
        }
      }
    },
    "IntegrationsListIntegrationsResponse": {
      "type": "object",
      "properties": {
        "integrations": {
          "type": "array",
          "items": {
            "type": "object",
            "$ref": "#/definitions/IntegrationsIntegration"
          }
        }
      }
    },
<<<<<<< HEAD
    "IntegrationsResourceRef": {
      "type": "object",
      "properties": {
        "type": {
=======
    "OrganizationsCreateOrganizationRequest": {
      "type": "object",
      "properties": {
        "organization": {
          "$ref": "#/definitions/OrganizationsOrganization"
        }
      }
    },
    "OrganizationsCreateOrganizationResponse": {
      "type": "object",
      "properties": {
        "organization": {
          "$ref": "#/definitions/OrganizationsOrganization"
        }
      }
    },
    "OrganizationsDeleteOrganizationResponse": {
      "type": "object"
    },
    "OrganizationsDescribeOrganizationResponse": {
      "type": "object",
      "properties": {
        "organization": {
          "$ref": "#/definitions/OrganizationsOrganization"
        }
      }
    },
    "OrganizationsListOrganizationsResponse": {
      "type": "object",
      "properties": {
        "organizations": {
          "type": "array",
          "items": {
            "type": "object",
            "$ref": "#/definitions/OrganizationsOrganization"
          }
        }
      }
    },
    "OrganizationsOrganization": {
      "type": "object",
      "properties": {
        "metadata": {
          "$ref": "#/definitions/OrganizationsOrganizationMetadata"
        }
      }
    },
    "OrganizationsOrganizationMetadata": {
      "type": "object",
      "properties": {
        "id": {
>>>>>>> 4a29b3e4
          "type": "string"
        },
        "name": {
          "type": "string"
<<<<<<< HEAD
        }
      }
    },
    "OrganizationsCreateOrganizationRequest": {
=======
        },
        "displayName": {
          "type": "string"
        },
        "description": {
          "type": "string"
        },
        "createdBy": {
          "type": "string"
        },
        "createdAt": {
          "type": "string",
          "format": "date-time"
        },
        "updatedAt": {
          "type": "string",
          "format": "date-time"
        }
      }
    },
    "OrganizationsUpdateOrganizationBody": {
      "type": "object",
      "properties": {
        "organization": {
          "$ref": "#/definitions/OrganizationsOrganization"
        }
      }
    },
    "OrganizationsUpdateOrganizationResponse": {
      "type": "object",
      "properties": {
        "organization": {
          "$ref": "#/definitions/OrganizationsOrganization"
        }
      }
    },
    "RolesAssignRoleRequest": {
      "type": "object",
      "properties": {
        "domainType": {
          "$ref": "#/definitions/AuthorizationDomainType"
        },
        "domainId": {
          "type": "string"
        },
        "roleName": {
          "type": "string"
        },
        "userId": {
          "type": "string"
        },
        "userEmail": {
          "type": "string"
        }
      }
    },
    "RolesAssignRoleResponse": {
      "type": "object"
    },
    "RolesCreateRoleRequest": {
>>>>>>> 4a29b3e4
      "type": "object",
      "properties": {
        "domainType": {
          "$ref": "#/definitions/AuthorizationDomainType"
        },
        "domainId": {
          "type": "string"
        },
        "role": {
          "$ref": "#/definitions/RolesRole"
        }
      }
    },
    "RolesCreateRoleResponse": {
      "type": "object",
      "properties": {
        "role": {
          "$ref": "#/definitions/RolesRole"
        }
      }
    },
    "RolesDeleteRoleResponse": {
      "type": "object"
    },
    "RolesDescribeRoleResponse": {
      "type": "object",
      "properties": {
        "role": {
          "$ref": "#/definitions/RolesRole"
        }
      }
    },
    "RolesListRolesResponse": {
      "type": "object",
      "properties": {
        "roles": {
          "type": "array",
          "items": {
            "type": "object",
            "$ref": "#/definitions/RolesRole"
          }
        }
      }
    },
    "RolesRemoveRoleRequest": {
      "type": "object",
      "properties": {
        "domainType": {
          "$ref": "#/definitions/AuthorizationDomainType"
        },
        "domainId": {
          "type": "string"
        },
        "roleName": {
          "type": "string"
        },
        "userId": {
          "type": "string"
        },
        "userEmail": {
          "type": "string"
        }
      }
    },
    "RolesRemoveRoleResponse": {
      "type": "object"
    },
    "RolesRole": {
      "type": "object",
      "properties": {
        "metadata": {
          "$ref": "#/definitions/RolesRoleMetadata"
        },
        "spec": {
          "$ref": "#/definitions/RolesRoleSpec"
        }
      }
    },
    "RolesRoleMetadata": {
      "type": "object",
      "properties": {
        "name": {
          "type": "string"
        },
        "domainType": {
          "$ref": "#/definitions/AuthorizationDomainType"
        },
        "domainId": {
          "type": "string"
        },
        "createdAt": {
          "type": "string",
          "format": "date-time"
        },
        "updatedAt": {
          "type": "string",
          "format": "date-time"
        }
      }
    },
    "RolesRoleSpec": {
      "type": "object",
      "properties": {
        "displayName": {
          "type": "string"
        },
        "description": {
          "type": "string"
        },
        "permissions": {
          "type": "array",
          "items": {
            "type": "object",
            "$ref": "#/definitions/AuthorizationPermission"
          }
        },
        "inheritedRole": {
          "$ref": "#/definitions/RolesRole"
        }
      }
    },
    "RolesUpdateRoleBody": {
      "type": "object",
      "properties": {
        "domainType": {
          "$ref": "#/definitions/AuthorizationDomainType"
        },
        "domainId": {
          "type": "string"
        },
        "role": {
          "$ref": "#/definitions/RolesRole"
        }
      }
    },
    "RolesUpdateRoleResponse": {
      "type": "object",
      "properties": {
        "role": {
          "$ref": "#/definitions/RolesRole"
        }
      }
    },
    "SecretLocal": {
      "type": "object",
      "properties": {
        "data": {
          "type": "object",
          "additionalProperties": {
            "type": "string"
          }
        }
      },
      "description": "Local secrets are stored and managed by SuperPlane itself."
    },
    "SecretProvider": {
      "type": "string",
      "enum": [
        "PROVIDER_UNKNOWN",
        "PROVIDER_LOCAL"
      ],
      "default": "PROVIDER_UNKNOWN"
    },
    "SecretsCreateSecretRequest": {
      "type": "object",
      "properties": {
        "secret": {
          "$ref": "#/definitions/SecretsSecret"
        },
        "domainType": {
          "$ref": "#/definitions/AuthorizationDomainType"
        },
        "domainId": {
          "type": "string"
        }
      }
    },
    "SecretsCreateSecretResponse": {
      "type": "object",
      "properties": {
        "secret": {
          "$ref": "#/definitions/SecretsSecret"
        }
      }
    },
    "SecretsDeleteSecretResponse": {
      "type": "object"
    },
    "SecretsDescribeSecretResponse": {
      "type": "object",
      "properties": {
        "secret": {
          "$ref": "#/definitions/SecretsSecret"
        }
      }
    },
    "SecretsListSecretsResponse": {
      "type": "object",
      "properties": {
        "secrets": {
          "type": "array",
          "items": {
            "type": "object",
            "$ref": "#/definitions/SecretsSecret"
          }
        }
      }
    },
    "SecretsSecret": {
      "type": "object",
      "properties": {
        "metadata": {
          "$ref": "#/definitions/SecretsSecretMetadata"
        },
        "spec": {
          "$ref": "#/definitions/SecretsSecretSpec"
        }
      }
    },
    "SecretsSecretMetadata": {
      "type": "object",
      "properties": {
        "id": {
          "type": "string"
        },
        "name": {
          "type": "string"
        },
        "domainType": {
          "$ref": "#/definitions/AuthorizationDomainType"
        },
        "domainId": {
          "type": "string"
        },
        "createdAt": {
          "type": "string",
          "format": "date-time"
        }
      }
    },
    "SecretsSecretSpec": {
      "type": "object",
      "properties": {
        "provider": {
          "$ref": "#/definitions/SecretProvider"
        },
        "local": {
          "$ref": "#/definitions/SecretLocal"
        }
      }
    },
    "SecretsUpdateSecretBody": {
      "type": "object",
      "properties": {
        "secret": {
          "$ref": "#/definitions/SecretsSecret"
        },
        "domainType": {
          "$ref": "#/definitions/AuthorizationDomainType"
        },
        "domainId": {
          "type": "string"
        }
      }
    },
    "SecretsUpdateSecretResponse": {
      "type": "object",
      "properties": {
        "secret": {
          "$ref": "#/definitions/SecretsSecret"
        }
      }
    },
    "SpecGroupBy": {
      "type": "object",
      "properties": {
        "fields": {
          "type": "array",
          "items": {
            "type": "object",
            "$ref": "#/definitions/GroupByField"
          }
        }
      }
    },
    "SpecTimeoutBehavior": {
      "type": "string",
      "enum": [
        "TIMEOUT_BEHAVIOR_NONE",
        "TIMEOUT_BEHAVIOR_DROP",
        "TIMEOUT_BEHAVIOR_EMIT"
      ],
      "default": "TIMEOUT_BEHAVIOR_NONE"
    },
    "SuperplaneApproveStageEventBody": {
      "type": "object"
    },
    "SuperplaneApproveStageEventResponse": {
      "type": "object",
      "properties": {
        "event": {
          "$ref": "#/definitions/SuperplaneStageEvent"
        }
      }
    },
    "SuperplaneCanvas": {
      "type": "object",
      "properties": {
        "metadata": {
          "$ref": "#/definitions/SuperplaneCanvasMetadata",
          "title": "No spec needed for Canvas as per the YAML example"
        }
      }
    },
    "SuperplaneCanvasMetadata": {
      "type": "object",
      "properties": {
        "id": {
          "type": "string"
        },
        "name": {
          "type": "string"
        },
        "createdBy": {
          "type": "string"
        },
        "createdAt": {
          "type": "string",
          "format": "date-time"
        }
      }
    },
    "SuperplaneCondition": {
      "type": "object",
      "properties": {
        "type": {
          "$ref": "#/definitions/SuperplaneConditionType"
        },
        "approval": {
          "$ref": "#/definitions/SuperplaneConditionApproval"
        },
        "timeWindow": {
          "$ref": "#/definitions/SuperplaneConditionTimeWindow"
        }
      }
    },
    "SuperplaneConditionApproval": {
      "type": "object",
      "properties": {
        "count": {
          "type": "integer",
          "format": "int64"
        }
      }
    },
    "SuperplaneConditionTimeWindow": {
      "type": "object",
      "properties": {
        "start": {
          "type": "string"
        },
        "end": {
          "type": "string"
        },
        "weekDays": {
          "type": "array",
          "items": {
            "type": "string"
          }
        }
      }
    },
    "SuperplaneConditionType": {
      "type": "string",
      "enum": [
        "CONDITION_TYPE_UNKNOWN",
        "CONDITION_TYPE_APPROVAL",
        "CONDITION_TYPE_TIME_WINDOW"
      ],
      "default": "CONDITION_TYPE_UNKNOWN"
    },
    "SuperplaneConnection": {
      "type": "object",
      "properties": {
        "type": {
          "$ref": "#/definitions/SuperplaneConnectionType"
        },
        "name": {
          "type": "string"
        },
        "filters": {
          "type": "array",
          "items": {
            "type": "object",
            "$ref": "#/definitions/SuperplaneFilter"
          }
        },
        "filterOperator": {
          "$ref": "#/definitions/SuperplaneFilterOperator"
        }
      }
    },
    "SuperplaneConnectionGroup": {
      "type": "object",
      "properties": {
        "metadata": {
          "$ref": "#/definitions/SuperplaneConnectionGroupMetadata"
        },
        "spec": {
          "$ref": "#/definitions/SuperplaneConnectionGroupSpec"
        }
      }
    },
    "SuperplaneConnectionGroupEvent": {
      "type": "object",
      "properties": {
        "id": {
          "type": "string"
        },
        "sourceId": {
          "type": "string"
        },
        "sourceType": {
          "$ref": "#/definitions/SuperplaneConnectionType"
        },
        "sourceName": {
          "type": "string"
        },
        "receivedAt": {
          "type": "string",
          "format": "date-time"
        }
      }
    },
    "SuperplaneConnectionGroupFieldSet": {
      "type": "object",
      "properties": {
        "id": {
          "type": "string"
        },
        "fields": {
          "type": "array",
          "items": {
            "type": "object",
            "$ref": "#/definitions/SuperplaneKeyValuePair"
          }
        },
        "hash": {
          "type": "string"
        },
        "state": {
          "$ref": "#/definitions/SuperplaneConnectionGroupFieldSetState"
        },
        "stateReason": {
          "$ref": "#/definitions/SuperplaneConnectionGroupFieldSetStateReason"
        },
        "events": {
          "type": "array",
          "items": {
            "type": "object",
            "$ref": "#/definitions/SuperplaneConnectionGroupEvent"
          }
        },
        "createdAt": {
          "type": "string",
          "format": "date-time"
        }
      }
    },
    "SuperplaneConnectionGroupFieldSetState": {
      "type": "string",
      "enum": [
        "STATE_UNKNOWN",
        "STATE_PENDING",
        "STATE_PROCESSED",
        "STATE_DISCARDED"
      ],
      "default": "STATE_UNKNOWN"
    },
    "SuperplaneConnectionGroupFieldSetStateReason": {
      "type": "string",
      "enum": [
        "STATE_REASON_NONE",
        "STATE_REASON_OK",
        "STATE_REASON_TIMEOUT"
      ],
      "default": "STATE_REASON_NONE"
    },
    "SuperplaneConnectionGroupMetadata": {
      "type": "object",
      "properties": {
        "id": {
          "type": "string"
        },
        "name": {
          "type": "string"
        },
        "canvasId": {
          "type": "string"
        },
        "createdAt": {
          "type": "string",
          "format": "date-time"
        },
        "createdBy": {
          "type": "string"
        },
        "updatedAt": {
          "type": "string",
          "format": "date-time"
        },
        "updatedBy": {
          "type": "string"
        }
      }
    },
    "SuperplaneConnectionGroupSpec": {
      "type": "object",
      "properties": {
        "connections": {
          "type": "array",
          "items": {
            "type": "object",
            "$ref": "#/definitions/SuperplaneConnection"
          }
        },
        "groupBy": {
          "$ref": "#/definitions/SpecGroupBy"
        },
        "timeout": {
          "type": "integer",
          "format": "int64"
        },
        "timeoutBehavior": {
          "$ref": "#/definitions/SpecTimeoutBehavior"
        }
      }
    },
    "SuperplaneConnectionType": {
      "type": "string",
      "enum": [
        "TYPE_UNKNOWN",
        "TYPE_EVENT_SOURCE",
        "TYPE_STAGE",
        "TYPE_CONNECTION_GROUP"
      ],
      "default": "TYPE_UNKNOWN"
    },
    "SuperplaneCreateCanvasRequest": {
      "type": "object",
      "properties": {
        "canvas": {
          "$ref": "#/definitions/SuperplaneCanvas"
        },
        "organizationId": {
          "type": "string"
        }
      }
    },
    "SuperplaneCreateCanvasResponse": {
      "type": "object",
      "properties": {
        "canvas": {
          "$ref": "#/definitions/SuperplaneCanvas"
        }
      }
    },
    "SuperplaneCreateConnectionGroupBody": {
      "type": "object",
      "properties": {
        "connectionGroup": {
          "$ref": "#/definitions/SuperplaneConnectionGroup"
        }
      }
    },
    "SuperplaneCreateConnectionGroupResponse": {
      "type": "object",
      "properties": {
        "connectionGroup": {
          "$ref": "#/definitions/SuperplaneConnectionGroup"
        }
      }
    },
    "SuperplaneCreateEventSourceBody": {
      "type": "object",
      "properties": {
        "eventSource": {
          "$ref": "#/definitions/SuperplaneEventSource"
        }
      }
    },
    "SuperplaneCreateEventSourceResponse": {
      "type": "object",
      "properties": {
        "eventSource": {
          "$ref": "#/definitions/SuperplaneEventSource"
        },
        "key": {
          "type": "string"
        }
      }
    },
    "SuperplaneCreateStageBody": {
      "type": "object",
      "properties": {
        "stage": {
          "$ref": "#/definitions/SuperplaneStage"
        }
      }
    },
    "SuperplaneCreateStageResponse": {
      "type": "object",
      "properties": {
        "stage": {
          "$ref": "#/definitions/SuperplaneStage"
        }
      }
    },
    "SuperplaneDataFilter": {
      "type": "object",
      "properties": {
        "expression": {
          "type": "string"
        }
      }
    },
    "SuperplaneDescribeCanvasResponse": {
      "type": "object",
      "properties": {
        "canvas": {
          "$ref": "#/definitions/SuperplaneCanvas"
        }
      }
    },
    "SuperplaneDescribeConnectionGroupResponse": {
      "type": "object",
      "properties": {
        "connectionGroup": {
          "$ref": "#/definitions/SuperplaneConnectionGroup"
        }
      }
    },
    "SuperplaneDescribeEventSourceResponse": {
      "type": "object",
      "properties": {
        "eventSource": {
          "$ref": "#/definitions/SuperplaneEventSource"
        }
      }
    },
    "SuperplaneDescribeStageResponse": {
      "type": "object",
      "properties": {
        "stage": {
          "$ref": "#/definitions/SuperplaneStage"
        }
      }
    },
    "SuperplaneEventSource": {
      "type": "object",
      "properties": {
        "metadata": {
          "$ref": "#/definitions/SuperplaneEventSourceMetadata"
        },
        "spec": {
          "$ref": "#/definitions/SuperplaneEventSourceSpec"
        }
      }
    },
    "SuperplaneEventSourceMetadata": {
      "type": "object",
      "properties": {
        "id": {
          "type": "string"
        },
        "name": {
          "type": "string"
        },
        "canvasId": {
          "type": "string"
        },
        "createdAt": {
          "type": "string",
          "format": "date-time"
        },
        "updatedAt": {
          "type": "string",
          "format": "date-time"
        }
      }
    },
    "SuperplaneEventSourceSpec": {
      "type": "object",
      "properties": {
        "integration": {
          "$ref": "#/definitions/IntegrationsIntegrationRef"
        },
        "resource": {
          "$ref": "#/definitions/IntegrationsResourceRef"
        }
      }
    },
    "SuperplaneExecution": {
      "type": "object",
      "properties": {
        "id": {
          "type": "string"
        },
        "state": {
          "$ref": "#/definitions/SuperplaneExecutionState"
        },
        "result": {
          "$ref": "#/definitions/ExecutionResult"
        },
        "createdAt": {
          "type": "string",
          "format": "date-time"
        },
        "startedAt": {
          "type": "string",
          "format": "date-time"
        },
        "finishedAt": {
          "type": "string",
          "format": "date-time"
        },
        "outputs": {
          "type": "array",
          "items": {
            "type": "object",
            "$ref": "#/definitions/SuperplaneOutputValue"
          }
        },
        "resources": {
          "type": "array",
          "items": {
            "type": "object",
            "$ref": "#/definitions/SuperplaneExecutionResource"
          }
        }
      }
    },
    "SuperplaneExecutionResource": {
      "type": "object",
      "properties": {
        "id": {
          "type": "string"
        }
      }
    },
    "SuperplaneExecutionState": {
      "type": "string",
      "enum": [
        "STATE_UNKNOWN",
        "STATE_PENDING",
        "STATE_STARTED",
        "STATE_FINISHED"
      ],
      "default": "STATE_UNKNOWN"
    },
    "SuperplaneExecutor": {
      "type": "object",
      "properties": {
        "type": {
          "type": "string"
        },
        "integration": {
          "$ref": "#/definitions/IntegrationsIntegrationRef"
        },
        "resource": {
          "$ref": "#/definitions/IntegrationsResourceRef"
        },
        "spec": {
          "type": "object"
        }
      }
    },
    "SuperplaneFilter": {
      "type": "object",
      "properties": {
        "type": {
          "$ref": "#/definitions/SuperplaneFilterType"
        },
        "data": {
          "$ref": "#/definitions/SuperplaneDataFilter"
        },
        "header": {
          "$ref": "#/definitions/SuperplaneHeaderFilter"
        }
      }
    },
    "SuperplaneFilterOperator": {
      "type": "string",
      "enum": [
        "FILTER_OPERATOR_AND",
        "FILTER_OPERATOR_OR"
      ],
      "default": "FILTER_OPERATOR_AND",
      "title": "Filters can be combined in two ways:\n  - FILTER_OPERATOR_AND: all filters must be true (default)\n  - FILTER_OPERATOR_OR: at least one filter must be true"
    },
    "SuperplaneFilterType": {
      "type": "string",
      "enum": [
        "FILTER_TYPE_UNKNOWN",
        "FILTER_TYPE_DATA",
        "FILTER_TYPE_HEADER"
      ],
      "default": "FILTER_TYPE_UNKNOWN"
    },
    "SuperplaneHeaderFilter": {
      "type": "object",
      "properties": {
        "expression": {
          "type": "string"
        }
      }
    },
    "SuperplaneInputDefinition": {
      "type": "object",
      "properties": {
        "name": {
          "type": "string"
        },
        "description": {
          "type": "string"
        }
      }
    },
    "SuperplaneInputMapping": {
      "type": "object",
      "properties": {
        "values": {
          "type": "array",
          "items": {
            "type": "object",
            "$ref": "#/definitions/SuperplaneValueDefinition"
          }
        },
        "when": {
          "$ref": "#/definitions/InputMappingWhen"
        }
      }
    },
    "SuperplaneIntegrationsValueFrom": {
      "type": "object",
      "properties": {
        "secret": {
          "$ref": "#/definitions/SuperplaneIntegrationsValueFromSecret"
        }
      }
    },
    "SuperplaneIntegrationsValueFromSecret": {
      "type": "object",
      "properties": {
        "domainType": {
          "$ref": "#/definitions/AuthorizationDomainType"
        },
        "name": {
          "type": "string"
        },
        "key": {
          "type": "string"
        }
      }
    },
    "SuperplaneKeyValuePair": {
      "type": "object",
      "properties": {
        "name": {
          "type": "string"
        },
        "value": {
          "type": "string"
        }
      }
    },
    "SuperplaneListCanvasesResponse": {
      "type": "object",
      "properties": {
        "canvases": {
          "type": "array",
          "items": {
            "type": "object",
            "$ref": "#/definitions/SuperplaneCanvas"
          }
        }
      }
    },
    "SuperplaneListConnectionGroupFieldSetsResponse": {
      "type": "object",
      "properties": {
        "fieldSets": {
          "type": "array",
          "items": {
            "type": "object",
            "$ref": "#/definitions/SuperplaneConnectionGroupFieldSet"
          }
        }
      }
    },
    "SuperplaneListConnectionGroupsResponse": {
      "type": "object",
      "properties": {
        "connectionGroups": {
          "type": "array",
          "items": {
            "type": "object",
            "$ref": "#/definitions/SuperplaneConnectionGroup"
          }
        }
      }
    },
    "SuperplaneListEventSourcesResponse": {
      "type": "object",
      "properties": {
        "eventSources": {
          "type": "array",
          "items": {
            "type": "object",
            "$ref": "#/definitions/SuperplaneEventSource"
          }
        }
      }
    },
    "SuperplaneListStageEventsResponse": {
      "type": "object",
      "properties": {
        "events": {
          "type": "array",
          "items": {
            "type": "object",
            "$ref": "#/definitions/SuperplaneStageEvent"
          }
        }
      }
    },
    "SuperplaneListStagesResponse": {
      "type": "object",
      "properties": {
        "stages": {
          "type": "array",
          "items": {
            "type": "object",
            "$ref": "#/definitions/SuperplaneStage"
          }
        }
      }
    },
    "SuperplaneOutputDefinition": {
      "type": "object",
      "properties": {
        "name": {
          "type": "string"
        },
        "description": {
          "type": "string"
        },
        "required": {
          "type": "boolean"
        }
      }
    },
    "SuperplaneOutputValue": {
      "type": "object",
      "properties": {
        "name": {
          "type": "string"
        },
        "value": {
          "type": "string"
        }
      }
    },
    "SuperplaneResetEventSourceKeyBody": {
      "type": "object"
    },
    "SuperplaneResetEventSourceKeyResponse": {
      "type": "object",
      "properties": {
        "eventSource": {
          "$ref": "#/definitions/SuperplaneEventSource"
        },
        "key": {
          "type": "string"
        }
      }
    },
    "SuperplaneStage": {
      "type": "object",
      "properties": {
        "metadata": {
          "$ref": "#/definitions/SuperplaneStageMetadata"
        },
        "spec": {
          "$ref": "#/definitions/SuperplaneStageSpec"
        }
      }
    },
    "SuperplaneStageEvent": {
      "type": "object",
      "properties": {
        "id": {
          "type": "string"
        },
        "sourceId": {
          "type": "string"
        },
        "sourceType": {
          "$ref": "#/definitions/SuperplaneConnectionType"
        },
        "state": {
          "$ref": "#/definitions/SuperplaneStageEventState"
        },
        "stateReason": {
          "$ref": "#/definitions/SuperplaneStageEventStateReason"
        },
        "createdAt": {
          "type": "string",
          "format": "date-time"
        },
        "approvals": {
          "type": "array",
          "items": {
            "type": "object",
            "$ref": "#/definitions/SuperplaneStageEventApproval"
          }
        },
        "execution": {
          "$ref": "#/definitions/SuperplaneExecution"
        },
        "inputs": {
          "type": "array",
          "items": {
            "type": "object",
            "$ref": "#/definitions/SuperplaneKeyValuePair"
          }
        }
      }
    },
    "SuperplaneStageEventApproval": {
      "type": "object",
      "properties": {
        "approvedBy": {
          "type": "string"
        },
        "approvedAt": {
          "type": "string",
          "format": "date-time"
        }
      }
    },
    "SuperplaneStageEventState": {
      "type": "string",
      "enum": [
        "STATE_UNKNOWN",
        "STATE_PENDING",
        "STATE_WAITING",
        "STATE_PROCESSED"
      ],
      "default": "STATE_UNKNOWN"
    },
    "SuperplaneStageEventStateReason": {
      "type": "string",
      "enum": [
        "STATE_REASON_UNKNOWN",
        "STATE_REASON_APPROVAL",
        "STATE_REASON_TIME_WINDOW",
        "STATE_REASON_EXECUTION",
        "STATE_REASON_CONNECTION",
        "STATE_REASON_CANCELLED",
        "STATE_REASON_UNHEALTHY"
      ],
      "default": "STATE_REASON_UNKNOWN"
    },
    "SuperplaneStageMetadata": {
      "type": "object",
      "properties": {
        "id": {
          "type": "string"
        },
        "name": {
          "type": "string"
        },
        "canvasId": {
          "type": "string"
        },
        "createdAt": {
          "type": "string",
          "format": "date-time"
        }
      }
    },
    "SuperplaneStageSpec": {
      "type": "object",
      "properties": {
        "connections": {
          "type": "array",
          "items": {
            "type": "object",
            "$ref": "#/definitions/SuperplaneConnection"
          }
        },
        "conditions": {
          "type": "array",
          "items": {
            "type": "object",
            "$ref": "#/definitions/SuperplaneCondition"
          }
        },
        "executor": {
          "$ref": "#/definitions/SuperplaneExecutor"
        },
        "inputs": {
          "type": "array",
          "items": {
            "type": "object",
            "$ref": "#/definitions/SuperplaneInputDefinition"
          }
        },
        "inputMappings": {
          "type": "array",
          "items": {
            "type": "object",
            "$ref": "#/definitions/SuperplaneInputMapping"
          }
        },
        "outputs": {
          "type": "array",
          "items": {
            "type": "object",
            "$ref": "#/definitions/SuperplaneOutputDefinition"
          }
        },
        "secrets": {
          "type": "array",
          "items": {
            "type": "object",
            "$ref": "#/definitions/SuperplaneValueDefinition"
          }
        }
      }
    },
    "SuperplaneUpdateConnectionGroupBody": {
      "type": "object",
      "properties": {
        "connectionGroup": {
          "$ref": "#/definitions/SuperplaneConnectionGroup"
        }
      }
    },
    "SuperplaneUpdateConnectionGroupResponse": {
      "type": "object",
      "properties": {
        "connectionGroup": {
          "$ref": "#/definitions/SuperplaneConnectionGroup"
        }
      }
    },
    "SuperplaneUpdateStageBody": {
      "type": "object",
      "properties": {
        "stage": {
          "$ref": "#/definitions/SuperplaneStage"
        }
      }
    },
    "SuperplaneUpdateStageResponse": {
      "type": "object",
      "properties": {
        "stage": {
          "$ref": "#/definitions/SuperplaneStage"
        }
      }
    },
    "SuperplaneValueDefinition": {
      "type": "object",
      "properties": {
        "name": {
          "type": "string"
        },
        "valueFrom": {
          "$ref": "#/definitions/SuperplaneValueFrom"
        },
        "value": {
          "type": "string"
        }
      }
    },
    "SuperplaneValueFrom": {
      "type": "object",
      "properties": {
        "eventData": {
          "$ref": "#/definitions/SuperplaneValueFromEventData"
        },
        "lastExecution": {
          "$ref": "#/definitions/SuperplaneValueFromLastExecution"
        },
        "secret": {
          "$ref": "#/definitions/SuperplaneValueFromSecret"
        }
      }
    },
    "SuperplaneValueFromEventData": {
      "type": "object",
      "properties": {
        "connection": {
          "type": "string"
        },
        "expression": {
          "type": "string"
        }
      }
    },
    "SuperplaneValueFromLastExecution": {
      "type": "object",
      "properties": {
        "results": {
          "type": "array",
          "items": {
            "$ref": "#/definitions/ExecutionResult"
          }
        }
      }
    },
    "SuperplaneValueFromSecret": {
      "type": "object",
      "properties": {
        "domainType": {
          "$ref": "#/definitions/AuthorizationDomainType"
        },
        "name": {
          "type": "string"
        },
        "key": {
          "type": "string"
        }
      }
    },
    "UsersAccountProvider": {
      "type": "object",
      "properties": {
        "providerType": {
          "type": "string",
          "title": "e.g., \"google\", \"github\", \"email\""
        },
        "providerId": {
          "type": "string",
          "title": "unique ID from the provider"
        },
        "email": {
          "type": "string"
        },
        "displayName": {
          "type": "string"
        },
        "avatarUrl": {
          "type": "string"
        },
        "isPrimary": {
          "type": "boolean"
        },
        "createdAt": {
          "type": "string",
          "format": "date-time"
        },
        "updatedAt": {
          "type": "string",
          "format": "date-time"
        }
      }
    },
    "UsersListUserPermissionsResponse": {
      "type": "object",
      "properties": {
        "userId": {
          "type": "string"
        },
        "domainType": {
          "$ref": "#/definitions/AuthorizationDomainType"
        },
        "domainId": {
          "type": "string"
        },
        "permissions": {
          "type": "array",
          "items": {
            "type": "object",
            "$ref": "#/definitions/AuthorizationPermission"
          }
        }
      }
    },
    "UsersListUserRolesResponse": {
      "type": "object",
      "properties": {
        "userId": {
          "type": "string"
        },
        "domainType": {
          "$ref": "#/definitions/AuthorizationDomainType"
        },
        "domainId": {
          "type": "string"
        },
        "roles": {
          "type": "array",
          "items": {
            "type": "object",
            "$ref": "#/definitions/RolesRole"
          }
        }
      }
    },
    "UsersListUsersResponse": {
      "type": "object",
      "properties": {
        "users": {
          "type": "array",
          "items": {
            "type": "object",
            "$ref": "#/definitions/UsersUser"
          }
        }
      }
    },
    "UsersUser": {
      "type": "object",
      "properties": {
        "metadata": {
          "$ref": "#/definitions/UsersUserMetadata"
        },
        "spec": {
          "$ref": "#/definitions/UsersUserSpec"
        },
        "status": {
          "$ref": "#/definitions/UsersUserStatus"
        }
      },
      "title": "User data structure"
    },
    "UsersUserMetadata": {
      "type": "object",
      "properties": {
        "id": {
          "type": "string"
        },
        "email": {
          "type": "string"
        },
        "createdAt": {
          "type": "string",
          "format": "date-time"
        },
        "updatedAt": {
          "type": "string",
          "format": "date-time"
        }
      }
    },
    "UsersUserRoleAssignment": {
      "type": "object",
      "properties": {
        "roleName": {
          "type": "string"
        },
        "roleDisplayName": {
          "type": "string"
        },
        "roleDescription": {
          "type": "string"
        },
        "domainType": {
          "$ref": "#/definitions/AuthorizationDomainType"
        },
        "domainId": {
          "type": "string"
        },
        "assignedAt": {
          "type": "string",
          "format": "date-time"
        }
      }
    },
    "UsersUserSpec": {
      "type": "object",
      "properties": {
        "displayName": {
          "type": "string"
        },
        "avatarUrl": {
          "type": "string"
        },
        "accountProviders": {
          "type": "array",
          "items": {
            "type": "object",
            "$ref": "#/definitions/UsersAccountProvider"
          }
        }
      }
    },
    "UsersUserStatus": {
      "type": "object",
      "properties": {
        "isActive": {
          "type": "boolean"
        },
        "roleAssignments": {
          "type": "array",
          "items": {
            "type": "object",
            "$ref": "#/definitions/UsersUserRoleAssignment"
          }
        }
      }
    },
<<<<<<< HEAD
    "protobufNullValue": {
      "type": "string",
      "enum": [
        "NULL_VALUE"
      ],
      "default": "NULL_VALUE",
      "description": "`NullValue` is a singleton enumeration to represent the null value for the\n`Value` type union.\n\n The JSON representation for `NullValue` is JSON `null`.\n\n - NULL_VALUE: Null value."
    },
    "rpcStatus": {
=======
    "googlerpcStatus": {
>>>>>>> 4a29b3e4
      "type": "object",
      "properties": {
        "code": {
          "type": "integer",
          "format": "int32"
        },
        "message": {
          "type": "string"
        },
        "details": {
          "type": "array",
          "items": {
            "type": "object",
            "$ref": "#/definitions/protobufAny"
          }
        }
      }
    },
    "protobufAny": {
      "type": "object",
      "properties": {
        "@type": {
          "type": "string"
        }
      },
      "additionalProperties": {}
    }
  }
}<|MERGE_RESOLUTION|>--- conflicted
+++ resolved
@@ -2081,14 +2081,6 @@
       },
       "title": "Common data structures"
     },
-    "EventSourceSpecSemaphore": {
-      "type": "object",
-      "properties": {
-        "project": {
-          "type": "string"
-        }
-      }
-    },
     "ExecutionResult": {
       "type": "string",
       "enum": [
@@ -2098,41 +2090,6 @@
       ],
       "default": "RESULT_UNKNOWN"
     },
-    "ExecutorSpecHTTP": {
-      "type": "object",
-      "properties": {
-        "url": {
-          "type": "string"
-        },
-        "headers": {
-          "type": "object",
-          "additionalProperties": {
-            "type": "string"
-          }
-        },
-        "payload": {
-          "type": "object",
-          "additionalProperties": {
-            "type": "string"
-          }
-        },
-        "responsePolicy": {
-          "$ref": "#/definitions/ExecutorSpecHTTPResponsePolicy"
-        }
-      }
-    },
-    "ExecutorSpecHTTPResponsePolicy": {
-      "type": "object",
-      "properties": {
-        "statusCodes": {
-          "type": "array",
-          "items": {
-            "type": "integer",
-            "format": "int64"
-          }
-        }
-      }
-    },
     "GroupByField": {
       "type": "object",
       "properties": {
@@ -2303,18 +2260,6 @@
     "GroupsRemoveUserFromGroupResponse": {
       "type": "object"
     },
-<<<<<<< HEAD
-    "ExecutionResult": {
-      "type": "string",
-      "enum": [
-        "RESULT_UNKNOWN",
-        "RESULT_PASSED",
-        "RESULT_FAILED"
-      ],
-      "default": "RESULT_UNKNOWN"
-    },
-    "GroupByField": {
-=======
     "GroupsUpdateGroupBody": {
       "type": "object",
       "properties": {
@@ -2330,7 +2275,6 @@
       }
     },
     "GroupsUpdateGroupResponse": {
->>>>>>> 4a29b3e4
       "type": "object",
       "properties": {
         "group": {
@@ -2487,12 +2431,17 @@
         }
       }
     },
-<<<<<<< HEAD
     "IntegrationsResourceRef": {
       "type": "object",
       "properties": {
         "type": {
-=======
+          "type": "string"
+        },
+        "name": {
+          "type": "string"
+        }
+      }
+    },
     "OrganizationsCreateOrganizationRequest": {
       "type": "object",
       "properties": {
@@ -2544,17 +2493,10 @@
       "type": "object",
       "properties": {
         "id": {
->>>>>>> 4a29b3e4
           "type": "string"
         },
         "name": {
           "type": "string"
-<<<<<<< HEAD
-        }
-      }
-    },
-    "OrganizationsCreateOrganizationRequest": {
-=======
         },
         "displayName": {
           "type": "string"
@@ -2615,7 +2557,6 @@
       "type": "object"
     },
     "RolesCreateRoleRequest": {
->>>>>>> 4a29b3e4
       "type": "object",
       "properties": {
         "domainType": {
@@ -4032,7 +3973,34 @@
         }
       }
     },
-<<<<<<< HEAD
+    "googlerpcStatus": {
+      "type": "object",
+      "properties": {
+        "code": {
+          "type": "integer",
+          "format": "int32"
+        },
+        "message": {
+          "type": "string"
+        },
+        "details": {
+          "type": "array",
+          "items": {
+            "type": "object",
+            "$ref": "#/definitions/protobufAny"
+          }
+        }
+      }
+    },
+    "protobufAny": {
+      "type": "object",
+      "properties": {
+        "@type": {
+          "type": "string"
+        }
+      },
+      "additionalProperties": {}
+    },
     "protobufNullValue": {
       "type": "string",
       "enum": [
@@ -4040,37 +4008,6 @@
       ],
       "default": "NULL_VALUE",
       "description": "`NullValue` is a singleton enumeration to represent the null value for the\n`Value` type union.\n\n The JSON representation for `NullValue` is JSON `null`.\n\n - NULL_VALUE: Null value."
-    },
-    "rpcStatus": {
-=======
-    "googlerpcStatus": {
->>>>>>> 4a29b3e4
-      "type": "object",
-      "properties": {
-        "code": {
-          "type": "integer",
-          "format": "int32"
-        },
-        "message": {
-          "type": "string"
-        },
-        "details": {
-          "type": "array",
-          "items": {
-            "type": "object",
-            "$ref": "#/definitions/protobufAny"
-          }
-        }
-      }
-    },
-    "protobufAny": {
-      "type": "object",
-      "properties": {
-        "@type": {
-          "type": "string"
-        }
-      },
-      "additionalProperties": {}
     }
   }
 }