{
  "swagger": "2.0",
  "info": {
    "title": "Superplane Authorization API",
    "description": "API for the Superplane Authorization service",
    "version": "1.0",
    "contact": {
      "name": "API Support",
      "email": "support@superplane.com"
    }
  },
  "tags": [
    {
      "name": "Authorization"
    },
    {
      "name": "Organizations"
    },
    {
      "name": "Secrets"
    },
    {
      "name": "Integrations"
    },
    {
      "name": "Superplane"
    }
  ],
  "schemes": [
    "http",
    "https"
  ],
  "consumes": [
    "application/json"
  ],
  "produces": [
    "application/json"
  ],
  "paths": {
    "/api/v1/authorization/canvases/{canvasIdOrName}/groups": {
      "get": {
        "summary": "List canvas groups",
        "description": "Returns a list of groups within a canvas",
        "operationId": "Authorization_ListCanvasGroups",
        "responses": {
          "200": {
            "description": "A successful response.",
            "schema": {
              "$ref": "#/definitions/AuthorizationListCanvasGroupsResponse"
            }
          },
          "default": {
            "description": "An unexpected error response.",
            "schema": {
              "$ref": "#/definitions/rpcStatus"
            }
          }
        },
        "parameters": [
          {
            "name": "canvasIdOrName",
            "in": "path",
            "required": true,
            "type": "string"
          }
        ],
        "tags": [
          "Authorization"
        ]
      },
      "post": {
        "summary": "Create canvas group",
        "description": "Creates a new group within a canvas with a specific role",
        "operationId": "Authorization_CreateCanvasGroup",
        "responses": {
          "200": {
            "description": "A successful response.",
            "schema": {
              "$ref": "#/definitions/AuthorizationCreateCanvasGroupResponse"
            }
          },
          "default": {
            "description": "An unexpected error response.",
            "schema": {
              "$ref": "#/definitions/rpcStatus"
            }
          }
        },
        "parameters": [
          {
            "name": "canvasIdOrName",
            "in": "path",
            "required": true,
            "type": "string"
          },
          {
            "name": "body",
            "in": "body",
            "required": true,
            "schema": {
              "$ref": "#/definitions/AuthorizationCreateCanvasGroupBody"
            }
          }
        ],
        "tags": [
          "Authorization"
        ]
      }
    },
    "/api/v1/authorization/canvases/{canvasIdOrName}/groups/{groupName}": {
      "get": {
        "summary": "Get canvas group",
        "description": "Returns details of a specific group within a canvas",
        "operationId": "Authorization_GetCanvasGroup",
        "responses": {
          "200": {
            "description": "A successful response.",
            "schema": {
              "$ref": "#/definitions/AuthorizationGetCanvasGroupResponse"
            }
          },
          "default": {
            "description": "An unexpected error response.",
            "schema": {
              "$ref": "#/definitions/rpcStatus"
            }
          }
        },
        "parameters": [
          {
            "name": "canvasIdOrName",
            "in": "path",
            "required": true,
            "type": "string"
          },
          {
            "name": "groupName",
            "in": "path",
            "required": true,
            "type": "string"
          }
        ],
        "tags": [
          "Authorization"
        ]
      },
      "delete": {
        "summary": "Delete canvas group",
        "description": "Deletes an existing group within a canvas",
        "operationId": "Authorization_DeleteCanvasGroup",
        "responses": {
          "200": {
            "description": "A successful response.",
            "schema": {
              "$ref": "#/definitions/AuthorizationDeleteCanvasGroupResponse"
            }
          },
          "default": {
            "description": "An unexpected error response.",
            "schema": {
              "$ref": "#/definitions/rpcStatus"
            }
          }
        },
        "parameters": [
          {
            "name": "canvasIdOrName",
            "in": "path",
            "required": true,
            "type": "string"
          },
          {
            "name": "groupName",
            "in": "path",
            "required": true,
            "type": "string"
          }
        ],
        "tags": [
          "Authorization"
        ]
      },
      "put": {
        "summary": "Update canvas group",
        "description": "Updates an existing group within a canvas",
        "operationId": "Authorization_UpdateCanvasGroup",
        "responses": {
          "200": {
            "description": "A successful response.",
            "schema": {
              "$ref": "#/definitions/AuthorizationUpdateCanvasGroupResponse"
            }
          },
          "default": {
            "description": "An unexpected error response.",
            "schema": {
              "$ref": "#/definitions/rpcStatus"
            }
          }
        },
        "parameters": [
          {
            "name": "canvasIdOrName",
            "in": "path",
            "required": true,
            "type": "string"
          },
          {
            "name": "groupName",
            "in": "path",
            "required": true,
            "type": "string"
          },
          {
            "name": "body",
            "in": "body",
            "required": true,
            "schema": {
              "$ref": "#/definitions/AuthorizationUpdateCanvasGroupBody"
            }
          }
        ],
        "tags": [
          "Authorization"
        ]
      }
    },
    "/api/v1/authorization/canvases/{canvasIdOrName}/groups/{groupName}/users": {
      "get": {
        "summary": "Get canvas group users",
        "description": "Returns users that belong to a specific group within a canvas",
        "operationId": "Authorization_GetCanvasGroupUsers",
        "responses": {
          "200": {
            "description": "A successful response.",
            "schema": {
              "$ref": "#/definitions/AuthorizationGetCanvasGroupUsersResponse"
            }
          },
          "default": {
            "description": "An unexpected error response.",
            "schema": {
              "$ref": "#/definitions/rpcStatus"
            }
          }
        },
        "parameters": [
          {
            "name": "canvasIdOrName",
            "in": "path",
            "required": true,
            "type": "string"
          },
          {
            "name": "groupName",
            "in": "path",
            "required": true,
            "type": "string"
          }
        ],
        "tags": [
          "Authorization"
        ]
      },
      "post": {
        "summary": "Add user to canvas group",
        "description": "Adds a user to a group within a canvas",
        "operationId": "Authorization_AddUserToCanvasGroup",
        "responses": {
          "200": {
            "description": "A successful response.",
            "schema": {
              "$ref": "#/definitions/AuthorizationAddUserToCanvasGroupResponse"
            }
          },
          "default": {
            "description": "An unexpected error response.",
            "schema": {
              "$ref": "#/definitions/rpcStatus"
            }
          }
        },
        "parameters": [
          {
            "name": "canvasIdOrName",
            "in": "path",
            "required": true,
            "type": "string"
          },
          {
            "name": "groupName",
            "in": "path",
            "required": true,
            "type": "string"
          },
          {
            "name": "body",
            "in": "body",
            "required": true,
            "schema": {
              "$ref": "#/definitions/AuthorizationAddUserToCanvasGroupBody"
            }
          }
        ],
        "tags": [
          "Authorization"
        ]
      }
    },
    "/api/v1/authorization/canvases/{canvasIdOrName}/groups/{groupName}/users/remove": {
      "patch": {
        "summary": "Remove user from canvas group",
        "description": "Removes a user from a group within a canvas",
        "operationId": "Authorization_RemoveUserFromCanvasGroup",
        "responses": {
          "200": {
            "description": "A successful response.",
            "schema": {
              "$ref": "#/definitions/AuthorizationRemoveUserFromCanvasGroupResponse"
            }
          },
          "default": {
            "description": "An unexpected error response.",
            "schema": {
              "$ref": "#/definitions/rpcStatus"
            }
          }
        },
        "parameters": [
          {
            "name": "canvasIdOrName",
            "in": "path",
            "required": true,
            "type": "string"
          },
          {
            "name": "groupName",
            "in": "path",
            "required": true,
            "type": "string"
          },
          {
            "name": "body",
            "in": "body",
            "required": true,
            "schema": {
              "$ref": "#/definitions/AuthorizationRemoveUserFromCanvasGroupBody"
            }
          }
        ],
        "tags": [
          "Authorization"
        ]
      }
    },
    "/api/v1/authorization/canvases/{canvasIdOrName}/users": {
      "get": {
        "summary": "Get canvas users",
        "description": "Returns all users that have roles within a canvas",
        "operationId": "Authorization_GetCanvasUsers",
        "responses": {
          "200": {
            "description": "A successful response.",
            "schema": {
              "$ref": "#/definitions/AuthorizationGetCanvasUsersResponse"
            }
          },
          "default": {
            "description": "An unexpected error response.",
            "schema": {
              "$ref": "#/definitions/rpcStatus"
            }
          }
        },
        "parameters": [
          {
            "name": "canvasIdOrName",
            "in": "path",
            "required": true,
            "type": "string"
          }
        ],
        "tags": [
          "Authorization"
        ]
      }
    },
    "/api/v1/authorization/groups": {
      "get": {
        "summary": "List organization groups",
        "description": "Returns a list of groups within an organization",
        "operationId": "Authorization_ListOrganizationGroups",
        "responses": {
          "200": {
            "description": "A successful response.",
            "schema": {
              "$ref": "#/definitions/AuthorizationListOrganizationGroupsResponse"
            }
          },
          "default": {
            "description": "An unexpected error response.",
            "schema": {
              "$ref": "#/definitions/rpcStatus"
            }
          }
        },
        "parameters": [
          {
            "name": "organizationId",
            "in": "query",
            "required": false,
            "type": "string"
          }
        ],
        "tags": [
          "Authorization"
        ]
      },
      "post": {
        "summary": "Create group",
        "description": "Creates a new group within an organization with a specific role",
        "operationId": "Authorization_CreateOrganizationGroup",
        "responses": {
          "200": {
            "description": "A successful response.",
            "schema": {
              "$ref": "#/definitions/AuthorizationCreateOrganizationGroupResponse"
            }
          },
          "default": {
            "description": "An unexpected error response.",
            "schema": {
              "$ref": "#/definitions/rpcStatus"
            }
          }
        },
        "parameters": [
          {
            "name": "body",
            "in": "body",
            "required": true,
            "schema": {
              "$ref": "#/definitions/AuthorizationCreateOrganizationGroupRequest"
            }
          }
        ],
        "tags": [
          "Authorization"
        ]
      }
    },
    "/api/v1/authorization/groups/{groupName}": {
      "get": {
        "summary": "Get organization group",
        "description": "Returns details of a specific group within an organization",
        "operationId": "Authorization_GetOrganizationGroup",
        "responses": {
          "200": {
            "description": "A successful response.",
            "schema": {
              "$ref": "#/definitions/AuthorizationGetOrganizationGroupResponse"
            }
          },
          "default": {
            "description": "An unexpected error response.",
            "schema": {
              "$ref": "#/definitions/rpcStatus"
            }
          }
        },
        "parameters": [
          {
            "name": "groupName",
            "in": "path",
            "required": true,
            "type": "string"
          },
          {
            "name": "organizationId",
            "in": "query",
            "required": false,
            "type": "string"
          }
        ],
        "tags": [
          "Authorization"
        ]
      },
      "delete": {
        "summary": "Delete organization group",
        "description": "Deletes an existing group within an organization",
        "operationId": "Authorization_DeleteOrganizationGroup",
        "responses": {
          "200": {
            "description": "A successful response.",
            "schema": {
              "$ref": "#/definitions/AuthorizationDeleteOrganizationGroupResponse"
            }
          },
          "default": {
            "description": "An unexpected error response.",
            "schema": {
              "$ref": "#/definitions/rpcStatus"
            }
          }
        },
        "parameters": [
          {
            "name": "groupName",
            "in": "path",
            "required": true,
            "type": "string"
          },
          {
            "name": "organizationId",
            "in": "query",
            "required": false,
            "type": "string"
          }
        ],
        "tags": [
          "Authorization"
        ]
      },
      "put": {
        "summary": "Update organization group",
        "description": "Updates an existing group within an organization",
        "operationId": "Authorization_UpdateOrganizationGroup",
        "responses": {
          "200": {
            "description": "A successful response.",
            "schema": {
              "$ref": "#/definitions/AuthorizationUpdateOrganizationGroupResponse"
            }
          },
          "default": {
            "description": "An unexpected error response.",
            "schema": {
              "$ref": "#/definitions/rpcStatus"
            }
          }
        },
        "parameters": [
          {
            "name": "groupName",
            "in": "path",
            "required": true,
            "type": "string"
          },
          {
            "name": "body",
            "in": "body",
            "required": true,
            "schema": {
              "$ref": "#/definitions/AuthorizationUpdateOrganizationGroupBody"
            }
          }
        ],
        "tags": [
          "Authorization"
        ]
      }
    },
    "/api/v1/authorization/groups/{groupName}/users": {
      "get": {
        "summary": "Get organization group users",
        "description": "Returns users that belong to a specific group within an organization",
        "operationId": "Authorization_GetOrganizationGroupUsers",
        "responses": {
          "200": {
            "description": "A successful response.",
            "schema": {
              "$ref": "#/definitions/AuthorizationGetOrganizationGroupUsersResponse"
            }
          },
          "default": {
            "description": "An unexpected error response.",
            "schema": {
              "$ref": "#/definitions/rpcStatus"
            }
          }
        },
        "parameters": [
          {
            "name": "groupName",
            "in": "path",
            "required": true,
            "type": "string"
          },
          {
            "name": "organizationId",
            "in": "query",
            "required": false,
            "type": "string"
          }
        ],
        "tags": [
          "Authorization"
        ]
      },
      "post": {
        "summary": "Add user to organization group",
        "description": "Adds a user to a group within an organization",
        "operationId": "Authorization_AddUserToOrganizationGroup",
        "responses": {
          "200": {
            "description": "A successful response.",
            "schema": {
              "$ref": "#/definitions/AuthorizationAddUserToOrganizationGroupResponse"
            }
          },
          "default": {
            "description": "An unexpected error response.",
            "schema": {
              "$ref": "#/definitions/rpcStatus"
            }
          }
        },
        "parameters": [
          {
            "name": "groupName",
            "in": "path",
            "required": true,
            "type": "string"
          },
          {
            "name": "body",
            "in": "body",
            "required": true,
            "schema": {
              "$ref": "#/definitions/AuthorizationAddUserToOrganizationGroupBody"
            }
          }
        ],
        "tags": [
          "Authorization"
        ]
      }
    },
    "/api/v1/authorization/groups/{groupName}/users/remove": {
      "patch": {
        "summary": "Remove user from organization group",
        "description": "Removes a user from a group within an organization",
        "operationId": "Authorization_RemoveUserFromOrganizationGroup",
        "responses": {
          "200": {
            "description": "A successful response.",
            "schema": {
              "$ref": "#/definitions/AuthorizationRemoveUserFromOrganizationGroupResponse"
            }
          },
          "default": {
            "description": "An unexpected error response.",
            "schema": {
              "$ref": "#/definitions/rpcStatus"
            }
          }
        },
        "parameters": [
          {
            "name": "groupName",
            "in": "path",
            "required": true,
            "type": "string"
          },
          {
            "name": "body",
            "in": "body",
            "required": true,
            "schema": {
              "$ref": "#/definitions/AuthorizationRemoveUserFromOrganizationGroupBody"
            }
          }
        ],
        "tags": [
          "Authorization"
        ]
      }
    },
    "/api/v1/authorization/organizations/{organizationId}/users": {
      "get": {
        "summary": "Get organization users",
        "description": "Returns all users that have roles within an organization",
        "operationId": "Authorization_GetOrganizationUsers",
        "responses": {
          "200": {
            "description": "A successful response.",
            "schema": {
              "$ref": "#/definitions/AuthorizationGetOrganizationUsersResponse"
            }
          },
          "default": {
            "description": "An unexpected error response.",
            "schema": {
              "$ref": "#/definitions/rpcStatus"
            }
          }
        },
        "parameters": [
          {
            "name": "organizationId",
            "in": "path",
            "required": true,
            "type": "string"
          }
        ],
        "tags": [
          "Authorization"
        ]
      }
    },
    "/api/v1/authorization/roles": {
      "get": {
        "summary": "List roles",
        "description": "Returns available roles for a specific domain type with their permissions and inheritance",
        "operationId": "Authorization_ListRoles",
        "responses": {
          "200": {
            "description": "A successful response.",
            "schema": {
              "$ref": "#/definitions/AuthorizationListRolesResponse"
            }
          },
          "default": {
            "description": "An unexpected error response.",
            "schema": {
              "$ref": "#/definitions/rpcStatus"
            }
          }
        },
        "parameters": [
          {
            "name": "domainType",
            "in": "query",
            "required": false,
            "type": "string",
            "enum": [
              "DOMAIN_TYPE_UNSPECIFIED",
              "DOMAIN_TYPE_ORGANIZATION",
              "DOMAIN_TYPE_CANVAS"
            ],
            "default": "DOMAIN_TYPE_UNSPECIFIED"
          },
          {
            "name": "domainId",
            "in": "query",
            "required": false,
            "type": "string"
          }
        ],
        "tags": [
          "Authorization"
        ]
      },
      "post": {
        "summary": "Create role",
        "description": "Creates a new custom role with specified permissions",
        "operationId": "Authorization_CreateRole",
        "responses": {
          "200": {
            "description": "A successful response.",
            "schema": {
              "$ref": "#/definitions/AuthorizationCreateRoleResponse"
            }
          },
          "default": {
            "description": "An unexpected error response.",
            "schema": {
              "$ref": "#/definitions/rpcStatus"
            }
          }
        },
        "parameters": [
          {
            "name": "body",
            "in": "body",
            "required": true,
            "schema": {
              "$ref": "#/definitions/AuthorizationCreateRoleRequest"
            }
          }
        ],
        "tags": [
          "Authorization"
        ]
      }
    },
    "/api/v1/authorization/roles/assign": {
      "patch": {
        "summary": "Assign role",
        "description": "Assigns a role to a user within an organization or canvas",
        "operationId": "Authorization_AssignRole",
        "responses": {
          "200": {
            "description": "A successful response.",
            "schema": {
              "$ref": "#/definitions/AuthorizationAssignRoleResponse"
            }
          },
          "default": {
            "description": "An unexpected error response.",
            "schema": {
              "$ref": "#/definitions/rpcStatus"
            }
          }
        },
        "parameters": [
          {
            "name": "body",
            "in": "body",
            "required": true,
            "schema": {
              "$ref": "#/definitions/AuthorizationAssignRoleRequest"
            }
          }
        ],
        "tags": [
          "Authorization"
        ]
      }
    },
    "/api/v1/authorization/roles/describe": {
      "get": {
        "summary": "Describe role",
        "description": "Returns detailed information about a specific role including permissions and inheritance",
        "operationId": "Authorization_DescribeRole",
        "responses": {
          "200": {
            "description": "A successful response.",
            "schema": {
              "$ref": "#/definitions/AuthorizationDescribeRoleResponse"
            }
          },
          "default": {
            "description": "An unexpected error response.",
            "schema": {
              "$ref": "#/definitions/rpcStatus"
            }
          }
        },
        "parameters": [
          {
            "name": "domainType",
            "in": "query",
            "required": false,
            "type": "string",
            "enum": [
              "DOMAIN_TYPE_UNSPECIFIED",
              "DOMAIN_TYPE_ORGANIZATION",
              "DOMAIN_TYPE_CANVAS"
            ],
            "default": "DOMAIN_TYPE_UNSPECIFIED"
          },
          {
            "name": "domainId",
            "in": "query",
            "required": false,
            "type": "string"
          },
          {
            "name": "role",
            "in": "query",
            "required": false,
            "type": "string"
          }
        ],
        "tags": [
          "Authorization"
        ]
      }
    },
    "/api/v1/authorization/roles/remove": {
      "patch": {
        "summary": "Remove role",
        "description": "Removes a role from a user within an organization or canvas",
        "operationId": "Authorization_RemoveRole",
        "responses": {
          "200": {
            "description": "A successful response.",
            "schema": {
              "$ref": "#/definitions/AuthorizationRemoveRoleResponse"
            }
          },
          "default": {
            "description": "An unexpected error response.",
            "schema": {
              "$ref": "#/definitions/rpcStatus"
            }
          }
        },
        "parameters": [
          {
            "name": "body",
            "in": "body",
            "required": true,
            "schema": {
              "$ref": "#/definitions/AuthorizationRemoveRoleRequest"
            }
          }
        ],
        "tags": [
          "Authorization"
        ]
      }
    },
    "/api/v1/authorization/roles/{roleName}": {
      "delete": {
        "summary": "Delete role",
        "description": "Deletes an existing custom role",
        "operationId": "Authorization_DeleteRole",
        "responses": {
          "200": {
            "description": "A successful response.",
            "schema": {
              "$ref": "#/definitions/AuthorizationDeleteRoleResponse"
            }
          },
          "default": {
            "description": "An unexpected error response.",
            "schema": {
              "$ref": "#/definitions/rpcStatus"
            }
          }
        },
        "parameters": [
          {
            "name": "roleName",
            "in": "path",
            "required": true,
            "type": "string"
          },
          {
            "name": "domainType",
            "in": "query",
            "required": false,
            "type": "string",
            "enum": [
              "DOMAIN_TYPE_UNSPECIFIED",
              "DOMAIN_TYPE_ORGANIZATION",
              "DOMAIN_TYPE_CANVAS"
            ],
            "default": "DOMAIN_TYPE_UNSPECIFIED"
          },
          {
            "name": "domainId",
            "in": "query",
            "required": false,
            "type": "string"
          }
        ],
        "tags": [
          "Authorization"
        ]
      },
      "put": {
        "summary": "Update role",
        "description": "Updates an existing custom role with new permissions",
        "operationId": "Authorization_UpdateRole",
        "responses": {
          "200": {
            "description": "A successful response.",
            "schema": {
              "$ref": "#/definitions/AuthorizationUpdateRoleResponse"
            }
          },
          "default": {
            "description": "An unexpected error response.",
            "schema": {
              "$ref": "#/definitions/rpcStatus"
            }
          }
        },
        "parameters": [
          {
            "name": "roleName",
            "in": "path",
            "required": true,
            "type": "string"
          },
          {
            "name": "body",
            "in": "body",
            "required": true,
            "schema": {
              "$ref": "#/definitions/AuthorizationUpdateRoleBody"
            }
          }
        ],
        "tags": [
          "Authorization"
        ]
      }
    },
    "/api/v1/authorization/users/{userId}/permissions": {
      "get": {
        "summary": "List user permissions",
        "description": "Returns all permissions a user has within a specific domain",
        "operationId": "Authorization_ListUserPermissions",
        "responses": {
          "200": {
            "description": "A successful response.",
            "schema": {
              "$ref": "#/definitions/AuthorizationListUserPermissionsResponse"
            }
          },
          "default": {
            "description": "An unexpected error response.",
            "schema": {
              "$ref": "#/definitions/rpcStatus"
            }
          }
        },
        "parameters": [
          {
            "name": "userId",
            "in": "path",
            "required": true,
            "type": "string"
          },
          {
            "name": "domainType",
            "in": "query",
            "required": false,
            "type": "string",
            "enum": [
              "DOMAIN_TYPE_UNSPECIFIED",
              "DOMAIN_TYPE_ORGANIZATION",
              "DOMAIN_TYPE_CANVAS"
            ],
            "default": "DOMAIN_TYPE_UNSPECIFIED"
          },
          {
            "name": "domainId",
            "in": "query",
            "required": false,
            "type": "string"
          }
        ],
        "tags": [
          "Authorization"
        ]
      }
    },
    "/api/v1/authorization/users/{userId}/roles": {
      "get": {
        "summary": "Get user roles",
        "description": "Returns the roles a user has within a specific domain",
        "operationId": "Authorization_GetUserRoles",
        "responses": {
          "200": {
            "description": "A successful response.",
            "schema": {
              "$ref": "#/definitions/AuthorizationGetUserRolesResponse"
            }
          },
          "default": {
            "description": "An unexpected error response.",
            "schema": {
              "$ref": "#/definitions/rpcStatus"
            }
          }
        },
        "parameters": [
          {
            "name": "userId",
            "in": "path",
            "required": true,
            "type": "string"
          },
          {
            "name": "domainType",
            "in": "query",
            "required": false,
            "type": "string",
            "enum": [
              "DOMAIN_TYPE_UNSPECIFIED",
              "DOMAIN_TYPE_ORGANIZATION",
              "DOMAIN_TYPE_CANVAS"
            ],
            "default": "DOMAIN_TYPE_UNSPECIFIED"
          },
          {
            "name": "domainId",
            "in": "query",
            "required": false,
            "type": "string"
          }
        ],
        "tags": [
          "Authorization"
        ]
      }
    },
    "/api/v1/canvases": {
      "get": {
        "summary": "List canvases",
        "description": "Returns a list of all canvases",
        "operationId": "Superplane_ListCanvases",
        "responses": {
          "200": {
            "description": "A successful response.",
            "schema": {
              "$ref": "#/definitions/SuperplaneListCanvasesResponse"
            }
          },
          "default": {
            "description": "An unexpected error response.",
            "schema": {
              "$ref": "#/definitions/rpcStatus"
            }
          }
        },
        "parameters": [
          {
            "name": "organizationId",
            "in": "query",
            "required": false,
            "type": "string"
          }
        ],
        "tags": [
          "Canvas"
        ]
      },
      "post": {
        "summary": "Create a new canvas",
        "description": "Creates a new canvas with the given name and organization ID",
        "operationId": "Superplane_CreateCanvas",
        "responses": {
          "200": {
            "description": "A successful response.",
            "schema": {
              "$ref": "#/definitions/SuperplaneCreateCanvasResponse"
            }
          },
          "default": {
            "description": "An unexpected error response.",
            "schema": {
              "$ref": "#/definitions/rpcStatus"
            }
          }
        },
        "parameters": [
          {
            "name": "body",
            "in": "body",
            "required": true,
            "schema": {
              "$ref": "#/definitions/SuperplaneCreateCanvasRequest"
            }
          }
        ],
        "tags": [
          "Canvas"
        ]
      }
    },
    "/api/v1/canvases/{canvasIdOrName}/connection-groups": {
      "get": {
        "summary": "List connection groups",
        "description": "Returns a list of all connection groups for the specified canvas (can be referenced by ID or name)",
        "operationId": "Superplane_ListConnectionGroups",
        "responses": {
          "200": {
            "description": "A successful response.",
            "schema": {
              "$ref": "#/definitions/SuperplaneListConnectionGroupsResponse"
            }
          },
          "default": {
            "description": "An unexpected error response.",
            "schema": {
              "$ref": "#/definitions/rpcStatus"
            }
          }
        },
        "parameters": [
          {
            "name": "canvasIdOrName",
            "in": "path",
            "required": true,
            "type": "string"
          }
        ],
        "tags": [
          "ConnectionGroup"
        ]
      },
      "post": {
        "summary": "Create a new canvas connection group",
        "description": "Creates a new canvas connection group",
        "operationId": "Superplane_CreateConnectionGroup",
        "responses": {
          "200": {
            "description": "A successful response.",
            "schema": {
              "$ref": "#/definitions/SuperplaneCreateConnectionGroupResponse"
            }
          },
          "default": {
            "description": "An unexpected error response.",
            "schema": {
              "$ref": "#/definitions/rpcStatus"
            }
          }
        },
        "parameters": [
          {
            "name": "canvasIdOrName",
            "in": "path",
            "required": true,
            "type": "string"
          },
          {
            "name": "body",
            "in": "body",
            "required": true,
            "schema": {
              "$ref": "#/definitions/SuperplaneCreateConnectionGroupBody"
            }
          }
        ],
        "tags": [
          "ConnectionGroup"
        ]
      }
    },
    "/api/v1/canvases/{canvasIdOrName}/connection-groups/{idOrName}": {
      "get": {
        "summary": "Get connection group details",
        "description": "Returns the details of a specific connection group (canvas can be referenced by ID or name)",
        "operationId": "Superplane_DescribeConnectionGroup",
        "responses": {
          "200": {
            "description": "A successful response.",
            "schema": {
              "$ref": "#/definitions/SuperplaneDescribeConnectionGroupResponse"
            }
          },
          "default": {
            "description": "An unexpected error response.",
            "schema": {
              "$ref": "#/definitions/rpcStatus"
            }
          }
        },
        "parameters": [
          {
            "name": "canvasIdOrName",
            "in": "path",
            "required": true,
            "type": "string"
          },
          {
            "name": "idOrName",
            "in": "path",
            "required": true,
            "type": "string"
          }
        ],
        "tags": [
          "ConnectionGroup"
        ]
      },
      "patch": {
        "summary": "Update a connection group",
        "description": "Updates the specified connection group (canvas can be referenced by ID or name)",
        "operationId": "Superplane_UpdateConnectionGroup",
        "responses": {
          "200": {
            "description": "A successful response.",
            "schema": {
              "$ref": "#/definitions/SuperplaneUpdateConnectionGroupResponse"
            }
          },
          "default": {
            "description": "An unexpected error response.",
            "schema": {
              "$ref": "#/definitions/rpcStatus"
            }
          }
        },
        "parameters": [
          {
            "name": "canvasIdOrName",
            "in": "path",
            "required": true,
            "type": "string"
          },
          {
            "name": "idOrName",
            "in": "path",
            "required": true,
            "type": "string"
          },
          {
            "name": "body",
            "in": "body",
            "required": true,
            "schema": {
              "$ref": "#/definitions/SuperplaneUpdateConnectionGroupBody"
            }
          }
        ],
        "tags": [
          "ConnectionGroup"
        ]
      }
    },
    "/api/v1/canvases/{canvasIdOrName}/connection-groups/{idOrName}/field-sets": {
      "get": {
        "summary": "List connection group field sets",
        "description": "Returns a list of field sets for the specified connection group (canvas can be referenced by ID or name)",
        "operationId": "Superplane_ListConnectionGroupFieldSets",
        "responses": {
          "200": {
            "description": "A successful response.",
            "schema": {
              "$ref": "#/definitions/SuperplaneListConnectionGroupFieldSetsResponse"
            }
          },
          "default": {
            "description": "An unexpected error response.",
            "schema": {
              "$ref": "#/definitions/rpcStatus"
            }
          }
        },
        "parameters": [
          {
            "name": "canvasIdOrName",
            "in": "path",
            "required": true,
            "type": "string"
          },
          {
            "name": "idOrName",
            "in": "path",
            "required": true,
            "type": "string"
          }
        ],
        "tags": [
          "ConnectionGroup"
        ]
      }
    },
    "/api/v1/canvases/{canvasIdOrName}/event-sources": {
      "get": {
        "summary": "List event sources",
        "description": "Returns a list of all event sources for the specified canvas (can be referenced by ID or name)",
        "operationId": "Superplane_ListEventSources",
        "responses": {
          "200": {
            "description": "A successful response.",
            "schema": {
              "$ref": "#/definitions/SuperplaneListEventSourcesResponse"
            }
          },
          "default": {
            "description": "An unexpected error response.",
            "schema": {
              "$ref": "#/definitions/rpcStatus"
            }
          }
        },
        "parameters": [
          {
            "name": "canvasIdOrName",
            "in": "path",
            "required": true,
            "type": "string"
          }
        ],
        "tags": [
          "EventSource"
        ]
      },
      "post": {
        "summary": "Create a new event source",
        "description": "Creates a new event source for the specified canvas (can be referenced by ID or name)",
        "operationId": "Superplane_CreateEventSource",
        "responses": {
          "200": {
            "description": "A successful response.",
            "schema": {
              "$ref": "#/definitions/SuperplaneCreateEventSourceResponse"
            }
          },
          "default": {
            "description": "An unexpected error response.",
            "schema": {
              "$ref": "#/definitions/rpcStatus"
            }
          }
        },
        "parameters": [
          {
            "name": "canvasIdOrName",
            "in": "path",
            "required": true,
            "type": "string"
          },
          {
            "name": "body",
            "in": "body",
            "required": true,
            "schema": {
              "$ref": "#/definitions/SuperplaneCreateEventSourceBody"
            }
          }
        ],
        "tags": [
          "EventSource"
        ]
      }
    },
    "/api/v1/canvases/{canvasIdOrName}/event-sources/{idOrName}/reset-key": {
      "post": {
        "summary": "Reset the key for an event source",
        "description": "Resets the key used to receive events from the specified event source (canvas can be referenced by ID or name)",
        "operationId": "Superplane_ResetEventSourceKey",
        "responses": {
          "200": {
            "description": "A successful response.",
            "schema": {
              "$ref": "#/definitions/SuperplaneResetEventSourceKeyResponse"
            }
          },
          "default": {
            "description": "An unexpected error response.",
            "schema": {
              "$ref": "#/definitions/rpcStatus"
            }
          }
        },
        "parameters": [
          {
            "name": "canvasIdOrName",
            "in": "path",
            "required": true,
            "type": "string"
          },
          {
            "name": "idOrName",
            "in": "path",
            "required": true,
            "type": "string"
          },
          {
            "name": "body",
            "in": "body",
            "required": true,
            "schema": {
              "$ref": "#/definitions/SuperplaneResetEventSourceKeyBody"
            }
          }
        ],
        "tags": [
          "EventSource"
        ]
      }
    },
    "/api/v1/canvases/{canvasIdOrName}/event-sources/{id}": {
      "get": {
        "summary": "Get event source details",
        "description": "Returns the details of a specific event source (canvas can be referenced by ID or name)",
        "operationId": "Superplane_DescribeEventSource",
        "responses": {
          "200": {
            "description": "A successful response.",
            "schema": {
              "$ref": "#/definitions/SuperplaneDescribeEventSourceResponse"
            }
          },
          "default": {
            "description": "An unexpected error response.",
            "schema": {
              "$ref": "#/definitions/rpcStatus"
            }
          }
        },
        "parameters": [
          {
            "name": "canvasIdOrName",
            "in": "path",
            "required": true,
            "type": "string"
          },
          {
            "name": "id",
            "in": "path",
            "required": true,
            "type": "string"
          },
          {
            "name": "name",
            "in": "query",
            "required": false,
            "type": "string"
          }
        ],
        "tags": [
          "EventSource"
        ]
      }
    },
    "/api/v1/canvases/{canvasIdOrName}/stages": {
      "get": {
        "summary": "List stages",
        "description": "Returns a list of all stages for the specified canvas (can be referenced by ID or name)",
        "operationId": "Superplane_ListStages",
        "responses": {
          "200": {
            "description": "A successful response.",
            "schema": {
              "$ref": "#/definitions/SuperplaneListStagesResponse"
            }
          },
          "default": {
            "description": "An unexpected error response.",
            "schema": {
              "$ref": "#/definitions/rpcStatus"
            }
          }
        },
        "parameters": [
          {
            "name": "canvasIdOrName",
            "in": "path",
            "required": true,
            "type": "string"
          }
        ],
        "tags": [
          "Stage"
        ]
      },
      "post": {
        "summary": "Create a new stage",
        "description": "Creates a new stage for the specified canvas (can be referenced by ID or name)",
        "operationId": "Superplane_CreateStage",
        "responses": {
          "200": {
            "description": "A successful response.",
            "schema": {
              "$ref": "#/definitions/SuperplaneCreateStageResponse"
            }
          },
          "default": {
            "description": "An unexpected error response.",
            "schema": {
              "$ref": "#/definitions/rpcStatus"
            }
          }
        },
        "parameters": [
          {
            "name": "canvasIdOrName",
            "in": "path",
            "required": true,
            "type": "string"
          },
          {
            "name": "body",
            "in": "body",
            "required": true,
            "schema": {
              "$ref": "#/definitions/SuperplaneCreateStageBody"
            }
          }
        ],
        "tags": [
          "Stage"
        ]
      }
    },
    "/api/v1/canvases/{canvasIdOrName}/stages/{idOrName}": {
      "patch": {
        "summary": "Update a stage",
        "description": "Updates the specified stage (canvas can be referenced by ID or name)",
        "operationId": "Superplane_UpdateStage",
        "responses": {
          "200": {
            "description": "A successful response.",
            "schema": {
              "$ref": "#/definitions/SuperplaneUpdateStageResponse"
            }
          },
          "default": {
            "description": "An unexpected error response.",
            "schema": {
              "$ref": "#/definitions/rpcStatus"
            }
          }
        },
        "parameters": [
          {
            "name": "canvasIdOrName",
            "in": "path",
            "required": true,
            "type": "string"
          },
          {
            "name": "idOrName",
            "in": "path",
            "required": true,
            "type": "string"
          },
          {
            "name": "body",
            "in": "body",
            "required": true,
            "schema": {
              "$ref": "#/definitions/SuperplaneUpdateStageBody"
            }
          }
        ],
        "tags": [
          "Stage"
        ]
      }
    },
    "/api/v1/canvases/{canvasIdOrName}/stages/{id}": {
      "get": {
        "summary": "Get stage details",
        "description": "Returns the details of a specific stage (canvas can be referenced by ID or name)",
        "operationId": "Superplane_DescribeStage",
        "responses": {
          "200": {
            "description": "A successful response.",
            "schema": {
              "$ref": "#/definitions/SuperplaneDescribeStageResponse"
            }
          },
          "default": {
            "description": "An unexpected error response.",
            "schema": {
              "$ref": "#/definitions/rpcStatus"
            }
          }
        },
        "parameters": [
          {
            "name": "canvasIdOrName",
            "in": "path",
            "required": true,
            "type": "string"
          },
          {
            "name": "id",
            "in": "path",
            "required": true,
            "type": "string"
          },
          {
            "name": "name",
            "in": "query",
            "required": false,
            "type": "string"
          }
        ],
        "tags": [
          "Stage"
        ]
      }
    },
    "/api/v1/canvases/{canvasIdOrName}/stages/{stageIdOrName}/events": {
      "get": {
        "summary": "List stage events",
        "description": "Returns a list of events for the specified stage (canvas can be referenced by ID or name)",
        "operationId": "Superplane_ListStageEvents",
        "responses": {
          "200": {
            "description": "A successful response.",
            "schema": {
              "$ref": "#/definitions/SuperplaneListStageEventsResponse"
            }
          },
          "default": {
            "description": "An unexpected error response.",
            "schema": {
              "$ref": "#/definitions/rpcStatus"
            }
          }
        },
        "parameters": [
          {
            "name": "canvasIdOrName",
            "in": "path",
            "required": true,
            "type": "string"
          },
          {
            "name": "stageIdOrName",
            "in": "path",
            "required": true,
            "type": "string"
          },
          {
            "name": "states",
            "in": "query",
            "required": false,
            "type": "array",
            "items": {
              "type": "string",
              "enum": [
                "STATE_UNKNOWN",
                "STATE_PENDING",
                "STATE_WAITING",
                "STATE_PROCESSED"
              ]
            },
            "collectionFormat": "multi"
          },
          {
            "name": "stateReasons",
            "in": "query",
            "required": false,
            "type": "array",
            "items": {
              "type": "string",
              "enum": [
                "STATE_REASON_UNKNOWN",
                "STATE_REASON_APPROVAL",
                "STATE_REASON_TIME_WINDOW",
                "STATE_REASON_EXECUTION",
                "STATE_REASON_CONNECTION",
                "STATE_REASON_CANCELLED",
                "STATE_REASON_UNHEALTHY"
              ]
            },
            "collectionFormat": "multi"
          }
        ],
        "tags": [
          "Stage"
        ]
      }
    },
    "/api/v1/canvases/{canvasIdOrName}/stages/{stageIdOrName}/events/{eventId}/approve": {
      "post": {
        "summary": "Approve a stage event",
        "description": "Approves the specified stage event (canvas can be referenced by ID or name)",
        "operationId": "Superplane_ApproveStageEvent",
        "responses": {
          "200": {
            "description": "A successful response.",
            "schema": {
              "$ref": "#/definitions/SuperplaneApproveStageEventResponse"
            }
          },
          "default": {
            "description": "An unexpected error response.",
            "schema": {
              "$ref": "#/definitions/rpcStatus"
            }
          }
        },
        "parameters": [
          {
            "name": "canvasIdOrName",
            "in": "path",
            "required": true,
            "type": "string"
          },
          {
            "name": "stageIdOrName",
            "in": "path",
            "required": true,
            "type": "string"
          },
          {
            "name": "eventId",
            "in": "path",
            "required": true,
            "type": "string"
          },
          {
            "name": "body",
            "in": "body",
            "required": true,
            "schema": {
              "$ref": "#/definitions/SuperplaneApproveStageEventBody"
            }
          }
        ],
        "tags": [
          "Stage"
        ]
      }
    },
    "/api/v1/canvases/{id}": {
      "get": {
        "summary": "Get canvas details",
        "description": "Returns the details of a specific canvas",
        "operationId": "Superplane_DescribeCanvas",
        "responses": {
          "200": {
            "description": "A successful response.",
            "schema": {
              "$ref": "#/definitions/SuperplaneDescribeCanvasResponse"
            }
          },
          "default": {
            "description": "An unexpected error response.",
            "schema": {
              "$ref": "#/definitions/rpcStatus"
            }
          }
        },
        "parameters": [
          {
            "name": "id",
            "in": "path",
            "required": true,
            "type": "string"
          },
          {
            "name": "name",
            "in": "query",
            "required": false,
            "type": "string"
          },
          {
            "name": "organizationId",
            "in": "query",
            "required": false,
            "type": "string"
          }
        ],
        "tags": [
          "Canvas"
        ]
      }
    },
    "/api/v1/groups": {
      "get": {
        "summary": "List organization groups",
        "description": "Returns a list of groups within an organization",
        "operationId": "Authorization_ListOrganizationGroups",
        "responses": {
          "200": {
            "description": "A successful response.",
            "schema": {
              "$ref": "#/definitions/AuthorizationListOrganizationGroupsResponse"
            }
          },
          "default": {
            "description": "An unexpected error response.",
            "schema": {
              "$ref": "#/definitions/rpcStatus"
            }
          }
        },
        "parameters": [
          {
            "name": "organizationId",
            "in": "query",
            "required": false,
            "type": "string"
          }
        ],
        "tags": [
          "Authorization"
        ]
      },
      "post": {
        "summary": "Create group",
        "description": "Creates a new group within an organization with a specific role",
        "operationId": "Authorization_CreateOrganizationGroup",
        "responses": {
          "200": {
            "description": "A successful response.",
            "schema": {
              "$ref": "#/definitions/AuthorizationCreateOrganizationGroupResponse"
            }
          },
          "default": {
            "description": "An unexpected error response.",
            "schema": {
              "$ref": "#/definitions/rpcStatus"
            }
          }
        },
        "parameters": [
          {
            "name": "body",
            "in": "body",
            "required": true,
            "schema": {
              "$ref": "#/definitions/AuthorizationCreateOrganizationGroupRequest"
            }
          }
        ],
        "tags": [
          "Authorization"
        ]
      }
    },
    "/api/v1/groups/{groupName}": {
      "get": {
        "summary": "Get organization group",
        "description": "Returns details of a specific group within an organization",
        "operationId": "Authorization_GetOrganizationGroup",
        "responses": {
          "200": {
            "description": "A successful response.",
            "schema": {
              "$ref": "#/definitions/AuthorizationGetOrganizationGroupResponse"
            }
          },
          "default": {
            "description": "An unexpected error response.",
            "schema": {
              "$ref": "#/definitions/rpcStatus"
            }
          }
        },
        "parameters": [
          {
            "name": "groupName",
            "in": "path",
            "required": true,
            "type": "string"
          },
          {
            "name": "organizationId",
            "in": "query",
            "required": false,
            "type": "string"
          }
        ],
        "tags": [
          "Authorization"
        ]
      }
    },
    "/api/v1/groups/{groupName}/users": {
      "get": {
        "summary": "Get organization group users",
        "description": "Returns users that belong to a specific group within an organization",
        "operationId": "Authorization_GetOrganizationGroupUsers",
        "responses": {
          "200": {
            "description": "A successful response.",
            "schema": {
              "$ref": "#/definitions/AuthorizationGetOrganizationGroupUsersResponse"
            }
          },
          "default": {
            "description": "An unexpected error response.",
            "schema": {
              "$ref": "#/definitions/rpcStatus"
            }
          }
        },
        "parameters": [
          {
            "name": "groupName",
            "in": "path",
            "required": true,
            "type": "string"
          },
          {
            "name": "organizationId",
            "in": "query",
            "required": false,
            "type": "string"
          }
        ],
        "tags": [
          "Authorization"
        ]
      },
      "post": {
        "summary": "Add user to organization group",
        "description": "Adds a user to a group within an organization",
        "operationId": "Authorization_AddUserToOrganizationGroup",
        "responses": {
          "200": {
            "description": "A successful response.",
            "schema": {
              "$ref": "#/definitions/AuthorizationAddUserToOrganizationGroupResponse"
            }
          },
          "default": {
            "description": "An unexpected error response.",
            "schema": {
              "$ref": "#/definitions/rpcStatus"
            }
          }
        },
        "parameters": [
          {
            "name": "groupName",
            "in": "path",
            "required": true,
            "type": "string"
          },
          {
            "name": "body",
            "in": "body",
            "required": true,
            "schema": {
              "$ref": "#/definitions/AuthorizationAddUserToOrganizationGroupBody"
            }
          }
        ],
        "tags": [
          "Authorization"
        ]
      }
    },
    "/api/v1/groups/{groupName}/users/{userId}": {
      "delete": {
        "summary": "Remove user from organization group",
        "description": "Removes a user from a group within an organization",
        "operationId": "Authorization_RemoveUserFromOrganizationGroup",
        "responses": {
          "200": {
            "description": "A successful response.",
            "schema": {
              "$ref": "#/definitions/AuthorizationRemoveUserFromOrganizationGroupResponse"
            }
          },
          "default": {
            "description": "An unexpected error response.",
            "schema": {
              "$ref": "#/definitions/rpcStatus"
            }
          }
        },
        "parameters": [
          {
            "name": "groupName",
            "in": "path",
            "required": true,
            "type": "string"
          },
          {
            "name": "userId",
            "in": "path",
            "required": true,
            "type": "string"
          },
          {
            "name": "organizationId",
            "in": "query",
            "required": false,
            "type": "string"
          }
        ],
        "tags": [
          "Authorization"
        ]
      }
    },
    "/api/v1/integrations": {
      "get": {
        "summary": "List integrations",
        "description": "List integrations",
        "operationId": "Integrations_ListIntegrations",
        "responses": {
          "200": {
            "description": "A successful response.",
            "schema": {
              "$ref": "#/definitions/IntegrationsListIntegrationsResponse"
            }
          },
          "default": {
            "description": "An unexpected error response.",
            "schema": {
              "$ref": "#/definitions/rpcStatus"
            }
          }
        },
        "parameters": [
          {
<<<<<<< HEAD
            "name": "canvasIdOrName",
            "in": "path",
            "required": true,
            "type": "string"
          },
          {
            "name": "stageIdOrName",
            "in": "path",
            "required": true,
            "type": "string"
=======
            "name": "domainType",
            "in": "query",
            "required": false,
            "type": "string",
            "enum": [
              "DOMAIN_TYPE_UNSPECIFIED",
              "DOMAIN_TYPE_ORGANIZATION",
              "DOMAIN_TYPE_CANVAS"
            ],
            "default": "DOMAIN_TYPE_UNSPECIFIED"
          },
          {
            "name": "domainId",
            "in": "query",
            "required": false,
            "type": "string"
          }
        ],
        "tags": [
          "Integration"
        ]
      },
      "post": {
        "summary": "Create a new canvas integration",
        "description": "Creates a new canvas integration",
        "operationId": "Integrations_CreateIntegration",
        "responses": {
          "200": {
            "description": "A successful response.",
            "schema": {
              "$ref": "#/definitions/IntegrationsCreateIntegrationResponse"
            }
          },
          "default": {
            "description": "An unexpected error response.",
            "schema": {
              "$ref": "#/definitions/rpcStatus"
            }
          }
        },
        "parameters": [
          {
            "name": "body",
            "in": "body",
            "required": true,
            "schema": {
              "$ref": "#/definitions/IntegrationsCreateIntegrationRequest"
            }
          }
        ],
        "tags": [
          "Integration"
        ]
      }
    },
    "/api/v1/integrations/{idOrName}": {
      "get": {
        "summary": "Describe an integration",
        "description": "Describe an integration",
        "operationId": "Integrations_DescribeIntegration",
        "responses": {
          "200": {
            "description": "A successful response.",
            "schema": {
              "$ref": "#/definitions/IntegrationsDescribeIntegrationResponse"
            }
          },
          "default": {
            "description": "An unexpected error response.",
            "schema": {
              "$ref": "#/definitions/rpcStatus"
            }
          }
        },
        "parameters": [
          {
            "name": "idOrName",
            "in": "path",
            "required": true,
            "type": "string"
          },
          {
            "name": "domainType",
            "in": "query",
            "required": false,
            "type": "string",
            "enum": [
              "DOMAIN_TYPE_UNSPECIFIED",
              "DOMAIN_TYPE_ORGANIZATION",
              "DOMAIN_TYPE_CANVAS"
            ],
            "default": "DOMAIN_TYPE_UNSPECIFIED"
          },
          {
            "name": "domainId",
            "in": "query",
            "required": false,
            "type": "string"
          }
        ],
        "tags": [
          "Integration"
        ]
      }
    },
    "/api/v1/organizations": {
      "get": {
        "summary": "List organizations",
        "description": "Returns a list of all organizations ordered by display name",
        "operationId": "Organizations_ListOrganizations",
        "responses": {
          "200": {
            "description": "A successful response.",
            "schema": {
              "$ref": "#/definitions/OrganizationsListOrganizationsResponse"
            }
          },
          "default": {
            "description": "An unexpected error response.",
            "schema": {
              "$ref": "#/definitions/rpcStatus"
            }
          }
        },
        "tags": [
          "Organization"
        ]
      },
      "post": {
        "summary": "Create a new organization",
        "description": "Creates a new organization with the given name and display name",
        "operationId": "Organizations_CreateOrganization",
        "responses": {
          "200": {
            "description": "A successful response.",
            "schema": {
              "$ref": "#/definitions/OrganizationsCreateOrganizationResponse"
            }
          },
          "default": {
            "description": "An unexpected error response.",
            "schema": {
              "$ref": "#/definitions/rpcStatus"
            }
          }
        },
        "parameters": [
          {
            "name": "body",
            "in": "body",
            "required": true,
            "schema": {
              "$ref": "#/definitions/OrganizationsCreateOrganizationRequest"
            }
          }
        ],
        "tags": [
          "Organization"
        ]
      }
    },
    "/api/v1/organizations/{idOrName}": {
      "get": {
        "summary": "Get organization details",
        "description": "Returns the details of a specific organization (can be referenced by ID or name)",
        "operationId": "Organizations_DescribeOrganization",
        "responses": {
          "200": {
            "description": "A successful response.",
            "schema": {
              "$ref": "#/definitions/OrganizationsDescribeOrganizationResponse"
            }
          },
          "default": {
            "description": "An unexpected error response.",
            "schema": {
              "$ref": "#/definitions/rpcStatus"
            }
          }
        },
        "parameters": [
          {
            "name": "idOrName",
            "in": "path",
            "required": true,
            "type": "string"
          }
        ],
        "tags": [
          "Organization"
        ]
      },
      "delete": {
        "summary": "Delete an organization",
        "description": "Deletes the specified organization (can be referenced by ID or name)",
        "operationId": "Organizations_DeleteOrganization",
        "responses": {
          "200": {
            "description": "A successful response.",
            "schema": {
              "$ref": "#/definitions/OrganizationsDeleteOrganizationResponse"
            }
          },
          "default": {
            "description": "An unexpected error response.",
            "schema": {
              "$ref": "#/definitions/rpcStatus"
            }
          }
        },
        "parameters": [
          {
            "name": "idOrName",
            "in": "path",
            "required": true,
            "type": "string"
          }
        ],
        "tags": [
          "Organization"
        ]
      },
      "patch": {
        "summary": "Update an organization",
        "description": "Updates the specified organization (can be referenced by ID or name)",
        "operationId": "Organizations_UpdateOrganization",
        "responses": {
          "200": {
            "description": "A successful response.",
            "schema": {
              "$ref": "#/definitions/OrganizationsUpdateOrganizationResponse"
            }
>>>>>>> 895f2d97
          },
          {
<<<<<<< HEAD
            "name": "eventId",
=======
            "name": "idOrName",
>>>>>>> 895f2d97
            "in": "path",
            "required": true,
            "type": "string"
          },
          {
            "name": "body",
            "in": "body",
            "required": true,
            "schema": {
<<<<<<< HEAD
              "$ref": "#/definitions/SuperplaneApproveStageEventBody"
=======
              "$ref": "#/definitions/OrganizationsUpdateOrganizationBody"
>>>>>>> 895f2d97
            }
          }
        ],
        "tags": [
<<<<<<< HEAD
          "Stage"
        ]
      }
    },
    "/api/v1/canvases/{id}": {
      "get": {
        "summary": "Get canvas details",
        "description": "Returns the details of a specific canvas",
        "operationId": "Superplane_DescribeCanvas",
=======
          "Organization"
        ]
      }
    },
    "/api/v1/secrets": {
      "get": {
        "summary": "List secrets",
        "description": "Returns the list of secrets",
        "operationId": "Secrets_ListSecrets",
>>>>>>> 895f2d97
        "responses": {
          "200": {
            "description": "A successful response.",
            "schema": {
<<<<<<< HEAD
              "$ref": "#/definitions/SuperplaneDescribeCanvasResponse"
=======
              "$ref": "#/definitions/SecretsListSecretsResponse"
>>>>>>> 895f2d97
            }
          },
          "default": {
            "description": "An unexpected error response.",
            "schema": {
              "$ref": "#/definitions/rpcStatus"
            }
          }
        },
        "parameters": [
          {
<<<<<<< HEAD
            "name": "id",
            "in": "path",
            "required": true,
            "type": "string"
          },
          {
            "name": "name",
            "in": "query",
            "required": false,
            "type": "string"
=======
            "name": "domainType",
            "in": "query",
            "required": false,
            "type": "string",
            "enum": [
              "DOMAIN_TYPE_UNSPECIFIED",
              "DOMAIN_TYPE_ORGANIZATION",
              "DOMAIN_TYPE_CANVAS"
            ],
            "default": "DOMAIN_TYPE_UNSPECIFIED"
>>>>>>> 895f2d97
          },
          {
            "name": "domainId",
            "in": "query",
            "required": false,
            "type": "string"
          }
        ],
        "tags": [
<<<<<<< HEAD
          "Canvas"
        ]
      }
    },
    "/api/v1/organizations": {
      "get": {
        "summary": "List organizations",
        "description": "Returns a list of all organizations ordered by display name",
        "operationId": "Organizations_ListOrganizations",
        "responses": {
          "200": {
            "description": "A successful response.",
            "schema": {
              "$ref": "#/definitions/OrganizationsListOrganizationsResponse"
            }
          },
          "default": {
            "description": "An unexpected error response.",
            "schema": {
              "$ref": "#/definitions/rpcStatus"
            }
          }
        },
        "tags": [
          "Organization"
=======
          "Secret"
>>>>>>> 895f2d97
        ]
      },
      "post": {
        "summary": "Create a new secret",
        "description": "Creates a new secret",
        "operationId": "Secrets_CreateSecret",
        "responses": {
          "200": {
            "description": "A successful response.",
            "schema": {
              "$ref": "#/definitions/SecretsCreateSecretResponse"
            }
          },
          "default": {
            "description": "An unexpected error response.",
            "schema": {
              "$ref": "#/definitions/rpcStatus"
            }
          }
        },
        "parameters": [
          {
            "name": "body",
            "in": "body",
            "required": true,
            "schema": {
              "$ref": "#/definitions/SecretsCreateSecretRequest"
            }
          }
        ],
        "tags": [
          "Secret"
        ]
      }
    },
    "/api/v1/secrets/{idOrName}": {
      "get": {
        "summary": "Get secret details",
        "description": "Returns the details of a specific secret",
        "operationId": "Secrets_DescribeSecret",
        "responses": {
          "200": {
            "description": "A successful response.",
            "schema": {
              "$ref": "#/definitions/SecretsDescribeSecretResponse"
            }
          },
          "default": {
            "description": "An unexpected error response.",
            "schema": {
              "$ref": "#/definitions/rpcStatus"
            }
          }
        },
        "parameters": [
          {
            "name": "idOrName",
            "in": "path",
            "required": true,
            "type": "string"
          },
          {
            "name": "domainType",
            "in": "query",
            "required": false,
            "type": "string",
            "enum": [
              "DOMAIN_TYPE_UNSPECIFIED",
              "DOMAIN_TYPE_ORGANIZATION",
              "DOMAIN_TYPE_CANVAS"
            ],
            "default": "DOMAIN_TYPE_UNSPECIFIED"
          },
          {
            "name": "domainId",
            "in": "query",
            "required": false,
            "type": "string"
          }
        ],
        "tags": [
          "Secret"
        ]
      },
      "delete": {
        "summary": "Deletes a secret",
        "description": "Deletes the specified secret",
        "operationId": "Secrets_DeleteSecret",
        "responses": {
          "200": {
            "description": "A successful response.",
            "schema": {
              "$ref": "#/definitions/SecretsDeleteSecretResponse"
            }
          },
          "default": {
            "description": "An unexpected error response.",
            "schema": {
              "$ref": "#/definitions/rpcStatus"
            }
          }
        },
        "parameters": [
          {
            "name": "idOrName",
            "in": "path",
            "required": true,
            "type": "string"
          },
          {
            "name": "domainType",
            "in": "query",
            "required": false,
            "type": "string",
            "enum": [
              "DOMAIN_TYPE_UNSPECIFIED",
              "DOMAIN_TYPE_ORGANIZATION",
              "DOMAIN_TYPE_CANVAS"
            ],
            "default": "DOMAIN_TYPE_UNSPECIFIED"
          },
          {
            "name": "domainId",
            "in": "query",
            "required": false,
            "type": "string"
          }
        ],
        "tags": [
          "Secret"
        ]
      },
      "patch": {
        "summary": "Updates a secret",
        "description": "Updates the specified secret",
        "operationId": "Secrets_UpdateSecret",
        "responses": {
          "200": {
            "description": "A successful response.",
            "schema": {
              "$ref": "#/definitions/SecretsUpdateSecretResponse"
            }
          },
          "default": {
            "description": "An unexpected error response.",
            "schema": {
              "$ref": "#/definitions/rpcStatus"
            }
          }
        },
        "parameters": [
          {
            "name": "idOrName",
            "in": "path",
            "required": true,
            "type": "string"
          },
          {
            "name": "body",
            "in": "body",
            "required": true,
            "schema": {
              "$ref": "#/definitions/SecretsUpdateSecretBody"
            }
          }
        ],
        "tags": [
          "Secret"
        ]
      }
    }
  },
  "definitions": {
    "AuthToken": {
      "type": "object",
      "properties": {
        "valueFrom": {
          "$ref": "#/definitions/SuperplaneIntegrationsValueFrom"
        }
      }
    },
    "AuthorizationAccountProvider": {
      "type": "object",
      "properties": {
        "providerType": {
          "type": "string",
          "title": "e.g., \"google\", \"github\", \"email\""
        },
        "providerId": {
          "type": "string",
          "title": "unique ID from the provider"
        },
        "email": {
          "type": "string"
        },
        "displayName": {
          "type": "string"
        },
        "avatarUrl": {
          "type": "string"
        },
        "isPrimary": {
          "type": "boolean"
        },
        "createdAt": {
          "type": "string"
        },
        "updatedAt": {
          "type": "string"
        }
      }
    },
    "AuthorizationAddUserToCanvasGroupBody": {
      "type": "object",
      "properties": {
        "userId": {
          "type": "string"
        },
        "userEmail": {
          "type": "string"
        }
      }
    },
    "AuthorizationAddUserToCanvasGroupResponse": {
      "type": "object"
    },
    "AuthorizationAddUserToOrganizationGroupBody": {
      "type": "object",
      "properties": {
        "organizationId": {
          "type": "string"
        },
        "userId": {
          "type": "string"
        },
        "userEmail": {
          "type": "string"
        }
      }
    },
    "AuthorizationAddUserToOrganizationGroupResponse": {
      "type": "object"
    },
    "AuthorizationAssignRoleRequest": {
      "type": "object",
      "properties": {
        "userId": {
          "type": "string"
        },
        "userEmail": {
          "type": "string"
        },
        "roleAssignment": {
          "$ref": "#/definitions/AuthorizationRoleAssignment"
        }
      },
      "title": "Role assignment messages"
    },
    "AuthorizationAssignRoleResponse": {
      "type": "object"
    },
    "AuthorizationCreateCanvasGroupBody": {
      "type": "object",
      "properties": {
        "groupName": {
          "type": "string"
        },
        "role": {
          "type": "string"
        },
        "displayName": {
          "type": "string"
        },
        "description": {
          "type": "string"
        }
      },
      "title": "Canvas group management messages"
    },
    "AuthorizationCreateCanvasGroupResponse": {
      "type": "object",
      "properties": {
        "group": {
          "$ref": "#/definitions/AuthorizationGroup"
        }
      }
    },
    "AuthorizationCreateOrganizationGroupRequest": {
      "type": "object",
      "properties": {
        "organizationId": {
          "type": "string"
        },
        "groupName": {
          "type": "string"
        },
        "role": {
          "type": "string"
        },
        "displayName": {
          "type": "string"
        },
        "description": {
          "type": "string"
        }
      },
      "title": "Group management messages"
    },
    "AuthorizationCreateOrganizationGroupResponse": {
      "type": "object",
      "properties": {
        "group": {
          "$ref": "#/definitions/AuthorizationGroup"
        }
      }
    },
    "AuthorizationCreateRoleRequest": {
      "type": "object",
      "properties": {
        "name": {
          "type": "string"
        },
        "domainType": {
          "$ref": "#/definitions/AuthorizationDomainType"
        },
        "domainId": {
          "type": "string"
        },
        "permissions": {
          "type": "array",
          "items": {
            "type": "object",
            "$ref": "#/definitions/AuthorizationPermission"
          }
        },
        "inheritedRole": {
          "type": "string"
        },
        "displayName": {
          "type": "string"
        },
        "description": {
          "type": "string"
        }
      },
      "title": "Custom role management messages"
    },
    "AuthorizationCreateRoleResponse": {
      "type": "object"
    },
    "AuthorizationDeleteCanvasGroupResponse": {
      "type": "object"
    },
    "AuthorizationDeleteOrganizationGroupResponse": {
      "type": "object"
    },
    "AuthorizationDeleteRoleResponse": {
      "type": "object"
    },
    "AuthorizationDescribeRoleResponse": {
      "type": "object",
      "properties": {
        "role": {
          "$ref": "#/definitions/AuthorizationRole"
        }
      }
    },
    "AuthorizationDomainType": {
      "type": "string",
      "enum": [
        "DOMAIN_TYPE_UNSPECIFIED",
        "DOMAIN_TYPE_ORGANIZATION",
        "DOMAIN_TYPE_CANVAS"
      ],
      "default": "DOMAIN_TYPE_UNSPECIFIED",
      "title": "Enums"
    },
    "AuthorizationGetCanvasGroupResponse": {
      "type": "object",
      "properties": {
        "group": {
          "$ref": "#/definitions/AuthorizationGroup"
        }
      }
    },
    "AuthorizationGetCanvasGroupUsersResponse": {
      "type": "object",
      "properties": {
        "users": {
          "type": "array",
          "items": {
            "type": "object",
            "$ref": "#/definitions/AuthorizationUser"
          }
        },
        "group": {
          "$ref": "#/definitions/AuthorizationGroup"
        }
      }
    },
    "AuthorizationGetCanvasUsersResponse": {
      "type": "object",
      "properties": {
        "users": {
          "type": "array",
          "items": {
            "type": "object",
            "$ref": "#/definitions/AuthorizationUser"
          }
        }
      }
    },
    "AuthorizationGetOrganizationGroupResponse": {
      "type": "object",
      "properties": {
        "group": {
          "$ref": "#/definitions/AuthorizationGroup"
        }
      }
    },
    "AuthorizationGetOrganizationGroupUsersResponse": {
      "type": "object",
      "properties": {
        "users": {
          "type": "array",
          "items": {
            "type": "object",
            "$ref": "#/definitions/AuthorizationUser"
          }
        },
        "group": {
          "$ref": "#/definitions/AuthorizationGroup"
        }
      }
    },
    "AuthorizationGetOrganizationUsersResponse": {
      "type": "object",
      "properties": {
        "users": {
          "type": "array",
          "items": {
            "type": "object",
            "$ref": "#/definitions/AuthorizationUser"
          }
        }
      }
    },
    "AuthorizationGetUserRolesResponse": {
      "type": "object",
      "properties": {
        "userId": {
          "type": "string"
        },
        "domainType": {
          "$ref": "#/definitions/AuthorizationDomainType"
        },
        "domainId": {
          "type": "string"
        },
        "roles": {
          "type": "array",
          "items": {
            "type": "object",
            "$ref": "#/definitions/AuthorizationRole"
          }
        }
      }
    },
    "AuthorizationGroup": {
      "type": "object",
      "properties": {
        "name": {
          "type": "string"
        },
        "domainType": {
          "$ref": "#/definitions/AuthorizationDomainType"
        },
        "domainId": {
          "type": "string"
        },
        "role": {
          "type": "string"
        },
        "displayName": {
          "type": "string"
        },
        "description": {
          "type": "string"
        },
        "membersCount": {
          "type": "integer",
          "format": "int32"
        },
        "createdAt": {
          "type": "string"
        },
        "updatedAt": {
          "type": "string"
        }
      },
      "title": "Core data structures"
    },
    "AuthorizationListCanvasGroupsResponse": {
      "type": "object",
      "properties": {
        "groups": {
          "type": "array",
          "items": {
            "type": "object",
            "$ref": "#/definitions/AuthorizationGroup"
          }
        }
      }
    },
    "AuthorizationListOrganizationGroupsResponse": {
      "type": "object",
      "properties": {
        "groups": {
          "type": "array",
          "items": {
            "type": "object",
            "$ref": "#/definitions/AuthorizationGroup"
          }
        }
      }
    },
    "AuthorizationListRolesResponse": {
      "type": "object",
      "properties": {
        "roles": {
          "type": "array",
          "items": {
            "type": "object",
            "$ref": "#/definitions/AuthorizationRole"
          }
        }
      }
    },
    "AuthorizationListUserPermissionsResponse": {
      "type": "object",
      "properties": {
        "userId": {
          "type": "string"
        },
        "domainType": {
          "$ref": "#/definitions/AuthorizationDomainType"
        },
        "domainId": {
          "type": "string"
        },
        "permissions": {
          "type": "array",
          "items": {
            "type": "object",
            "$ref": "#/definitions/AuthorizationPermission"
          }
        }
      }
    },
    "AuthorizationPermission": {
      "type": "object",
      "properties": {
        "resource": {
          "type": "string"
        },
        "action": {
          "type": "string"
        },
        "domainType": {
          "$ref": "#/definitions/AuthorizationDomainType"
        }
      }
    },
    "AuthorizationRemoveRoleRequest": {
      "type": "object",
      "properties": {
        "userId": {
          "type": "string"
        },
        "userEmail": {
          "type": "string"
        },
        "roleAssignment": {
          "$ref": "#/definitions/AuthorizationRoleAssignment"
        }
      }
    },
    "AuthorizationRemoveRoleResponse": {
      "type": "object"
    },
    "AuthorizationRemoveUserFromCanvasGroupBody": {
      "type": "object",
      "properties": {
        "userId": {
          "type": "string"
        },
        "userEmail": {
          "type": "string"
        }
      }
    },
    "AuthorizationRemoveUserFromCanvasGroupResponse": {
      "type": "object"
    },
    "AuthorizationRemoveUserFromOrganizationGroupBody": {
      "type": "object",
      "properties": {
        "organizationId": {
          "type": "string"
        },
        "userId": {
          "type": "string"
        },
        "userEmail": {
          "type": "string"
        }
      }
    },
    "AuthorizationRemoveUserFromOrganizationGroupResponse": {
      "type": "object"
    },
    "AuthorizationRole": {
      "type": "object",
      "properties": {
        "name": {
          "type": "string"
        },
        "domainType": {
          "$ref": "#/definitions/AuthorizationDomainType"
        },
        "permissions": {
          "type": "array",
          "items": {
            "type": "object",
            "$ref": "#/definitions/AuthorizationPermission"
          }
        },
        "inheritedRole": {
          "$ref": "#/definitions/AuthorizationRole"
        },
        "displayName": {
          "type": "string"
        },
        "description": {
          "type": "string"
        }
      }
    },
    "AuthorizationRoleAssignment": {
      "type": "object",
      "properties": {
        "domainType": {
          "$ref": "#/definitions/AuthorizationDomainType"
        },
        "domainId": {
          "type": "string"
        },
        "role": {
          "type": "string"
        }
      }
    },
    "AuthorizationUpdateCanvasGroupBody": {
      "type": "object",
      "properties": {
        "role": {
          "type": "string"
        },
        "displayName": {
          "type": "string"
        },
        "description": {
          "type": "string"
        }
      }
    },
    "AuthorizationUpdateCanvasGroupResponse": {
      "type": "object",
      "properties": {
        "group": {
          "$ref": "#/definitions/AuthorizationGroup"
        }
      }
    },
    "AuthorizationUpdateOrganizationGroupBody": {
      "type": "object",
      "properties": {
        "organizationId": {
          "type": "string"
        },
        "role": {
          "type": "string"
        },
        "displayName": {
          "type": "string"
        },
        "description": {
          "type": "string"
        }
      }
    },
    "AuthorizationUpdateOrganizationGroupResponse": {
      "type": "object",
      "properties": {
        "group": {
          "$ref": "#/definitions/AuthorizationGroup"
        }
      }
    },
    "AuthorizationUpdateRoleBody": {
      "type": "object",
      "properties": {
        "domainType": {
          "$ref": "#/definitions/AuthorizationDomainType"
        },
        "domainId": {
          "type": "string"
        },
        "permissions": {
          "type": "array",
          "items": {
            "type": "object",
            "$ref": "#/definitions/AuthorizationPermission"
          }
        },
        "inheritedRole": {
          "type": "string"
        },
        "displayName": {
          "type": "string"
        },
        "description": {
          "type": "string"
        }
      }
    },
    "AuthorizationUpdateRoleResponse": {
      "type": "object"
    },
    "AuthorizationUser": {
      "type": "object",
      "properties": {
        "userId": {
          "type": "string"
        },
        "displayName": {
          "type": "string"
        },
        "email": {
          "type": "string"
        },
        "avatarUrl": {
          "type": "string"
        },
        "isActive": {
          "type": "boolean"
        },
        "createdAt": {
          "type": "string"
        },
        "updatedAt": {
          "type": "string"
        },
        "roleAssignments": {
          "type": "array",
          "items": {
            "type": "object",
            "$ref": "#/definitions/AuthorizationUserRoleAssignment"
          }
        },
        "accountProviders": {
          "type": "array",
          "items": {
            "type": "object",
            "$ref": "#/definitions/AuthorizationAccountProvider"
          }
        }
      }
    },
    "AuthorizationUserRoleAssignment": {
      "type": "object",
      "properties": {
        "roleName": {
          "type": "string"
        },
        "roleDisplayName": {
          "type": "string"
        },
        "roleDescription": {
          "type": "string"
        },
        "domainType": {
          "$ref": "#/definitions/AuthorizationDomainType"
        },
        "domainId": {
          "type": "string"
        },
        "assignedAt": {
          "type": "string"
        }
      }
    },
    "EventSourceSpecSemaphore": {
      "type": "object",
      "properties": {
        "project": {
          "type": "string"
        }
      }
    },
    "ExecutionResult": {
      "type": "string",
      "enum": [
        "RESULT_UNKNOWN",
        "RESULT_PASSED",
        "RESULT_FAILED"
      ],
      "default": "RESULT_UNKNOWN"
    },
    "ExecutorSpecHTTP": {
      "type": "object",
      "properties": {
        "url": {
          "type": "string"
        },
        "headers": {
          "type": "object",
          "additionalProperties": {
            "type": "string"
          }
        },
        "payload": {
          "type": "object",
          "additionalProperties": {
            "type": "string"
          }
        },
        "responsePolicy": {
          "$ref": "#/definitions/ExecutorSpecHTTPResponsePolicy"
        }
      }
    },
    "ExecutorSpecHTTPResponsePolicy": {
      "type": "object",
      "properties": {
        "statusCodes": {
          "type": "array",
          "items": {
            "type": "integer",
            "format": "int64"
          }
        }
      }
    },
    "GroupByField": {
      "type": "object",
      "properties": {
        "name": {
          "type": "string"
        },
        "expression": {
          "type": "string"
        }
      }
    },
    "InputMappingWhen": {
      "type": "object",
      "properties": {
        "triggeredBy": {
          "$ref": "#/definitions/InputMappingWhenTriggeredBy"
        }
      }
    },
    "InputMappingWhenTriggeredBy": {
      "type": "object",
      "properties": {
        "connection": {
          "type": "string"
        }
      }
    },
    "IntegrationAuth": {
      "type": "object",
      "properties": {
        "use": {
          "$ref": "#/definitions/IntegrationAuthType"
        },
        "token": {
          "$ref": "#/definitions/AuthToken"
        }
      }
    },
    "IntegrationAuthType": {
      "type": "string",
      "enum": [
        "AUTH_TYPE_NONE",
        "AUTH_TYPE_TOKEN",
        "AUTH_TYPE_OIDC"
      ],
      "default": "AUTH_TYPE_NONE"
    },
    "IntegrationOIDC": {
      "type": "object",
      "properties": {
        "enabled": {
          "type": "boolean"
        }
      }
    },
    "IntegrationsCreateIntegrationRequest": {
      "type": "object",
      "properties": {
        "domainType": {
          "$ref": "#/definitions/AuthorizationDomainType"
        },
        "domainId": {
          "type": "string"
        },
        "integration": {
          "$ref": "#/definitions/IntegrationsIntegration"
        }
      }
    },
    "IntegrationsCreateIntegrationResponse": {
      "type": "object",
      "properties": {
        "integration": {
          "$ref": "#/definitions/IntegrationsIntegration"
        }
      }
    },
    "IntegrationsDescribeIntegrationResponse": {
      "type": "object",
      "properties": {
        "integration": {
          "$ref": "#/definitions/IntegrationsIntegration"
        }
      }
    },
    "IntegrationsIntegration": {
      "type": "object",
      "properties": {
        "metadata": {
          "$ref": "#/definitions/IntegrationsIntegrationMetadata"
        },
        "spec": {
          "$ref": "#/definitions/IntegrationsIntegrationSpec"
        }
      }
    },
    "IntegrationsIntegrationMetadata": {
      "type": "object",
      "properties": {
        "id": {
          "type": "string"
        },
        "name": {
          "type": "string"
        },
        "createdBy": {
          "type": "string"
        },
        "createdAt": {
          "type": "string",
          "format": "date-time"
        },
        "domainType": {
          "$ref": "#/definitions/AuthorizationDomainType"
        },
        "domainId": {
          "type": "string"
        }
      }
    },
    "IntegrationsIntegrationRef": {
      "type": "object",
      "properties": {
        "domainType": {
          "$ref": "#/definitions/AuthorizationDomainType"
        },
        "name": {
          "type": "string"
        }
      }
    },
    "IntegrationsIntegrationSpec": {
      "type": "object",
      "properties": {
        "type": {
          "$ref": "#/definitions/IntegrationsIntegrationType"
        },
        "url": {
          "type": "string"
        },
        "auth": {
          "$ref": "#/definitions/IntegrationAuth"
        },
        "oidc": {
          "$ref": "#/definitions/IntegrationOIDC"
        }
      }
    },
    "IntegrationsIntegrationType": {
      "type": "string",
      "enum": [
        "TYPE_NONE",
        "TYPE_SEMAPHORE",
        "TYPE_GITHUB"
      ],
      "default": "TYPE_NONE"
    },
    "IntegrationsListIntegrationsResponse": {
      "type": "object",
      "properties": {
        "integrations": {
          "type": "array",
          "items": {
            "type": "object",
            "$ref": "#/definitions/IntegrationsIntegration"
          }
        }
      }
    },
    "OrganizationsCreateOrganizationRequest": {
      "type": "object",
      "properties": {
        "organization": {
          "$ref": "#/definitions/OrganizationsOrganization"
        }
      }
    },
    "OrganizationsCreateOrganizationResponse": {
      "type": "object",
      "properties": {
        "organization": {
          "$ref": "#/definitions/OrganizationsOrganization"
        }
      }
    },
    "OrganizationsDeleteOrganizationResponse": {
      "type": "object"
    },
    "OrganizationsDescribeOrganizationResponse": {
      "type": "object",
      "properties": {
        "organization": {
          "$ref": "#/definitions/OrganizationsOrganization"
        }
      }
    },
    "OrganizationsListOrganizationsResponse": {
      "type": "object",
      "properties": {
        "organizations": {
          "type": "array",
          "items": {
            "type": "object",
            "$ref": "#/definitions/OrganizationsOrganization"
          }
        }
      }
    },
    "OrganizationsOrganization": {
      "type": "object",
      "properties": {
        "metadata": {
          "$ref": "#/definitions/OrganizationsOrganizationMetadata"
        }
      }
    },
    "OrganizationsOrganizationMetadata": {
      "type": "object",
      "properties": {
        "id": {
          "type": "string"
        },
        "name": {
          "type": "string"
        },
        "displayName": {
          "type": "string"
        },
        "description": {
          "type": "string"
        },
        "createdBy": {
          "type": "string"
        },
        "createdAt": {
          "type": "string",
          "format": "date-time"
        },
        "updatedAt": {
          "type": "string",
          "format": "date-time"
        }
      }
    },
    "OrganizationsUpdateOrganizationBody": {
      "type": "object",
      "properties": {
        "organization": {
          "$ref": "#/definitions/OrganizationsOrganization"
        }
      }
    },
    "OrganizationsUpdateOrganizationResponse": {
      "type": "object",
      "properties": {
        "organization": {
          "$ref": "#/definitions/OrganizationsOrganization"
        }
      }
    },
    "SecretLocal": {
      "type": "object",
      "properties": {
        "data": {
          "type": "object",
          "additionalProperties": {
            "type": "string"
          }
        }
      },
      "description": "Local secrets are stored and managed by SuperPlane itself."
    },
    "SecretProvider": {
      "type": "string",
      "enum": [
        "PROVIDER_UNKNOWN",
        "PROVIDER_LOCAL"
      ],
      "default": "PROVIDER_UNKNOWN"
    },
    "SecretsCreateSecretRequest": {
      "type": "object",
      "properties": {
        "secret": {
          "$ref": "#/definitions/SecretsSecret"
        },
        "domainType": {
          "$ref": "#/definitions/AuthorizationDomainType"
        },
        "domainId": {
          "type": "string"
        }
      }
    },
    "SecretsCreateSecretResponse": {
      "type": "object",
      "properties": {
        "secret": {
          "$ref": "#/definitions/SecretsSecret"
        }
      }
    },
    "SecretsDeleteSecretResponse": {
      "type": "object"
    },
    "SecretsDescribeSecretResponse": {
      "type": "object",
      "properties": {
        "secret": {
          "$ref": "#/definitions/SecretsSecret"
        }
      }
    },
    "SecretsListSecretsResponse": {
      "type": "object",
      "properties": {
        "secrets": {
          "type": "array",
          "items": {
            "type": "object",
            "$ref": "#/definitions/SecretsSecret"
          }
        }
      }
    },
    "SecretsSecret": {
      "type": "object",
      "properties": {
        "metadata": {
          "$ref": "#/definitions/SecretsSecretMetadata"
        },
        "spec": {
          "$ref": "#/definitions/SecretsSecretSpec"
        }
      }
    },
    "SecretsSecretMetadata": {
      "type": "object",
      "properties": {
        "id": {
          "type": "string"
        },
        "name": {
          "type": "string"
        },
        "domainType": {
          "$ref": "#/definitions/AuthorizationDomainType"
        },
        "domainId": {
          "type": "string"
        },
        "createdAt": {
          "type": "string",
          "format": "date-time"
        }
      }
    },
    "SecretsSecretSpec": {
      "type": "object",
      "properties": {
        "provider": {
          "$ref": "#/definitions/SecretProvider"
        },
        "local": {
          "$ref": "#/definitions/SecretLocal"
        }
      }
    },
    "SecretsUpdateSecretBody": {
      "type": "object",
      "properties": {
        "secret": {
          "$ref": "#/definitions/SecretsSecret"
        },
        "domainType": {
          "$ref": "#/definitions/AuthorizationDomainType"
        },
        "domainId": {
          "type": "string"
        }
      }
    },
    "SecretsUpdateSecretResponse": {
      "type": "object",
      "properties": {
        "secret": {
          "$ref": "#/definitions/SecretsSecret"
        }
      }
    },
    "SpecGroupBy": {
      "type": "object",
      "properties": {
        "fields": {
          "type": "array",
          "items": {
            "type": "object",
            "$ref": "#/definitions/GroupByField"
          }
        }
      }
    },
    "SpecTimeoutBehavior": {
      "type": "string",
      "enum": [
        "TIMEOUT_BEHAVIOR_NONE",
        "TIMEOUT_BEHAVIOR_DROP",
        "TIMEOUT_BEHAVIOR_EMIT"
      ],
      "default": "TIMEOUT_BEHAVIOR_NONE"
    },
    "SuperplaneApproveStageEventBody": {
      "type": "object"
    },
    "SuperplaneApproveStageEventResponse": {
      "type": "object",
      "properties": {
        "event": {
          "$ref": "#/definitions/SuperplaneStageEvent"
        }
      }
    },
    "SuperplaneCanvas": {
      "type": "object",
      "properties": {
        "metadata": {
          "$ref": "#/definitions/SuperplaneCanvasMetadata",
          "title": "No spec needed for Canvas as per the YAML example"
        }
      }
    },
    "SuperplaneCanvasMetadata": {
      "type": "object",
      "properties": {
        "id": {
          "type": "string"
        },
        "name": {
          "type": "string"
        },
        "createdBy": {
          "type": "string"
        },
        "createdAt": {
          "type": "string",
          "format": "date-time"
        }
      }
    },
    "SuperplaneCondition": {
      "type": "object",
      "properties": {
        "type": {
          "$ref": "#/definitions/SuperplaneConditionType"
        },
        "approval": {
          "$ref": "#/definitions/SuperplaneConditionApproval"
        },
        "timeWindow": {
          "$ref": "#/definitions/SuperplaneConditionTimeWindow"
        }
      }
    },
    "SuperplaneConditionApproval": {
      "type": "object",
      "properties": {
        "count": {
          "type": "integer",
          "format": "int64"
        }
      }
    },
    "SuperplaneConditionTimeWindow": {
      "type": "object",
      "properties": {
        "start": {
          "type": "string"
        },
        "end": {
          "type": "string"
        },
        "weekDays": {
          "type": "array",
          "items": {
            "type": "string"
          }
        }
      }
    },
    "SuperplaneConditionType": {
      "type": "string",
      "enum": [
        "CONDITION_TYPE_UNKNOWN",
        "CONDITION_TYPE_APPROVAL",
        "CONDITION_TYPE_TIME_WINDOW"
      ],
      "default": "CONDITION_TYPE_UNKNOWN"
    },
    "SuperplaneConnection": {
      "type": "object",
      "properties": {
        "type": {
          "$ref": "#/definitions/SuperplaneConnectionType"
        },
        "name": {
          "type": "string"
        },
        "filters": {
          "type": "array",
          "items": {
            "type": "object",
            "$ref": "#/definitions/SuperplaneFilter"
          }
        },
        "filterOperator": {
          "$ref": "#/definitions/SuperplaneFilterOperator"
        }
      }
    },
    "SuperplaneConnectionGroup": {
      "type": "object",
      "properties": {
        "metadata": {
          "$ref": "#/definitions/SuperplaneConnectionGroupMetadata"
        },
        "spec": {
          "$ref": "#/definitions/SuperplaneConnectionGroupSpec"
        }
      }
    },
    "SuperplaneConnectionGroupEvent": {
      "type": "object",
      "properties": {
        "id": {
          "type": "string"
        },
        "sourceId": {
          "type": "string"
        },
        "sourceType": {
          "$ref": "#/definitions/SuperplaneConnectionType"
        },
        "sourceName": {
          "type": "string"
        },
        "receivedAt": {
          "type": "string",
          "format": "date-time"
        }
      }
    },
    "SuperplaneConnectionGroupFieldSet": {
      "type": "object",
      "properties": {
        "id": {
          "type": "string"
        },
        "fields": {
          "type": "array",
          "items": {
            "type": "object",
            "$ref": "#/definitions/SuperplaneKeyValuePair"
          }
        },
        "hash": {
          "type": "string"
        },
        "state": {
          "$ref": "#/definitions/SuperplaneConnectionGroupFieldSetState"
        },
        "stateReason": {
          "$ref": "#/definitions/SuperplaneConnectionGroupFieldSetStateReason"
        },
        "events": {
          "type": "array",
          "items": {
            "type": "object",
            "$ref": "#/definitions/SuperplaneConnectionGroupEvent"
          }
        },
        "createdAt": {
          "type": "string",
          "format": "date-time"
        }
      }
    },
    "SuperplaneConnectionGroupFieldSetState": {
      "type": "string",
      "enum": [
        "STATE_UNKNOWN",
        "STATE_PENDING",
        "STATE_PROCESSED",
        "STATE_DISCARDED"
      ],
      "default": "STATE_UNKNOWN"
    },
    "SuperplaneConnectionGroupFieldSetStateReason": {
      "type": "string",
      "enum": [
        "STATE_REASON_NONE",
        "STATE_REASON_OK",
        "STATE_REASON_TIMEOUT"
      ],
      "default": "STATE_REASON_NONE"
    },
    "SuperplaneConnectionGroupMetadata": {
      "type": "object",
      "properties": {
        "id": {
          "type": "string"
        },
        "name": {
          "type": "string"
        },
        "canvasId": {
          "type": "string"
        },
        "createdAt": {
          "type": "string",
          "format": "date-time"
        },
        "createdBy": {
          "type": "string"
        },
        "updatedAt": {
          "type": "string",
          "format": "date-time"
        },
        "updatedBy": {
          "type": "string"
        }
      }
    },
    "SuperplaneConnectionGroupSpec": {
      "type": "object",
      "properties": {
        "connections": {
          "type": "array",
          "items": {
            "type": "object",
            "$ref": "#/definitions/SuperplaneConnection"
          }
        },
        "groupBy": {
          "$ref": "#/definitions/SpecGroupBy"
        },
        "timeout": {
          "type": "integer",
          "format": "int64"
        },
        "timeoutBehavior": {
          "$ref": "#/definitions/SpecTimeoutBehavior"
        }
      }
    },
    "SuperplaneConnectionType": {
      "type": "string",
      "enum": [
        "TYPE_UNKNOWN",
        "TYPE_EVENT_SOURCE",
        "TYPE_STAGE",
        "TYPE_CONNECTION_GROUP"
      ],
      "default": "TYPE_UNKNOWN"
    },
    "SuperplaneCreateCanvasRequest": {
      "type": "object",
      "properties": {
        "canvas": {
          "$ref": "#/definitions/SuperplaneCanvas"
        },
        "organizationId": {
          "type": "string"
        }
      }
    },
    "SuperplaneCreateCanvasResponse": {
      "type": "object",
      "properties": {
        "canvas": {
          "$ref": "#/definitions/SuperplaneCanvas"
        }
      }
    },
    "SuperplaneCreateConnectionGroupBody": {
      "type": "object",
      "properties": {
        "connectionGroup": {
          "$ref": "#/definitions/SuperplaneConnectionGroup"
        }
      }
    },
    "SuperplaneCreateConnectionGroupResponse": {
      "type": "object",
      "properties": {
        "connectionGroup": {
          "$ref": "#/definitions/SuperplaneConnectionGroup"
        }
      }
    },
    "SuperplaneCreateEventSourceBody": {
      "type": "object",
      "properties": {
        "eventSource": {
          "$ref": "#/definitions/SuperplaneEventSource"
        }
      }
    },
    "SuperplaneCreateEventSourceResponse": {
      "type": "object",
      "properties": {
        "eventSource": {
          "$ref": "#/definitions/SuperplaneEventSource"
        },
        "key": {
          "type": "string"
        }
      }
    },
    "SuperplaneCreateStageBody": {
      "type": "object",
      "properties": {
        "stage": {
          "$ref": "#/definitions/SuperplaneStage"
        }
      }
    },
    "SuperplaneCreateStageResponse": {
      "type": "object",
      "properties": {
        "stage": {
          "$ref": "#/definitions/SuperplaneStage"
        }
      }
    },
    "SuperplaneDataFilter": {
      "type": "object",
      "properties": {
        "expression": {
          "type": "string"
        }
      }
    },
    "SuperplaneDescribeCanvasResponse": {
      "type": "object",
      "properties": {
        "canvas": {
          "$ref": "#/definitions/SuperplaneCanvas"
        }
      }
    },
    "SuperplaneDescribeConnectionGroupResponse": {
      "type": "object",
      "properties": {
        "connectionGroup": {
          "$ref": "#/definitions/SuperplaneConnectionGroup"
        }
      }
    },
    "SuperplaneDescribeEventSourceResponse": {
      "type": "object",
      "properties": {
        "eventSource": {
          "$ref": "#/definitions/SuperplaneEventSource"
        }
      }
    },
    "SuperplaneDescribeStageResponse": {
      "type": "object",
      "properties": {
        "stage": {
          "$ref": "#/definitions/SuperplaneStage"
        }
      }
    },
    "SuperplaneEventSource": {
      "type": "object",
      "properties": {
        "metadata": {
          "$ref": "#/definitions/SuperplaneEventSourceMetadata"
        },
        "spec": {
          "$ref": "#/definitions/SuperplaneEventSourceSpec"
        }
      }
    },
    "SuperplaneEventSourceMetadata": {
      "type": "object",
      "properties": {
        "id": {
          "type": "string"
        },
        "name": {
          "type": "string"
        },
        "canvasId": {
          "type": "string"
        },
        "createdAt": {
          "type": "string",
          "format": "date-time"
        },
        "updatedAt": {
          "type": "string",
          "format": "date-time"
        }
      }
    },
    "SuperplaneEventSourceSpec": {
      "type": "object",
      "properties": {
        "integration": {
          "$ref": "#/definitions/IntegrationsIntegrationRef"
        },
        "semaphore": {
          "$ref": "#/definitions/EventSourceSpecSemaphore"
        }
      }
    },
    "SuperplaneExecution": {
      "type": "object",
      "properties": {
        "id": {
          "type": "string"
        },
        "state": {
          "$ref": "#/definitions/SuperplaneExecutionState"
        },
        "result": {
          "$ref": "#/definitions/ExecutionResult"
        },
        "createdAt": {
          "type": "string",
          "format": "date-time"
        },
        "startedAt": {
          "type": "string",
          "format": "date-time"
        },
        "finishedAt": {
          "type": "string",
          "format": "date-time"
        },
        "outputs": {
          "type": "array",
          "items": {
            "type": "object",
            "$ref": "#/definitions/SuperplaneOutputValue"
          }
        },
        "resources": {
          "type": "array",
          "items": {
            "type": "object",
            "$ref": "#/definitions/SuperplaneExecutionResource"
          }
        }
      }
    },
    "SuperplaneExecutionResource": {
      "type": "object",
      "properties": {
        "id": {
          "type": "string"
        }
      }
    },
    "SuperplaneExecutionState": {
      "type": "string",
      "enum": [
        "STATE_UNKNOWN",
        "STATE_PENDING",
        "STATE_STARTED",
        "STATE_FINISHED"
      ],
      "default": "STATE_UNKNOWN"
    },
    "SuperplaneExecutorSpec": {
      "type": "object",
      "properties": {
        "type": {
          "$ref": "#/definitions/SuperplaneExecutorSpecType"
        },
        "integration": {
          "$ref": "#/definitions/IntegrationsIntegrationRef"
        },
        "semaphore": {
          "$ref": "#/definitions/SuperplaneExecutorSpecSemaphore"
        },
        "http": {
          "$ref": "#/definitions/ExecutorSpecHTTP"
        }
      }
    },
    "SuperplaneExecutorSpecSemaphore": {
      "type": "object",
      "properties": {
        "project": {
          "type": "string"
        },
        "task": {
          "type": "string"
        },
        "branch": {
          "type": "string"
        },
        "pipelineFile": {
          "type": "string"
        },
        "parameters": {
          "type": "object",
          "additionalProperties": {
            "type": "string"
          }
        }
      }
    },
    "SuperplaneExecutorSpecType": {
      "type": "string",
      "enum": [
        "TYPE_UNKNOWN",
        "TYPE_SEMAPHORE",
        "TYPE_HTTP"
      ],
      "default": "TYPE_UNKNOWN"
    },
    "SuperplaneFilter": {
      "type": "object",
      "properties": {
        "type": {
          "$ref": "#/definitions/SuperplaneFilterType"
        },
        "data": {
          "$ref": "#/definitions/SuperplaneDataFilter"
        },
        "header": {
          "$ref": "#/definitions/SuperplaneHeaderFilter"
        }
      }
    },
    "SuperplaneFilterOperator": {
      "type": "string",
      "enum": [
        "FILTER_OPERATOR_AND",
        "FILTER_OPERATOR_OR"
      ],
      "default": "FILTER_OPERATOR_AND",
      "title": "Filters can be combined in two ways:\n  - FILTER_OPERATOR_AND: all filters must be true (default)\n  - FILTER_OPERATOR_OR: at least one filter must be true"
    },
    "SuperplaneFilterType": {
      "type": "string",
      "enum": [
        "FILTER_TYPE_UNKNOWN",
        "FILTER_TYPE_DATA",
        "FILTER_TYPE_HEADER"
      ],
      "default": "FILTER_TYPE_UNKNOWN"
    },
    "SuperplaneHeaderFilter": {
      "type": "object",
      "properties": {
        "expression": {
          "type": "string"
        }
      }
    },
    "SuperplaneInputDefinition": {
      "type": "object",
      "properties": {
        "name": {
          "type": "string"
        },
        "description": {
          "type": "string"
        }
      }
    },
    "SuperplaneInputMapping": {
      "type": "object",
      "properties": {
        "values": {
          "type": "array",
          "items": {
            "type": "object",
            "$ref": "#/definitions/SuperplaneValueDefinition"
          }
        },
        "when": {
          "$ref": "#/definitions/InputMappingWhen"
        }
      }
    },
    "SuperplaneIntegrationsValueFrom": {
      "type": "object",
      "properties": {
        "secret": {
          "$ref": "#/definitions/SuperplaneIntegrationsValueFromSecret"
        }
      }
    },
    "SuperplaneIntegrationsValueFromSecret": {
      "type": "object",
      "properties": {
        "name": {
          "type": "string"
        },
        "key": {
          "type": "string"
        }
      }
    },
    "SuperplaneKeyValuePair": {
      "type": "object",
      "properties": {
        "name": {
          "type": "string"
        },
        "value": {
          "type": "string"
        }
      }
    },
    "SuperplaneListCanvasesResponse": {
      "type": "object",
      "properties": {
        "canvases": {
          "type": "array",
          "items": {
            "type": "object",
            "$ref": "#/definitions/SuperplaneCanvas"
          }
        }
      }
    },
    "SuperplaneListConnectionGroupFieldSetsResponse": {
      "type": "object",
      "properties": {
        "fieldSets": {
          "type": "array",
          "items": {
            "type": "object",
            "$ref": "#/definitions/SuperplaneConnectionGroupFieldSet"
          }
        }
      }
    },
    "SuperplaneListConnectionGroupsResponse": {
      "type": "object",
      "properties": {
        "connectionGroups": {
          "type": "array",
          "items": {
            "type": "object",
            "$ref": "#/definitions/SuperplaneConnectionGroup"
          }
        }
      }
    },
    "SuperplaneListEventSourcesResponse": {
      "type": "object",
      "properties": {
        "eventSources": {
          "type": "array",
          "items": {
            "type": "object",
            "$ref": "#/definitions/SuperplaneEventSource"
          }
        }
      }
    },
    "SuperplaneListStageEventsResponse": {
      "type": "object",
      "properties": {
        "events": {
          "type": "array",
          "items": {
            "type": "object",
            "$ref": "#/definitions/SuperplaneStageEvent"
          }
        }
      }
    },
    "SuperplaneListStagesResponse": {
      "type": "object",
      "properties": {
        "stages": {
          "type": "array",
          "items": {
            "type": "object",
            "$ref": "#/definitions/SuperplaneStage"
          }
        }
      }
    },
    "SuperplaneOutputDefinition": {
      "type": "object",
      "properties": {
        "name": {
          "type": "string"
        },
        "description": {
          "type": "string"
        },
        "required": {
          "type": "boolean"
        }
      }
    },
    "SuperplaneOutputValue": {
      "type": "object",
      "properties": {
        "name": {
          "type": "string"
        },
        "value": {
          "type": "string"
        }
      }
    },
    "SuperplaneResetEventSourceKeyBody": {
      "type": "object"
    },
    "SuperplaneResetEventSourceKeyResponse": {
      "type": "object",
      "properties": {
        "eventSource": {
          "$ref": "#/definitions/SuperplaneEventSource"
        },
        "key": {
          "type": "string"
        }
      }
    },
    "SuperplaneStage": {
      "type": "object",
      "properties": {
        "metadata": {
          "$ref": "#/definitions/SuperplaneStageMetadata"
        },
        "spec": {
          "$ref": "#/definitions/SuperplaneStageSpec"
        }
      }
    },
    "SuperplaneStageEvent": {
      "type": "object",
      "properties": {
        "id": {
          "type": "string"
        },
        "sourceId": {
          "type": "string"
        },
        "sourceType": {
          "$ref": "#/definitions/SuperplaneConnectionType"
        },
        "state": {
          "$ref": "#/definitions/SuperplaneStageEventState"
        },
        "stateReason": {
          "$ref": "#/definitions/SuperplaneStageEventStateReason"
        },
        "createdAt": {
          "type": "string",
          "format": "date-time"
        },
        "approvals": {
          "type": "array",
          "items": {
            "type": "object",
            "$ref": "#/definitions/SuperplaneStageEventApproval"
          }
        },
        "execution": {
          "$ref": "#/definitions/SuperplaneExecution"
        },
        "inputs": {
          "type": "array",
          "items": {
            "type": "object",
            "$ref": "#/definitions/SuperplaneKeyValuePair"
          }
        }
      }
    },
    "SuperplaneStageEventApproval": {
      "type": "object",
      "properties": {
        "approvedBy": {
          "type": "string"
        },
        "approvedAt": {
          "type": "string",
          "format": "date-time"
        }
      }
    },
    "SuperplaneStageEventState": {
      "type": "string",
      "enum": [
        "STATE_UNKNOWN",
        "STATE_PENDING",
        "STATE_WAITING",
        "STATE_PROCESSED"
      ],
      "default": "STATE_UNKNOWN"
    },
    "SuperplaneStageEventStateReason": {
      "type": "string",
      "enum": [
        "STATE_REASON_UNKNOWN",
        "STATE_REASON_APPROVAL",
        "STATE_REASON_TIME_WINDOW",
        "STATE_REASON_EXECUTION",
        "STATE_REASON_CONNECTION",
        "STATE_REASON_CANCELLED",
        "STATE_REASON_UNHEALTHY"
      ],
      "default": "STATE_REASON_UNKNOWN"
    },
    "SuperplaneStageMetadata": {
      "type": "object",
      "properties": {
        "id": {
          "type": "string"
        },
        "name": {
          "type": "string"
        },
        "canvasId": {
          "type": "string"
        },
        "createdAt": {
          "type": "string",
          "format": "date-time"
        }
      }
    },
    "SuperplaneStageSpec": {
      "type": "object",
      "properties": {
        "connections": {
          "type": "array",
          "items": {
            "type": "object",
            "$ref": "#/definitions/SuperplaneConnection"
          }
        },
        "conditions": {
          "type": "array",
          "items": {
            "type": "object",
            "$ref": "#/definitions/SuperplaneCondition"
          }
        },
        "executor": {
          "$ref": "#/definitions/SuperplaneExecutorSpec"
        },
        "inputs": {
          "type": "array",
          "items": {
            "type": "object",
            "$ref": "#/definitions/SuperplaneInputDefinition"
          }
        },
        "inputMappings": {
          "type": "array",
          "items": {
            "type": "object",
            "$ref": "#/definitions/SuperplaneInputMapping"
          }
        },
        "outputs": {
          "type": "array",
          "items": {
            "type": "object",
            "$ref": "#/definitions/SuperplaneOutputDefinition"
          }
        },
        "secrets": {
          "type": "array",
          "items": {
            "type": "object",
            "$ref": "#/definitions/SuperplaneValueDefinition"
          }
        }
      }
    },
    "SuperplaneUpdateConnectionGroupBody": {
      "type": "object",
      "properties": {
        "connectionGroup": {
          "$ref": "#/definitions/SuperplaneConnectionGroup"
        }
      }
    },
    "SuperplaneUpdateConnectionGroupResponse": {
      "type": "object",
      "properties": {
        "connectionGroup": {
          "$ref": "#/definitions/SuperplaneConnectionGroup"
        }
      }
    },
    "SuperplaneUpdateStageBody": {
      "type": "object",
      "properties": {
        "stage": {
          "$ref": "#/definitions/SuperplaneStage"
        }
      }
    },
    "SuperplaneUpdateStageResponse": {
      "type": "object",
      "properties": {
        "stage": {
          "$ref": "#/definitions/SuperplaneStage"
        }
      }
    },
    "SuperplaneValueDefinition": {
      "type": "object",
      "properties": {
        "name": {
          "type": "string"
        },
        "valueFrom": {
          "$ref": "#/definitions/SuperplaneValueFrom"
        },
        "value": {
          "type": "string"
        }
      }
    },
    "SuperplaneValueFrom": {
      "type": "object",
      "properties": {
        "eventData": {
          "$ref": "#/definitions/SuperplaneValueFromEventData"
        },
        "lastExecution": {
          "$ref": "#/definitions/SuperplaneValueFromLastExecution"
        },
        "secret": {
          "$ref": "#/definitions/SuperplaneValueFromSecret"
        }
      }
    },
    "SuperplaneValueFromEventData": {
      "type": "object",
      "properties": {
        "connection": {
          "type": "string"
        },
        "expression": {
          "type": "string"
        }
      }
    },
    "SuperplaneValueFromLastExecution": {
      "type": "object",
      "properties": {
        "results": {
          "type": "array",
          "items": {
            "$ref": "#/definitions/ExecutionResult"
          }
        }
      }
    },
    "SuperplaneValueFromSecret": {
      "type": "object",
      "properties": {
        "name": {
          "type": "string"
        },
        "key": {
          "type": "string"
        }
      }
    },
    "protobufAny": {
      "type": "object",
      "properties": {
        "@type": {
          "type": "string"
        }
      },
      "additionalProperties": {}
    },
    "rpcStatus": {
      "type": "object",
      "properties": {
        "code": {
          "type": "integer",
          "format": "int32"
        },
        "message": {
          "type": "string"
        },
        "details": {
          "type": "array",
          "items": {
            "type": "object",
            "$ref": "#/definitions/protobufAny"
          }
        }
      }
    }
  }
}<|MERGE_RESOLUTION|>--- conflicted
+++ resolved
@@ -1505,6 +1505,240 @@
         ]
       }
     },
+    "/api/v1/canvases/{canvasIdOrName}/groups": {
+      "get": {
+        "summary": "List canvas groups",
+        "description": "Returns a list of groups within a canvas",
+        "operationId": "Authorization_ListCanvasGroups",
+        "responses": {
+          "200": {
+            "description": "A successful response.",
+            "schema": {
+              "$ref": "#/definitions/AuthorizationListCanvasGroupsResponse"
+            }
+          },
+          "default": {
+            "description": "An unexpected error response.",
+            "schema": {
+              "$ref": "#/definitions/rpcStatus"
+            }
+          }
+        },
+        "parameters": [
+          {
+            "name": "canvasIdOrName",
+            "in": "path",
+            "required": true,
+            "type": "string"
+          }
+        ],
+        "tags": [
+          "Authorization"
+        ]
+      },
+      "post": {
+        "summary": "Create canvas group",
+        "description": "Creates a new group within a canvas with a specific role",
+        "operationId": "Authorization_CreateCanvasGroup",
+        "responses": {
+          "200": {
+            "description": "A successful response.",
+            "schema": {
+              "$ref": "#/definitions/AuthorizationCreateCanvasGroupResponse"
+            }
+          },
+          "default": {
+            "description": "An unexpected error response.",
+            "schema": {
+              "$ref": "#/definitions/rpcStatus"
+            }
+          }
+        },
+        "parameters": [
+          {
+            "name": "canvasIdOrName",
+            "in": "path",
+            "required": true,
+            "type": "string"
+          },
+          {
+            "name": "body",
+            "in": "body",
+            "required": true,
+            "schema": {
+              "$ref": "#/definitions/AuthorizationCreateCanvasGroupBody"
+            }
+          }
+        ],
+        "tags": [
+          "Authorization"
+        ]
+      }
+    },
+    "/api/v1/canvases/{canvasIdOrName}/groups/{groupName}": {
+      "get": {
+        "summary": "Get canvas group",
+        "description": "Returns details of a specific group within a canvas",
+        "operationId": "Authorization_GetCanvasGroup",
+        "responses": {
+          "200": {
+            "description": "A successful response.",
+            "schema": {
+              "$ref": "#/definitions/AuthorizationGetCanvasGroupResponse"
+            }
+          },
+          "default": {
+            "description": "An unexpected error response.",
+            "schema": {
+              "$ref": "#/definitions/rpcStatus"
+            }
+          }
+        },
+        "parameters": [
+          {
+            "name": "canvasIdOrName",
+            "in": "path",
+            "required": true,
+            "type": "string"
+          },
+          {
+            "name": "groupName",
+            "in": "path",
+            "required": true,
+            "type": "string"
+          }
+        ],
+        "tags": [
+          "Authorization"
+        ]
+      }
+    },
+    "/api/v1/canvases/{canvasIdOrName}/groups/{groupName}/users": {
+      "get": {
+        "summary": "Get canvas group users",
+        "description": "Returns users that belong to a specific group within a canvas",
+        "operationId": "Authorization_GetCanvasGroupUsers",
+        "responses": {
+          "200": {
+            "description": "A successful response.",
+            "schema": {
+              "$ref": "#/definitions/AuthorizationGetCanvasGroupUsersResponse"
+            }
+          },
+          "default": {
+            "description": "An unexpected error response.",
+            "schema": {
+              "$ref": "#/definitions/rpcStatus"
+            }
+          }
+        },
+        "parameters": [
+          {
+            "name": "canvasIdOrName",
+            "in": "path",
+            "required": true,
+            "type": "string"
+          },
+          {
+            "name": "groupName",
+            "in": "path",
+            "required": true,
+            "type": "string"
+          }
+        ],
+        "tags": [
+          "Authorization"
+        ]
+      },
+      "post": {
+        "summary": "Add user to canvas group",
+        "description": "Adds a user to a group within a canvas",
+        "operationId": "Authorization_AddUserToCanvasGroup",
+        "responses": {
+          "200": {
+            "description": "A successful response.",
+            "schema": {
+              "$ref": "#/definitions/AuthorizationAddUserToCanvasGroupResponse"
+            }
+          },
+          "default": {
+            "description": "An unexpected error response.",
+            "schema": {
+              "$ref": "#/definitions/rpcStatus"
+            }
+          }
+        },
+        "parameters": [
+          {
+            "name": "canvasIdOrName",
+            "in": "path",
+            "required": true,
+            "type": "string"
+          },
+          {
+            "name": "groupName",
+            "in": "path",
+            "required": true,
+            "type": "string"
+          },
+          {
+            "name": "body",
+            "in": "body",
+            "required": true,
+            "schema": {
+              "$ref": "#/definitions/AuthorizationAddUserToCanvasGroupBody"
+            }
+          }
+        ],
+        "tags": [
+          "Authorization"
+        ]
+      }
+    },
+    "/api/v1/canvases/{canvasIdOrName}/groups/{groupName}/users/{userId}": {
+      "delete": {
+        "summary": "Remove user from canvas group",
+        "description": "Removes a user from a group within a canvas",
+        "operationId": "Authorization_RemoveUserFromCanvasGroup",
+        "responses": {
+          "200": {
+            "description": "A successful response.",
+            "schema": {
+              "$ref": "#/definitions/AuthorizationRemoveUserFromCanvasGroupResponse"
+            }
+          },
+          "default": {
+            "description": "An unexpected error response.",
+            "schema": {
+              "$ref": "#/definitions/rpcStatus"
+            }
+          }
+        },
+        "parameters": [
+          {
+            "name": "canvasIdOrName",
+            "in": "path",
+            "required": true,
+            "type": "string"
+          },
+          {
+            "name": "groupName",
+            "in": "path",
+            "required": true,
+            "type": "string"
+          },
+          {
+            "name": "userId",
+            "in": "path",
+            "required": true,
+            "type": "string"
+          }
+        ],
+        "tags": [
+          "Authorization"
+        ]
+      }
+    },
     "/api/v1/canvases/{canvasIdOrName}/stages": {
       "get": {
         "summary": "List stages",
@@ -2077,18 +2311,6 @@
         },
         "parameters": [
           {
-<<<<<<< HEAD
-            "name": "canvasIdOrName",
-            "in": "path",
-            "required": true,
-            "type": "string"
-          },
-          {
-            "name": "stageIdOrName",
-            "in": "path",
-            "required": true,
-            "type": "string"
-=======
             "name": "domainType",
             "in": "query",
             "required": false,
@@ -2321,14 +2543,17 @@
             "schema": {
               "$ref": "#/definitions/OrganizationsUpdateOrganizationResponse"
             }
->>>>>>> 895f2d97
-          },
-          {
-<<<<<<< HEAD
-            "name": "eventId",
-=======
+          },
+          "default": {
+            "description": "An unexpected error response.",
+            "schema": {
+              "$ref": "#/definitions/rpcStatus"
+            }
+          }
+        },
+        "parameters": [
+          {
             "name": "idOrName",
->>>>>>> 895f2d97
             "in": "path",
             "required": true,
             "type": "string"
@@ -2338,26 +2563,11 @@
             "in": "body",
             "required": true,
             "schema": {
-<<<<<<< HEAD
-              "$ref": "#/definitions/SuperplaneApproveStageEventBody"
-=======
               "$ref": "#/definitions/OrganizationsUpdateOrganizationBody"
->>>>>>> 895f2d97
-            }
-          }
-        ],
-        "tags": [
-<<<<<<< HEAD
-          "Stage"
-        ]
-      }
-    },
-    "/api/v1/canvases/{id}": {
-      "get": {
-        "summary": "Get canvas details",
-        "description": "Returns the details of a specific canvas",
-        "operationId": "Superplane_DescribeCanvas",
-=======
+            }
+          }
+        ],
+        "tags": [
           "Organization"
         ]
       }
@@ -2367,39 +2577,22 @@
         "summary": "List secrets",
         "description": "Returns the list of secrets",
         "operationId": "Secrets_ListSecrets",
->>>>>>> 895f2d97
-        "responses": {
-          "200": {
-            "description": "A successful response.",
-            "schema": {
-<<<<<<< HEAD
-              "$ref": "#/definitions/SuperplaneDescribeCanvasResponse"
-=======
+        "responses": {
+          "200": {
+            "description": "A successful response.",
+            "schema": {
               "$ref": "#/definitions/SecretsListSecretsResponse"
->>>>>>> 895f2d97
-            }
-          },
-          "default": {
-            "description": "An unexpected error response.",
-            "schema": {
-              "$ref": "#/definitions/rpcStatus"
-            }
-          }
-        },
-        "parameters": [
-          {
-<<<<<<< HEAD
-            "name": "id",
-            "in": "path",
-            "required": true,
-            "type": "string"
-          },
-          {
-            "name": "name",
-            "in": "query",
-            "required": false,
-            "type": "string"
-=======
+            }
+          },
+          "default": {
+            "description": "An unexpected error response.",
+            "schema": {
+              "$ref": "#/definitions/rpcStatus"
+            }
+          }
+        },
+        "parameters": [
+          {
             "name": "domainType",
             "in": "query",
             "required": false,
@@ -2410,7 +2603,6 @@
               "DOMAIN_TYPE_CANVAS"
             ],
             "default": "DOMAIN_TYPE_UNSPECIFIED"
->>>>>>> 895f2d97
           },
           {
             "name": "domainId",
@@ -2420,35 +2612,7 @@
           }
         ],
         "tags": [
-<<<<<<< HEAD
-          "Canvas"
-        ]
-      }
-    },
-    "/api/v1/organizations": {
-      "get": {
-        "summary": "List organizations",
-        "description": "Returns a list of all organizations ordered by display name",
-        "operationId": "Organizations_ListOrganizations",
-        "responses": {
-          "200": {
-            "description": "A successful response.",
-            "schema": {
-              "$ref": "#/definitions/OrganizationsListOrganizationsResponse"
-            }
-          },
-          "default": {
-            "description": "An unexpected error response.",
-            "schema": {
-              "$ref": "#/definitions/rpcStatus"
-            }
-          }
-        },
-        "tags": [
-          "Organization"
-=======
           "Secret"
->>>>>>> 895f2d97
         ]
       },
       "post": {
