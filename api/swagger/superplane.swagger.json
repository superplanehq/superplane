--- conflicted
+++ resolved
@@ -827,7 +827,240 @@
         ]
       }
     },
-<<<<<<< HEAD
+    "/api/v1/canvases/{canvasIdOrName}/groups": {
+      "get": {
+        "summary": "List canvas groups",
+        "description": "Returns a list of groups within a canvas",
+        "operationId": "Authorization_ListCanvasGroups",
+        "responses": {
+          "200": {
+            "description": "A successful response.",
+            "schema": {
+              "$ref": "#/definitions/AuthorizationListCanvasGroupsResponse"
+            }
+          },
+          "default": {
+            "description": "An unexpected error response.",
+            "schema": {
+              "$ref": "#/definitions/rpcStatus"
+            }
+          }
+        },
+        "parameters": [
+          {
+            "name": "canvasIdOrName",
+            "in": "path",
+            "required": true,
+            "type": "string"
+          }
+        ],
+        "tags": [
+          "Authorization"
+        ]
+      },
+      "post": {
+        "summary": "Create canvas group",
+        "description": "Creates a new group within a canvas with a specific role",
+        "operationId": "Authorization_CreateCanvasGroup",
+        "responses": {
+          "200": {
+            "description": "A successful response.",
+            "schema": {
+              "$ref": "#/definitions/AuthorizationCreateCanvasGroupResponse"
+            }
+          },
+          "default": {
+            "description": "An unexpected error response.",
+            "schema": {
+              "$ref": "#/definitions/rpcStatus"
+            }
+          }
+        },
+        "parameters": [
+          {
+            "name": "canvasIdOrName",
+            "in": "path",
+            "required": true,
+            "type": "string"
+          },
+          {
+            "name": "body",
+            "in": "body",
+            "required": true,
+            "schema": {
+              "$ref": "#/definitions/AuthorizationCreateCanvasGroupBody"
+            }
+          }
+        ],
+        "tags": [
+          "Authorization"
+        ]
+      }
+    },
+    "/api/v1/canvases/{canvasIdOrName}/groups/{groupName}": {
+      "get": {
+        "summary": "Get canvas group",
+        "description": "Returns details of a specific group within a canvas",
+        "operationId": "Authorization_GetCanvasGroup",
+        "responses": {
+          "200": {
+            "description": "A successful response.",
+            "schema": {
+              "$ref": "#/definitions/AuthorizationGetCanvasGroupResponse"
+            }
+          },
+          "default": {
+            "description": "An unexpected error response.",
+            "schema": {
+              "$ref": "#/definitions/rpcStatus"
+            }
+          }
+        },
+        "parameters": [
+          {
+            "name": "canvasIdOrName",
+            "in": "path",
+            "required": true,
+            "type": "string"
+          },
+          {
+            "name": "groupName",
+            "in": "path",
+            "required": true,
+            "type": "string"
+          }
+        ],
+        "tags": [
+          "Authorization"
+        ]
+      }
+    },
+    "/api/v1/canvases/{canvasIdOrName}/groups/{groupName}/users": {
+      "get": {
+        "summary": "Get canvas group users",
+        "description": "Returns users that belong to a specific group within a canvas",
+        "operationId": "Authorization_GetCanvasGroupUsers",
+        "responses": {
+          "200": {
+            "description": "A successful response.",
+            "schema": {
+              "$ref": "#/definitions/AuthorizationGetCanvasGroupUsersResponse"
+            }
+          },
+          "default": {
+            "description": "An unexpected error response.",
+            "schema": {
+              "$ref": "#/definitions/rpcStatus"
+            }
+          }
+        },
+        "parameters": [
+          {
+            "name": "canvasIdOrName",
+            "in": "path",
+            "required": true,
+            "type": "string"
+          },
+          {
+            "name": "groupName",
+            "in": "path",
+            "required": true,
+            "type": "string"
+          }
+        ],
+        "tags": [
+          "Authorization"
+        ]
+      },
+      "post": {
+        "summary": "Add user to canvas group",
+        "description": "Adds a user to a group within a canvas",
+        "operationId": "Authorization_AddUserToCanvasGroup",
+        "responses": {
+          "200": {
+            "description": "A successful response.",
+            "schema": {
+              "$ref": "#/definitions/AuthorizationAddUserToCanvasGroupResponse"
+            }
+          },
+          "default": {
+            "description": "An unexpected error response.",
+            "schema": {
+              "$ref": "#/definitions/rpcStatus"
+            }
+          }
+        },
+        "parameters": [
+          {
+            "name": "canvasIdOrName",
+            "in": "path",
+            "required": true,
+            "type": "string"
+          },
+          {
+            "name": "groupName",
+            "in": "path",
+            "required": true,
+            "type": "string"
+          },
+          {
+            "name": "body",
+            "in": "body",
+            "required": true,
+            "schema": {
+              "$ref": "#/definitions/AuthorizationAddUserToCanvasGroupBody"
+            }
+          }
+        ],
+        "tags": [
+          "Authorization"
+        ]
+      }
+    },
+    "/api/v1/canvases/{canvasIdOrName}/groups/{groupName}/users/{userId}": {
+      "delete": {
+        "summary": "Remove user from canvas group",
+        "description": "Removes a user from a group within a canvas",
+        "operationId": "Authorization_RemoveUserFromCanvasGroup",
+        "responses": {
+          "200": {
+            "description": "A successful response.",
+            "schema": {
+              "$ref": "#/definitions/AuthorizationRemoveUserFromCanvasGroupResponse"
+            }
+          },
+          "default": {
+            "description": "An unexpected error response.",
+            "schema": {
+              "$ref": "#/definitions/rpcStatus"
+            }
+          }
+        },
+        "parameters": [
+          {
+            "name": "canvasIdOrName",
+            "in": "path",
+            "required": true,
+            "type": "string"
+          },
+          {
+            "name": "groupName",
+            "in": "path",
+            "required": true,
+            "type": "string"
+          },
+          {
+            "name": "userId",
+            "in": "path",
+            "required": true,
+            "type": "string"
+          }
+        ],
+        "tags": [
+          "Authorization"
+        ]
+      }
+    },
     "/api/v1/canvases/{canvasIdOrName}/integrations": {
       "get": {
         "summary": "List integrations for a canvas",
@@ -933,243 +1166,6 @@
         ],
         "tags": [
           "Integration"
-        ]
-      }
-    },
-    "/api/v1/canvases/{canvasIdOrName}/secrets": {
-=======
-    "/api/v1/canvases/{canvasIdOrName}/groups": {
->>>>>>> c04ef652
-      "get": {
-        "summary": "List canvas groups",
-        "description": "Returns a list of groups within a canvas",
-        "operationId": "Authorization_ListCanvasGroups",
-        "responses": {
-          "200": {
-            "description": "A successful response.",
-            "schema": {
-              "$ref": "#/definitions/AuthorizationListCanvasGroupsResponse"
-            }
-          },
-          "default": {
-            "description": "An unexpected error response.",
-            "schema": {
-              "$ref": "#/definitions/rpcStatus"
-            }
-          }
-        },
-        "parameters": [
-          {
-            "name": "canvasIdOrName",
-            "in": "path",
-            "required": true,
-            "type": "string"
-          }
-        ],
-        "tags": [
-          "Authorization"
-        ]
-      },
-      "post": {
-        "summary": "Create canvas group",
-        "description": "Creates a new group within a canvas with a specific role",
-        "operationId": "Authorization_CreateCanvasGroup",
-        "responses": {
-          "200": {
-            "description": "A successful response.",
-            "schema": {
-              "$ref": "#/definitions/AuthorizationCreateCanvasGroupResponse"
-            }
-          },
-          "default": {
-            "description": "An unexpected error response.",
-            "schema": {
-              "$ref": "#/definitions/rpcStatus"
-            }
-          }
-        },
-        "parameters": [
-          {
-            "name": "canvasIdOrName",
-            "in": "path",
-            "required": true,
-            "type": "string"
-          },
-          {
-            "name": "body",
-            "in": "body",
-            "required": true,
-            "schema": {
-              "$ref": "#/definitions/AuthorizationCreateCanvasGroupBody"
-            }
-          }
-        ],
-        "tags": [
-          "Authorization"
-        ]
-      }
-    },
-    "/api/v1/canvases/{canvasIdOrName}/groups/{groupName}": {
-      "get": {
-        "summary": "Get canvas group",
-        "description": "Returns details of a specific group within a canvas",
-        "operationId": "Authorization_GetCanvasGroup",
-        "responses": {
-          "200": {
-            "description": "A successful response.",
-            "schema": {
-              "$ref": "#/definitions/AuthorizationGetCanvasGroupResponse"
-            }
-          },
-          "default": {
-            "description": "An unexpected error response.",
-            "schema": {
-              "$ref": "#/definitions/rpcStatus"
-            }
-          }
-        },
-        "parameters": [
-          {
-            "name": "canvasIdOrName",
-            "in": "path",
-            "required": true,
-            "type": "string"
-          },
-          {
-            "name": "groupName",
-            "in": "path",
-            "required": true,
-            "type": "string"
-          }
-        ],
-        "tags": [
-          "Authorization"
-        ]
-      }
-    },
-    "/api/v1/canvases/{canvasIdOrName}/groups/{groupName}/users": {
-      "get": {
-        "summary": "Get canvas group users",
-        "description": "Returns users that belong to a specific group within a canvas",
-        "operationId": "Authorization_GetCanvasGroupUsers",
-        "responses": {
-          "200": {
-            "description": "A successful response.",
-            "schema": {
-              "$ref": "#/definitions/AuthorizationGetCanvasGroupUsersResponse"
-            }
-          },
-          "default": {
-            "description": "An unexpected error response.",
-            "schema": {
-              "$ref": "#/definitions/rpcStatus"
-            }
-          }
-        },
-        "parameters": [
-          {
-            "name": "canvasIdOrName",
-            "in": "path",
-            "required": true,
-            "type": "string"
-          },
-          {
-            "name": "groupName",
-            "in": "path",
-            "required": true,
-            "type": "string"
-          }
-        ],
-        "tags": [
-          "Authorization"
-        ]
-      },
-      "post": {
-        "summary": "Add user to canvas group",
-        "description": "Adds a user to a group within a canvas",
-        "operationId": "Authorization_AddUserToCanvasGroup",
-        "responses": {
-          "200": {
-            "description": "A successful response.",
-            "schema": {
-              "$ref": "#/definitions/AuthorizationAddUserToCanvasGroupResponse"
-            }
-          },
-          "default": {
-            "description": "An unexpected error response.",
-            "schema": {
-              "$ref": "#/definitions/rpcStatus"
-            }
-          }
-        },
-        "parameters": [
-          {
-            "name": "canvasIdOrName",
-            "in": "path",
-            "required": true,
-            "type": "string"
-          },
-          {
-            "name": "groupName",
-            "in": "path",
-            "required": true,
-            "type": "string"
-          },
-          {
-            "name": "body",
-            "in": "body",
-            "required": true,
-            "schema": {
-              "$ref": "#/definitions/AuthorizationAddUserToCanvasGroupBody"
-            }
-          }
-        ],
-        "tags": [
-          "Authorization"
-        ]
-      }
-    },
-    "/api/v1/canvases/{canvasIdOrName}/groups/{groupName}/users/{userId}": {
-      "delete": {
-        "summary": "Remove user from canvas group",
-        "description": "Removes a user from a group within a canvas",
-        "operationId": "Authorization_RemoveUserFromCanvasGroup",
-        "responses": {
-          "200": {
-            "description": "A successful response.",
-            "schema": {
-              "$ref": "#/definitions/AuthorizationRemoveUserFromCanvasGroupResponse"
-            }
-          },
-          "default": {
-            "description": "An unexpected error response.",
-            "schema": {
-              "$ref": "#/definitions/rpcStatus"
-            }
-          }
-        },
-        "parameters": [
-          {
-            "name": "canvasIdOrName",
-            "in": "path",
-            "required": true,
-            "type": "string"
-          },
-          {
-            "name": "groupName",
-            "in": "path",
-            "required": true,
-            "type": "string"
-          },
-          {
-            "name": "userId",
-            "in": "path",
-            "required": true,
-            "type": "string"
-          }
-        ],
-        "tags": [
-          "Authorization"
         ]
       }
     },
@@ -2070,7 +2066,6 @@
     }
   },
   "definitions": {
-<<<<<<< HEAD
     "AuthToken": {
       "type": "object",
       "properties": {
@@ -2079,8 +2074,6 @@
         }
       }
     },
-    "AuthorizationAddUserToGroupBody": {
-=======
     "AuthorizationAddUserToCanvasGroupBody": {
       "type": "object",
       "properties": {
@@ -2093,7 +2086,6 @@
       "type": "object"
     },
     "AuthorizationAddUserToOrganizationGroupBody": {
->>>>>>> c04ef652
       "type": "object",
       "properties": {
         "organizationId": {
@@ -2423,9 +2415,6 @@
         }
       }
     },
-<<<<<<< HEAD
-    "EventSourceSpecSemaphore": {
-=======
     "AuthorizationUpdateRoleBody": {
       "type": "object",
       "properties": {
@@ -2450,8 +2439,7 @@
     "AuthorizationUpdateRoleResponse": {
       "type": "object"
     },
-    "ConnectionDataFilter": {
->>>>>>> c04ef652
+    "EventSourceSpecSemaphore": {
       "type": "object",
       "properties": {
         "project": {
