--- conflicted
+++ resolved
@@ -3489,11 +3489,7 @@
     "/api/v1/workflows/{workflowId}/events/{eventId}/executions": {
       "get": {
         "summary": "List event executions",
-<<<<<<< HEAD
         "description": "Returns a list of all node executions triggered by a root event",
-=======
-        "description": "Returns a list of all node executions triggered by a specific root event",
->>>>>>> f1949977
         "operationId": "Workflows_ListEventExecutions",
         "responses": {
           "200": {
