--- conflicted
+++ resolved
@@ -4121,14 +4121,6 @@
         }
       }
     },
-    "ComponentsIntegrationTypeOptions": {
-      "type": "object",
-      "properties": {
-        "type": {
-          "type": "string"
-        }
-      }
-    },
     "ComponentsListComponentActionsResponse": {
       "type": "object",
       "properties": {
@@ -4183,11 +4175,7 @@
           "type": "array",
           "items": {
             "type": "object",
-<<<<<<< HEAD
-            "$ref": "#/definitions/ComponentsFieldOption"
-=======
             "$ref": "#/definitions/ComponentsSelectOption"
->>>>>>> 23552172
           }
         }
       }
@@ -4263,8 +4251,6 @@
         }
       }
     },
-<<<<<<< HEAD
-=======
     "ComponentsSelectOption": {
       "type": "object",
       "properties": {
@@ -4276,7 +4262,6 @@
         }
       }
     },
->>>>>>> 23552172
     "ComponentsSelectTypeOptions": {
       "type": "object",
       "properties": {
@@ -4284,11 +4269,7 @@
           "type": "array",
           "items": {
             "type": "object",
-<<<<<<< HEAD
-            "$ref": "#/definitions/ComponentsFieldOption"
-=======
             "$ref": "#/definitions/ComponentsSelectOption"
->>>>>>> 23552172
           }
         }
       }
