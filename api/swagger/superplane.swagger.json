--- conflicted
+++ resolved
@@ -3810,10 +3810,6 @@
         }
       }
     },
-<<<<<<< HEAD
-    "SuperplaneOrganizationsRemoveUserResponse": {
-      "type": "object"
-=======
     "SuperplaneMeUser": {
       "type": "object",
       "properties": {
@@ -3834,7 +3830,9 @@
           "type": "boolean"
         }
       }
->>>>>>> cf5e7c28
+    },
+    "SuperplaneOrganizationsRemoveUserResponse": {
+      "type": "object"
     },
     "SuperplaneOutputDefinition": {
       "type": "object",
