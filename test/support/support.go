--- conflicted
+++ resolved
@@ -93,22 +93,9 @@
 	r.Canvas, err = models.CreateCanvas(r.User, r.Organization.ID, "test", "Test Canvas")
 	require.NoError(t, err)
 
-<<<<<<< HEAD
-	if options.Source {
-		r.Source, err = r.Canvas.CreateEventSource("gh", "gh-description", []byte("my-key"), models.EventSourceScopeExternal, nil)
-		require.NoError(t, err)
-	}
-
-	r.Registry = registry.NewRegistry(r.Encryptor)
-	r.SemaphoreAPIMock = semaphore.NewSemaphoreAPIMock()
-	r.SemaphoreAPIMock.Init()
-	log.Infof("Semaphore API mock started at %s", r.SemaphoreAPIMock.Server.URL)
-
-=======
 	//
 	// Create integration
 	//
->>>>>>> d98f5cf8
 	if options.Integration {
 		secret, err := CreateCanvasSecret(t, &r, map[string]string{"key": "test"})
 		require.NoError(t, err)
@@ -141,7 +128,7 @@
 	// Create source
 	//
 	if options.Source {
-		r.Source, err = r.Canvas.CreateEventSource("gh", []byte("my-key"), models.EventSourceScopeExternal, []models.EventType{}, nil)
+		r.Source, err = r.Canvas.CreateEventSource("gh", "description", []byte("my-key"), models.EventSourceScopeExternal, []models.EventType{}, nil)
 		require.NoError(t, err)
 	}
 
