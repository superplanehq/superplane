--
-- PostgreSQL database dump
--

\restrict abcdef123

-- Dumped from database version 17.5 (Debian 17.5-1.pgdg130+1)
-- Dumped by pg_dump version 17.7 (Ubuntu 17.7-3.pgdg22.04+1)

SET statement_timeout = 0;
SET lock_timeout = 0;
SET idle_in_transaction_session_timeout = 0;
SET transaction_timeout = 0;
SET client_encoding = 'UTF8';
SET standard_conforming_strings = on;
SELECT pg_catalog.set_config('search_path', '', false);
SET check_function_bodies = false;
SET xmloption = content;
SET client_min_messages = warning;
SET row_security = off;

--
-- Name: uuid-ossp; Type: EXTENSION; Schema: -; Owner: -
--

CREATE EXTENSION IF NOT EXISTS "uuid-ossp" WITH SCHEMA public;


--
-- Name: EXTENSION "uuid-ossp"; Type: COMMENT; Schema: -; Owner: -
--

COMMENT ON EXTENSION "uuid-ossp" IS 'generate universally unique identifiers (UUIDs)';


SET default_tablespace = '';

SET default_table_access_method = heap;

--
-- Name: account_providers; Type: TABLE; Schema: public; Owner: -
--

CREATE TABLE public.account_providers (
    id uuid DEFAULT public.uuid_generate_v4() NOT NULL,
    account_id uuid NOT NULL,
    provider character varying(50) NOT NULL,
    provider_id character varying(255) NOT NULL,
    username character varying(255),
    email character varying(255),
    name character varying(255),
    avatar_url text,
    access_token text,
    refresh_token text,
    token_expires_at timestamp without time zone,
    created_at timestamp without time zone DEFAULT CURRENT_TIMESTAMP,
    updated_at timestamp without time zone DEFAULT CURRENT_TIMESTAMP
);


--
-- Name: accounts; Type: TABLE; Schema: public; Owner: -
--

CREATE TABLE public.accounts (
    id uuid DEFAULT public.uuid_generate_v4() NOT NULL,
    email character varying(255) NOT NULL,
    name character varying(255) NOT NULL,
    created_at timestamp without time zone DEFAULT CURRENT_TIMESTAMP NOT NULL,
    updated_at timestamp without time zone DEFAULT CURRENT_TIMESTAMP NOT NULL
);


--
-- Name: blueprints; Type: TABLE; Schema: public; Owner: -
--

CREATE TABLE public.blueprints (
    id uuid DEFAULT public.uuid_generate_v4() NOT NULL,
    organization_id uuid NOT NULL,
    name character varying(128) NOT NULL,
    description text,
    created_at timestamp without time zone NOT NULL,
    updated_at timestamp without time zone NOT NULL,
    nodes jsonb DEFAULT '[]'::jsonb NOT NULL,
    edges jsonb DEFAULT '[]'::jsonb NOT NULL,
    configuration jsonb DEFAULT '[]'::jsonb NOT NULL,
    output_channels jsonb DEFAULT '[]'::jsonb NOT NULL,
    icon character varying(32),
    color character varying(32),
    created_by uuid
);


--
-- Name: casbin_rule; Type: TABLE; Schema: public; Owner: -
--

CREATE TABLE public.casbin_rule (
    id integer NOT NULL,
    ptype character varying(100) NOT NULL,
    v0 character varying(100),
    v1 character varying(100),
    v2 character varying(100),
    v3 character varying(100),
    v4 character varying(100),
    v5 character varying(100)
);


--
-- Name: casbin_rule_id_seq; Type: SEQUENCE; Schema: public; Owner: -
--

CREATE SEQUENCE public.casbin_rule_id_seq
    AS integer
    START WITH 1
    INCREMENT BY 1
    NO MINVALUE
    NO MAXVALUE
    CACHE 1;


--
-- Name: casbin_rule_id_seq; Type: SEQUENCE OWNED BY; Schema: public; Owner: -
--

ALTER SEQUENCE public.casbin_rule_id_seq OWNED BY public.casbin_rule.id;


--
-- Name: group_metadata; Type: TABLE; Schema: public; Owner: -
--

CREATE TABLE public.group_metadata (
    id uuid DEFAULT public.uuid_generate_v4() NOT NULL,
    group_name character varying(255) NOT NULL,
    domain_type character varying(50) NOT NULL,
    domain_id character varying(255) NOT NULL,
    display_name character varying(255) NOT NULL,
    description text,
    created_at timestamp with time zone DEFAULT CURRENT_TIMESTAMP,
    updated_at timestamp with time zone DEFAULT CURRENT_TIMESTAMP
);


--
-- Name: integrations; Type: TABLE; Schema: public; Owner: -
--

CREATE TABLE public.integrations (
    id uuid DEFAULT public.uuid_generate_v4() NOT NULL,
    name character varying(128) NOT NULL,
    domain_type character varying(64) NOT NULL,
    domain_id uuid NOT NULL,
    created_at timestamp without time zone NOT NULL,
    created_by uuid NOT NULL,
    updated_at timestamp without time zone,
    type character varying(64) NOT NULL,
    url character varying(256) NOT NULL,
    auth_type character varying(64) NOT NULL,
    auth jsonb DEFAULT '{}'::jsonb NOT NULL
);


--
-- Name: organization_invitations; Type: TABLE; Schema: public; Owner: -
--

CREATE TABLE public.organization_invitations (
    id uuid DEFAULT public.uuid_generate_v4() NOT NULL,
    organization_id uuid NOT NULL,
    email character varying(255) NOT NULL,
    invited_by uuid NOT NULL,
    state character varying(20) DEFAULT 'pending'::character varying NOT NULL,
    created_at timestamp without time zone DEFAULT CURRENT_TIMESTAMP,
    updated_at timestamp without time zone DEFAULT CURRENT_TIMESTAMP,
    canvas_ids jsonb DEFAULT '[]'::jsonb
);


--
-- Name: organizations; Type: TABLE; Schema: public; Owner: -
--

CREATE TABLE public.organizations (
    id uuid DEFAULT public.uuid_generate_v4() NOT NULL,
    name character varying(255) NOT NULL,
    allowed_providers jsonb DEFAULT '[]'::jsonb NOT NULL,
    created_at timestamp without time zone DEFAULT CURRENT_TIMESTAMP,
    updated_at timestamp without time zone DEFAULT CURRENT_TIMESTAMP,
    deleted_at timestamp without time zone,
    description text DEFAULT ''::text
);


--
-- Name: role_metadata; Type: TABLE; Schema: public; Owner: -
--

CREATE TABLE public.role_metadata (
    id uuid DEFAULT public.uuid_generate_v4() NOT NULL,
    role_name character varying(255) NOT NULL,
    domain_type character varying(50) NOT NULL,
    domain_id character varying(255) NOT NULL,
    display_name character varying(255) NOT NULL,
    description text,
    created_at timestamp with time zone DEFAULT CURRENT_TIMESTAMP,
    updated_at timestamp with time zone DEFAULT CURRENT_TIMESTAMP
);


--
-- Name: schema_migrations; Type: TABLE; Schema: public; Owner: -
--

CREATE TABLE public.schema_migrations (
    version bigint NOT NULL,
    dirty boolean NOT NULL
);


--
-- Name: secrets; Type: TABLE; Schema: public; Owner: -
--

CREATE TABLE public.secrets (
    id uuid DEFAULT public.uuid_generate_v4() NOT NULL,
    name character varying(128) NOT NULL,
    created_at timestamp without time zone NOT NULL,
    updated_at timestamp without time zone NOT NULL,
    created_by uuid NOT NULL,
    provider character varying(64) NOT NULL,
    data bytea NOT NULL,
    domain_type character varying(64) NOT NULL,
    domain_id character varying(64) NOT NULL
);


--
-- Name: users; Type: TABLE; Schema: public; Owner: -
--

CREATE TABLE public.users (
    id uuid DEFAULT public.uuid_generate_v4() NOT NULL,
    account_id uuid NOT NULL,
    name character varying(255),
    email character varying(255),
    created_at timestamp without time zone DEFAULT CURRENT_TIMESTAMP,
    updated_at timestamp without time zone DEFAULT CURRENT_TIMESTAMP,
    deleted_at timestamp without time zone,
    organization_id uuid NOT NULL,
    token_hash character varying(250)
);


--
-- Name: webhooks; Type: TABLE; Schema: public; Owner: -
--

CREATE TABLE public.webhooks (
    id uuid DEFAULT public.uuid_generate_v4() NOT NULL,
    state character varying(32) NOT NULL,
    secret bytea NOT NULL,
    configuration jsonb DEFAULT '{}'::jsonb NOT NULL,
    metadata jsonb DEFAULT '{}'::jsonb NOT NULL,
    integration_id uuid,
    resource jsonb DEFAULT '{}'::jsonb NOT NULL,
    created_at timestamp without time zone NOT NULL,
    updated_at timestamp without time zone NOT NULL,
    deleted_at timestamp without time zone,
    retry_count integer DEFAULT 0 NOT NULL,
    max_retries integer DEFAULT 3 NOT NULL
);


--
-- Name: workflow_events; Type: TABLE; Schema: public; Owner: -
--

CREATE TABLE public.workflow_events (
    id uuid DEFAULT public.uuid_generate_v4() NOT NULL,
    workflow_id uuid NOT NULL,
    node_id character varying(128),
    channel character varying(64),
    data jsonb NOT NULL,
    state character varying(32) NOT NULL,
    execution_id uuid,
    created_at timestamp without time zone NOT NULL
);


--
-- Name: workflow_node_execution_kvs; Type: TABLE; Schema: public; Owner: -
--

CREATE TABLE public.workflow_node_execution_kvs (
    id uuid DEFAULT gen_random_uuid() NOT NULL,
    execution_id uuid NOT NULL,
    key text NOT NULL,
    value text NOT NULL,
    created_at timestamp with time zone DEFAULT now() NOT NULL,
    workflow_id uuid NOT NULL,
    node_id character varying(128) NOT NULL
);


--
-- Name: workflow_node_executions; Type: TABLE; Schema: public; Owner: -
--

CREATE TABLE public.workflow_node_executions (
    id uuid DEFAULT public.uuid_generate_v4() NOT NULL,
    workflow_id uuid NOT NULL,
    node_id character varying(128) NOT NULL,
    root_event_id uuid,
    event_id uuid,
    previous_execution_id uuid,
    parent_execution_id uuid,
    state character varying(32) NOT NULL,
    result character varying(32),
    result_reason character varying(128),
    result_message text,
    metadata jsonb DEFAULT '{}'::jsonb NOT NULL,
    configuration jsonb DEFAULT '{}'::jsonb NOT NULL,
    created_at timestamp without time zone NOT NULL,
    updated_at timestamp without time zone NOT NULL
);


--
-- Name: workflow_node_queue_items; Type: TABLE; Schema: public; Owner: -
--

CREATE TABLE public.workflow_node_queue_items (
    id uuid DEFAULT public.uuid_generate_v4() NOT NULL,
    workflow_id uuid NOT NULL,
    node_id character varying(128) NOT NULL,
    root_event_id uuid,
    event_id uuid,
    created_at timestamp without time zone NOT NULL
);


--
-- Name: workflow_node_requests; Type: TABLE; Schema: public; Owner: -
--

CREATE TABLE public.workflow_node_requests (
    id uuid DEFAULT public.uuid_generate_v4() NOT NULL,
    workflow_id uuid NOT NULL,
    execution_id uuid,
    state character varying(32) NOT NULL,
    type character varying(32) NOT NULL,
    spec jsonb NOT NULL,
    run_at timestamp without time zone NOT NULL,
    created_at timestamp without time zone NOT NULL,
    updated_at timestamp without time zone NOT NULL,
    node_id character varying(128) NOT NULL
);


--
-- Name: workflow_nodes; Type: TABLE; Schema: public; Owner: -
--

CREATE TABLE public.workflow_nodes (
    workflow_id uuid NOT NULL,
    node_id character varying(128) NOT NULL,
    name character varying(128) NOT NULL,
    state character varying(32) NOT NULL,
    type character varying(32) NOT NULL,
    ref jsonb NOT NULL,
    configuration jsonb DEFAULT '{}'::jsonb NOT NULL,
    created_at timestamp without time zone NOT NULL,
    updated_at timestamp without time zone NOT NULL,
    webhook_id uuid,
    metadata jsonb DEFAULT '{}'::jsonb NOT NULL,
    "position" jsonb DEFAULT '{}'::jsonb NOT NULL,
    is_collapsed boolean DEFAULT false NOT NULL,
    parent_node_id character varying(128),
    deleted_at timestamp with time zone
);


--
-- Name: workflows; Type: TABLE; Schema: public; Owner: -
--

CREATE TABLE public.workflows (
    id uuid DEFAULT public.uuid_generate_v4() NOT NULL,
    organization_id uuid NOT NULL,
    name character varying(128) NOT NULL,
    description text,
    created_at timestamp without time zone NOT NULL,
    updated_at timestamp without time zone NOT NULL,
    edges jsonb DEFAULT '[]'::jsonb NOT NULL,
    created_by uuid,
    deleted_at timestamp without time zone
);


--
-- Name: casbin_rule id; Type: DEFAULT; Schema: public; Owner: -
--

ALTER TABLE ONLY public.casbin_rule ALTER COLUMN id SET DEFAULT nextval('public.casbin_rule_id_seq'::regclass);


--
-- Name: account_providers account_providers_account_id_provider_key; Type: CONSTRAINT; Schema: public; Owner: -
--

ALTER TABLE ONLY public.account_providers
    ADD CONSTRAINT account_providers_account_id_provider_key UNIQUE (account_id, provider);


--
-- Name: account_providers account_providers_pkey; Type: CONSTRAINT; Schema: public; Owner: -
--

ALTER TABLE ONLY public.account_providers
    ADD CONSTRAINT account_providers_pkey PRIMARY KEY (id);


--
-- Name: account_providers account_providers_provider_provider_id_key; Type: CONSTRAINT; Schema: public; Owner: -
--

ALTER TABLE ONLY public.account_providers
    ADD CONSTRAINT account_providers_provider_provider_id_key UNIQUE (provider, provider_id);


--
-- Name: accounts accounts_email_key; Type: CONSTRAINT; Schema: public; Owner: -
--

ALTER TABLE ONLY public.accounts
    ADD CONSTRAINT accounts_email_key UNIQUE (email);


--
-- Name: accounts accounts_pkey; Type: CONSTRAINT; Schema: public; Owner: -
--

ALTER TABLE ONLY public.accounts
    ADD CONSTRAINT accounts_pkey PRIMARY KEY (id);


--
-- Name: blueprints blueprints_organization_id_name_key; Type: CONSTRAINT; Schema: public; Owner: -
--

ALTER TABLE ONLY public.blueprints
    ADD CONSTRAINT blueprints_organization_id_name_key UNIQUE (organization_id, name);


--
-- Name: blueprints blueprints_pkey; Type: CONSTRAINT; Schema: public; Owner: -
--

ALTER TABLE ONLY public.blueprints
    ADD CONSTRAINT blueprints_pkey PRIMARY KEY (id);


--
-- Name: casbin_rule casbin_rule_pkey; Type: CONSTRAINT; Schema: public; Owner: -
--

ALTER TABLE ONLY public.casbin_rule
    ADD CONSTRAINT casbin_rule_pkey PRIMARY KEY (id);


--
-- Name: group_metadata group_metadata_pkey; Type: CONSTRAINT; Schema: public; Owner: -
--

ALTER TABLE ONLY public.group_metadata
    ADD CONSTRAINT group_metadata_pkey PRIMARY KEY (id);


--
-- Name: integrations integrations_domain_type_domain_id_name_key; Type: CONSTRAINT; Schema: public; Owner: -
--

ALTER TABLE ONLY public.integrations
    ADD CONSTRAINT integrations_domain_type_domain_id_name_key UNIQUE (domain_type, domain_id, name);


--
-- Name: integrations integrations_pkey; Type: CONSTRAINT; Schema: public; Owner: -
--

ALTER TABLE ONLY public.integrations
    ADD CONSTRAINT integrations_pkey PRIMARY KEY (id);


--
-- Name: organization_invitations organization_invitations_pkey; Type: CONSTRAINT; Schema: public; Owner: -
--

ALTER TABLE ONLY public.organization_invitations
    ADD CONSTRAINT organization_invitations_pkey PRIMARY KEY (id);


--
-- Name: organizations organizations_name_key; Type: CONSTRAINT; Schema: public; Owner: -
--

ALTER TABLE ONLY public.organizations
    ADD CONSTRAINT organizations_name_key UNIQUE (name);


--
-- Name: organizations organizations_pkey; Type: CONSTRAINT; Schema: public; Owner: -
--

ALTER TABLE ONLY public.organizations
    ADD CONSTRAINT organizations_pkey PRIMARY KEY (id);


--
-- Name: role_metadata role_metadata_pkey; Type: CONSTRAINT; Schema: public; Owner: -
--

ALTER TABLE ONLY public.role_metadata
    ADD CONSTRAINT role_metadata_pkey PRIMARY KEY (id);


--
-- Name: schema_migrations schema_migrations_pkey; Type: CONSTRAINT; Schema: public; Owner: -
--

ALTER TABLE ONLY public.schema_migrations
    ADD CONSTRAINT schema_migrations_pkey PRIMARY KEY (version);


--
-- Name: secrets secrets_domain_id_name_key; Type: CONSTRAINT; Schema: public; Owner: -
--

ALTER TABLE ONLY public.secrets
    ADD CONSTRAINT secrets_domain_id_name_key UNIQUE (domain_type, domain_id, name);


--
-- Name: secrets secrets_pkey; Type: CONSTRAINT; Schema: public; Owner: -
--

ALTER TABLE ONLY public.secrets
    ADD CONSTRAINT secrets_pkey PRIMARY KEY (id);


--
-- Name: users unique_user_in_organization; Type: CONSTRAINT; Schema: public; Owner: -
--

ALTER TABLE ONLY public.users
    ADD CONSTRAINT unique_user_in_organization UNIQUE (organization_id, account_id, email);


--
-- Name: group_metadata uq_group_metadata_key; Type: CONSTRAINT; Schema: public; Owner: -
--

ALTER TABLE ONLY public.group_metadata
    ADD CONSTRAINT uq_group_metadata_key UNIQUE (group_name, domain_type, domain_id);


--
-- Name: role_metadata uq_role_metadata_key; Type: CONSTRAINT; Schema: public; Owner: -
--

ALTER TABLE ONLY public.role_metadata
    ADD CONSTRAINT uq_role_metadata_key UNIQUE (role_name, domain_type, domain_id);


--
-- Name: users users_pkey; Type: CONSTRAINT; Schema: public; Owner: -
--

ALTER TABLE ONLY public.users
    ADD CONSTRAINT users_pkey PRIMARY KEY (id);


--
-- Name: webhooks webhooks_pkey; Type: CONSTRAINT; Schema: public; Owner: -
--

ALTER TABLE ONLY public.webhooks
    ADD CONSTRAINT webhooks_pkey PRIMARY KEY (id);


--
-- Name: workflow_events workflow_events_pkey; Type: CONSTRAINT; Schema: public; Owner: -
--

ALTER TABLE ONLY public.workflow_events
    ADD CONSTRAINT workflow_events_pkey PRIMARY KEY (id);


--
-- Name: workflow_node_execution_kvs workflow_node_execution_kvs_pkey; Type: CONSTRAINT; Schema: public; Owner: -
--

ALTER TABLE ONLY public.workflow_node_execution_kvs
    ADD CONSTRAINT workflow_node_execution_kvs_pkey PRIMARY KEY (id);


--
-- Name: workflow_node_requests workflow_node_execution_requests_pkey; Type: CONSTRAINT; Schema: public; Owner: -
--

ALTER TABLE ONLY public.workflow_node_requests
    ADD CONSTRAINT workflow_node_execution_requests_pkey PRIMARY KEY (id);


--
-- Name: workflow_node_executions workflow_node_executions_pkey; Type: CONSTRAINT; Schema: public; Owner: -
--

ALTER TABLE ONLY public.workflow_node_executions
    ADD CONSTRAINT workflow_node_executions_pkey PRIMARY KEY (id);


--
-- Name: workflow_node_queue_items workflow_node_queue_items_pkey; Type: CONSTRAINT; Schema: public; Owner: -
--

ALTER TABLE ONLY public.workflow_node_queue_items
    ADD CONSTRAINT workflow_node_queue_items_pkey PRIMARY KEY (id);


--
-- Name: workflow_nodes workflow_nodes_pkey; Type: CONSTRAINT; Schema: public; Owner: -
--

ALTER TABLE ONLY public.workflow_nodes
    ADD CONSTRAINT workflow_nodes_pkey PRIMARY KEY (workflow_id, node_id);


--
-- Name: workflows workflows_organization_id_name_key; Type: CONSTRAINT; Schema: public; Owner: -
--

ALTER TABLE ONLY public.workflows
    ADD CONSTRAINT workflows_organization_id_name_key UNIQUE (organization_id, name);


--
-- Name: workflows workflows_pkey; Type: CONSTRAINT; Schema: public; Owner: -
--

ALTER TABLE ONLY public.workflows
    ADD CONSTRAINT workflows_pkey PRIMARY KEY (id);


--
-- Name: idx_account_providers_account_id; Type: INDEX; Schema: public; Owner: -
--

CREATE INDEX idx_account_providers_account_id ON public.account_providers USING btree (account_id);


--
-- Name: idx_account_providers_provider; Type: INDEX; Schema: public; Owner: -
--

CREATE INDEX idx_account_providers_provider ON public.account_providers USING btree (provider);


--
-- Name: idx_blueprints_organization_id; Type: INDEX; Schema: public; Owner: -
--

CREATE INDEX idx_blueprints_organization_id ON public.blueprints USING btree (organization_id);


--
-- Name: idx_casbin_rule_ptype; Type: INDEX; Schema: public; Owner: -
--

CREATE INDEX idx_casbin_rule_ptype ON public.casbin_rule USING btree (ptype);


--
-- Name: idx_casbin_rule_v0; Type: INDEX; Schema: public; Owner: -
--

CREATE INDEX idx_casbin_rule_v0 ON public.casbin_rule USING btree (v0);


--
-- Name: idx_casbin_rule_v1; Type: INDEX; Schema: public; Owner: -
--

CREATE INDEX idx_casbin_rule_v1 ON public.casbin_rule USING btree (v1);


--
-- Name: idx_casbin_rule_v2; Type: INDEX; Schema: public; Owner: -
--

CREATE INDEX idx_casbin_rule_v2 ON public.casbin_rule USING btree (v2);


--
-- Name: idx_group_metadata_lookup; Type: INDEX; Schema: public; Owner: -
--

CREATE INDEX idx_group_metadata_lookup ON public.group_metadata USING btree (group_name, domain_type, domain_id);


--
-- Name: idx_node_requests_state_run_at; Type: INDEX; Schema: public; Owner: -
--

CREATE INDEX idx_node_requests_state_run_at ON public.workflow_node_requests USING btree (state, run_at) WHERE ((state)::text = 'pending'::text);


--
-- Name: idx_organizations_deleted_at; Type: INDEX; Schema: public; Owner: -
--

CREATE INDEX idx_organizations_deleted_at ON public.organizations USING btree (deleted_at);


--
-- Name: idx_role_metadata_lookup; Type: INDEX; Schema: public; Owner: -
--

CREATE INDEX idx_role_metadata_lookup ON public.role_metadata USING btree (role_name, domain_type, domain_id);


--
-- Name: idx_webhooks_deleted_at; Type: INDEX; Schema: public; Owner: -
--

CREATE INDEX idx_webhooks_deleted_at ON public.webhooks USING btree (deleted_at);


--
-- Name: idx_workflow_events_execution_id; Type: INDEX; Schema: public; Owner: -
--

CREATE INDEX idx_workflow_events_execution_id ON public.workflow_events USING btree (execution_id);


--
-- Name: idx_workflow_events_state; Type: INDEX; Schema: public; Owner: -
--

CREATE INDEX idx_workflow_events_state ON public.workflow_events USING btree (state);


--
-- Name: idx_workflow_events_workflow_node_id; Type: INDEX; Schema: public; Owner: -
--

CREATE INDEX idx_workflow_events_workflow_node_id ON public.workflow_events USING btree (workflow_id, node_id);


--
-- Name: idx_workflow_node_execution_kvs_ekv; Type: INDEX; Schema: public; Owner: -
--

CREATE INDEX idx_workflow_node_execution_kvs_ekv ON public.workflow_node_execution_kvs USING btree (execution_id, key, value);


--
-- Name: idx_workflow_node_execution_kvs_workflow_node_key_value; Type: INDEX; Schema: public; Owner: -
--

CREATE INDEX idx_workflow_node_execution_kvs_workflow_node_key_value ON public.workflow_node_execution_kvs USING btree (workflow_id, node_id, key, value);


--
-- Name: idx_workflow_node_executions_parent_state; Type: INDEX; Schema: public; Owner: -
--

CREATE INDEX idx_workflow_node_executions_parent_state ON public.workflow_node_executions USING btree (parent_execution_id, state);


--
-- Name: idx_workflow_node_executions_state_created_at; Type: INDEX; Schema: public; Owner: -
--

CREATE INDEX idx_workflow_node_executions_state_created_at ON public.workflow_node_executions USING btree (state, created_at DESC);


--
-- Name: idx_workflow_node_executions_workflow_node_id; Type: INDEX; Schema: public; Owner: -
--

CREATE INDEX idx_workflow_node_executions_workflow_node_id ON public.workflow_node_executions USING btree (workflow_id, node_id);


--
-- Name: idx_workflow_nodes_deleted_at; Type: INDEX; Schema: public; Owner: -
--

CREATE INDEX idx_workflow_nodes_deleted_at ON public.workflow_nodes USING btree (deleted_at);


--
-- Name: idx_workflow_nodes_parent; Type: INDEX; Schema: public; Owner: -
--

CREATE INDEX idx_workflow_nodes_parent ON public.workflow_nodes USING btree (workflow_id, parent_node_id);


--
-- Name: idx_workflow_nodes_state; Type: INDEX; Schema: public; Owner: -
--

CREATE INDEX idx_workflow_nodes_state ON public.workflow_nodes USING btree (state);


--
-- Name: idx_workflows_deleted_at; Type: INDEX; Schema: public; Owner: -
--

CREATE INDEX idx_workflows_deleted_at ON public.workflows USING btree (deleted_at);


--
-- Name: idx_workflows_organization_id; Type: INDEX; Schema: public; Owner: -
--

CREATE INDEX idx_workflows_organization_id ON public.workflows USING btree (organization_id);


--
-- Name: account_providers account_providers_account_id_fkey; Type: FK CONSTRAINT; Schema: public; Owner: -
--

ALTER TABLE ONLY public.account_providers
    ADD CONSTRAINT account_providers_account_id_fkey FOREIGN KEY (account_id) REFERENCES public.accounts(id);


--
-- Name: workflow_node_execution_kvs fk_wnek_workflow; Type: FK CONSTRAINT; Schema: public; Owner: -
--

ALTER TABLE ONLY public.workflow_node_execution_kvs
    ADD CONSTRAINT fk_wnek_workflow FOREIGN KEY (workflow_id) REFERENCES public.workflows(id);


--
-- Name: workflow_node_execution_kvs fk_wnek_workflow_node; Type: FK CONSTRAINT; Schema: public; Owner: -
--

ALTER TABLE ONLY public.workflow_node_execution_kvs
    ADD CONSTRAINT fk_wnek_workflow_node FOREIGN KEY (workflow_id, node_id) REFERENCES public.workflow_nodes(workflow_id, node_id);


--
-- Name: workflow_nodes fk_workflow_nodes_parent; Type: FK CONSTRAINT; Schema: public; Owner: -
--

ALTER TABLE ONLY public.workflow_nodes
    ADD CONSTRAINT fk_workflow_nodes_parent FOREIGN KEY (workflow_id, parent_node_id) REFERENCES public.workflow_nodes(workflow_id, node_id) ON DELETE CASCADE;


--
-- Name: organization_invitations organization_invitations_organization_id_fkey; Type: FK CONSTRAINT; Schema: public; Owner: -
--

ALTER TABLE ONLY public.organization_invitations
    ADD CONSTRAINT organization_invitations_organization_id_fkey FOREIGN KEY (organization_id) REFERENCES public.organizations(id) ON DELETE CASCADE;


--
-- Name: users users_account_id_fkey; Type: FK CONSTRAINT; Schema: public; Owner: -
--

ALTER TABLE ONLY public.users
    ADD CONSTRAINT users_account_id_fkey FOREIGN KEY (account_id) REFERENCES public.accounts(id);


--
-- Name: users users_organization_id_fkey; Type: FK CONSTRAINT; Schema: public; Owner: -
--

ALTER TABLE ONLY public.users
    ADD CONSTRAINT users_organization_id_fkey FOREIGN KEY (organization_id) REFERENCES public.organizations(id);


--
-- Name: webhooks webhooks_integration_id_fkey; Type: FK CONSTRAINT; Schema: public; Owner: -
--

ALTER TABLE ONLY public.webhooks
    ADD CONSTRAINT webhooks_integration_id_fkey FOREIGN KEY (integration_id) REFERENCES public.integrations(id);


--
-- Name: workflow_events workflow_events_execution_id_fkey; Type: FK CONSTRAINT; Schema: public; Owner: -
--

ALTER TABLE ONLY public.workflow_events
    ADD CONSTRAINT workflow_events_execution_id_fkey FOREIGN KEY (execution_id) REFERENCES public.workflow_node_executions(id) ON DELETE CASCADE;


--
-- Name: workflow_events workflow_events_workflow_id_fkey; Type: FK CONSTRAINT; Schema: public; Owner: -
--

ALTER TABLE ONLY public.workflow_events
    ADD CONSTRAINT workflow_events_workflow_id_fkey FOREIGN KEY (workflow_id) REFERENCES public.workflows(id);


--
-- Name: workflow_node_execution_kvs workflow_node_execution_kvs_execution_id_fkey; Type: FK CONSTRAINT; Schema: public; Owner: -
--

ALTER TABLE ONLY public.workflow_node_execution_kvs
    ADD CONSTRAINT workflow_node_execution_kvs_execution_id_fkey FOREIGN KEY (execution_id) REFERENCES public.workflow_node_executions(id) ON DELETE CASCADE;


--
-- Name: workflow_node_executions workflow_node_executions_event_id_fkey; Type: FK CONSTRAINT; Schema: public; Owner: -
--

ALTER TABLE ONLY public.workflow_node_executions
    ADD CONSTRAINT workflow_node_executions_event_id_fkey FOREIGN KEY (event_id) REFERENCES public.workflow_events(id) ON DELETE SET NULL;


--
-- Name: workflow_node_executions workflow_node_executions_parent_execution_id_fkey; Type: FK CONSTRAINT; Schema: public; Owner: -
--

ALTER TABLE ONLY public.workflow_node_executions
    ADD CONSTRAINT workflow_node_executions_parent_execution_id_fkey FOREIGN KEY (parent_execution_id) REFERENCES public.workflow_node_executions(id) ON DELETE CASCADE;


--
-- Name: workflow_node_executions workflow_node_executions_previous_execution_id_fkey; Type: FK CONSTRAINT; Schema: public; Owner: -
--

ALTER TABLE ONLY public.workflow_node_executions
    ADD CONSTRAINT workflow_node_executions_previous_execution_id_fkey FOREIGN KEY (previous_execution_id) REFERENCES public.workflow_node_executions(id) ON DELETE SET NULL;


--
-- Name: workflow_node_executions workflow_node_executions_root_event_id_fkey; Type: FK CONSTRAINT; Schema: public; Owner: -
--

ALTER TABLE ONLY public.workflow_node_executions
    ADD CONSTRAINT workflow_node_executions_root_event_id_fkey FOREIGN KEY (root_event_id) REFERENCES public.workflow_events(id) ON DELETE SET NULL;


--
-- Name: workflow_node_executions workflow_node_executions_workflow_id_fkey; Type: FK CONSTRAINT; Schema: public; Owner: -
--

ALTER TABLE ONLY public.workflow_node_executions
    ADD CONSTRAINT workflow_node_executions_workflow_id_fkey FOREIGN KEY (workflow_id) REFERENCES public.workflows(id);


--
-- Name: workflow_node_queue_items workflow_node_queue_items_event_id_fkey; Type: FK CONSTRAINT; Schema: public; Owner: -
--

ALTER TABLE ONLY public.workflow_node_queue_items
    ADD CONSTRAINT workflow_node_queue_items_event_id_fkey FOREIGN KEY (event_id) REFERENCES public.workflow_events(id) ON DELETE SET NULL;


--
-- Name: workflow_node_queue_items workflow_node_queue_items_root_event_id_fkey; Type: FK CONSTRAINT; Schema: public; Owner: -
--

ALTER TABLE ONLY public.workflow_node_queue_items
    ADD CONSTRAINT workflow_node_queue_items_root_event_id_fkey FOREIGN KEY (root_event_id) REFERENCES public.workflow_events(id) ON DELETE SET NULL;


--
-- Name: workflow_node_queue_items workflow_node_queue_items_workflow_id_fkey; Type: FK CONSTRAINT; Schema: public; Owner: -
--

ALTER TABLE ONLY public.workflow_node_queue_items
    ADD CONSTRAINT workflow_node_queue_items_workflow_id_fkey FOREIGN KEY (workflow_id) REFERENCES public.workflows(id);


--
-- Name: workflow_node_requests workflow_node_requests_execution_id_fkey; Type: FK CONSTRAINT; Schema: public; Owner: -
--

ALTER TABLE ONLY public.workflow_node_requests
    ADD CONSTRAINT workflow_node_requests_execution_id_fkey FOREIGN KEY (execution_id) REFERENCES public.workflow_node_executions(id) ON DELETE CASCADE;


--
-- Name: workflow_node_requests workflow_node_requests_workflow_id_fkey; Type: FK CONSTRAINT; Schema: public; Owner: -
--

ALTER TABLE ONLY public.workflow_node_requests
    ADD CONSTRAINT workflow_node_requests_workflow_id_fkey FOREIGN KEY (workflow_id) REFERENCES public.workflows(id);


--
-- Name: workflow_nodes workflow_nodes_webhook_id_fkey; Type: FK CONSTRAINT; Schema: public; Owner: -
--

ALTER TABLE ONLY public.workflow_nodes
    ADD CONSTRAINT workflow_nodes_webhook_id_fkey FOREIGN KEY (webhook_id) REFERENCES public.webhooks(id) ON DELETE SET NULL;


--
-- Name: workflow_nodes workflow_nodes_workflow_id_fkey; Type: FK CONSTRAINT; Schema: public; Owner: -
--

ALTER TABLE ONLY public.workflow_nodes
    ADD CONSTRAINT workflow_nodes_workflow_id_fkey FOREIGN KEY (workflow_id) REFERENCES public.workflows(id);


--
-- PostgreSQL database dump complete
--

\unrestrict abcdef123

--
-- PostgreSQL database dump
--

\restrict abcdef123

-- Dumped from database version 17.5 (Debian 17.5-1.pgdg130+1)
-- Dumped by pg_dump version 17.7 (Ubuntu 17.7-3.pgdg22.04+1)

SET statement_timeout = 0;
SET lock_timeout = 0;
SET idle_in_transaction_session_timeout = 0;
SET transaction_timeout = 0;
SET client_encoding = 'UTF8';
SET standard_conforming_strings = on;
SELECT pg_catalog.set_config('search_path', '', false);
SET check_function_bodies = false;
SET xmloption = content;
SET client_min_messages = warning;
SET row_security = off;

--
-- Data for Name: schema_migrations; Type: TABLE DATA; Schema: public; Owner: postgres
--

COPY public.schema_migrations (version, dirty) FROM stdin;
<<<<<<< HEAD
20251202130328	f
=======
20251202195612	f
>>>>>>> 5f26ce6e
\.


--
-- PostgreSQL database dump complete
--

\unrestrict abcdef123
<|MERGE_RESOLUTION|>--- conflicted
+++ resolved
@@ -1046,11 +1046,7 @@
 --
 
 COPY public.schema_migrations (version, dirty) FROM stdin;
-<<<<<<< HEAD
-20251202130328	f
-=======
 20251202195612	f
->>>>>>> 5f26ce6e
 \.
 
 
