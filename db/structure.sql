--
-- PostgreSQL database dump
--

-- Dumped from database version 17.5 (Debian 17.5-1.pgdg120+1)
-- Dumped by pg_dump version 17.5 (Debian 17.5-1.pgdg120+1)

SET statement_timeout = 0;
SET lock_timeout = 0;
SET idle_in_transaction_session_timeout = 0;
SET transaction_timeout = 0;
SET client_encoding = 'UTF8';
SET standard_conforming_strings = on;
SELECT pg_catalog.set_config('search_path', '', false);
SET check_function_bodies = false;
SET xmloption = content;
SET client_min_messages = warning;
SET row_security = off;

--
-- Name: uuid-ossp; Type: EXTENSION; Schema: -; Owner: -
--

CREATE EXTENSION IF NOT EXISTS "uuid-ossp" WITH SCHEMA public;


--
-- Name: EXTENSION "uuid-ossp"; Type: COMMENT; Schema: -; Owner: -
--

COMMENT ON EXTENSION "uuid-ossp" IS 'generate universally unique identifiers (UUIDs)';


SET default_tablespace = '';

SET default_table_access_method = heap;

--
-- Name: canvases; Type: TABLE; Schema: public; Owner: -
--

CREATE TABLE public.canvases (
    id uuid DEFAULT public.uuid_generate_v4() NOT NULL,
    name character varying(128) NOT NULL,
    created_at timestamp without time zone NOT NULL,
    created_by uuid NOT NULL,
    updated_at timestamp without time zone NOT NULL
);


--
-- Name: event_sources; Type: TABLE; Schema: public; Owner: -
--

CREATE TABLE public.event_sources (
    id uuid DEFAULT public.uuid_generate_v4() NOT NULL,
    canvas_id uuid NOT NULL,
    name character varying(128) NOT NULL,
    created_at timestamp without time zone NOT NULL,
    updated_at timestamp without time zone NOT NULL,
    key bytea NOT NULL
);


--
-- Name: events; Type: TABLE; Schema: public; Owner: -
--

CREATE TABLE public.events (
    id uuid DEFAULT public.uuid_generate_v4() NOT NULL,
    source_id uuid NOT NULL,
    source_name character varying(128) NOT NULL,
    source_type character varying(64) NOT NULL,
    received_at timestamp without time zone NOT NULL,
    raw jsonb NOT NULL,
    state character varying(64) NOT NULL,
    headers jsonb DEFAULT '{}'::jsonb NOT NULL
);


--
-- Name: schema_migrations; Type: TABLE; Schema: public; Owner: -
--

CREATE TABLE public.schema_migrations (
    version bigint NOT NULL,
    dirty boolean NOT NULL
);


--
-- Name: stage_connections; Type: TABLE; Schema: public; Owner: -
--

CREATE TABLE public.stage_connections (
    id uuid DEFAULT public.uuid_generate_v4() NOT NULL,
    stage_id uuid NOT NULL,
    source_id uuid NOT NULL,
    source_name character varying(128) NOT NULL,
    source_type character varying(64) NOT NULL,
    filter_operator character varying(16) NOT NULL,
    filters jsonb NOT NULL
);


--
-- Name: stage_event_approvals; Type: TABLE; Schema: public; Owner: -
--

CREATE TABLE public.stage_event_approvals (
    id uuid DEFAULT public.uuid_generate_v4() NOT NULL,
    stage_event_id uuid NOT NULL,
    approved_at timestamp without time zone NOT NULL,
    approved_by uuid NOT NULL
);


--
-- Name: stage_events; Type: TABLE; Schema: public; Owner: -
--

CREATE TABLE public.stage_events (
    id uuid DEFAULT public.uuid_generate_v4() NOT NULL,
    stage_id uuid NOT NULL,
    event_id uuid NOT NULL,
    source_id uuid NOT NULL,
    source_name character varying(128) NOT NULL,
    source_type character varying(64) NOT NULL,
    state character varying(64) NOT NULL,
    state_reason character varying(64),
    created_at timestamp without time zone NOT NULL,
    inputs jsonb DEFAULT '{}'::jsonb NOT NULL
);


--
-- Name: stage_executions; Type: TABLE; Schema: public; Owner: -
--

CREATE TABLE public.stage_executions (
    id uuid DEFAULT public.uuid_generate_v4() NOT NULL,
    stage_id uuid NOT NULL,
    stage_event_id uuid NOT NULL,
    reference_id character varying(64) NOT NULL,
    state character varying(64) NOT NULL,
    result character varying(64) NOT NULL,
    outputs jsonb DEFAULT '{}'::jsonb NOT NULL,
    created_at timestamp without time zone NOT NULL,
    updated_at timestamp without time zone NOT NULL,
    started_at timestamp without time zone,
    finished_at timestamp without time zone
);


--
-- Name: stages; Type: TABLE; Schema: public; Owner: -
--

CREATE TABLE public.stages (
    id uuid DEFAULT public.uuid_generate_v4() NOT NULL,
    name character varying(128) NOT NULL,
    canvas_id uuid NOT NULL,
    created_at timestamp without time zone NOT NULL,
    created_by uuid NOT NULL,
    updated_at timestamp without time zone,
    updated_by uuid,
    executor_spec jsonb NOT NULL,
    conditions jsonb,
    inputs jsonb DEFAULT '[]'::jsonb NOT NULL,
    outputs jsonb DEFAULT '[]'::jsonb NOT NULL,
    input_mappings jsonb DEFAULT '[]'::jsonb NOT NULL
);


--
-- Name: canvases canvases_name_key; Type: CONSTRAINT; Schema: public; Owner: -
--

ALTER TABLE ONLY public.canvases
    ADD CONSTRAINT canvases_name_key UNIQUE (name);


--
-- Name: canvases canvases_pkey; Type: CONSTRAINT; Schema: public; Owner: -
--

ALTER TABLE ONLY public.canvases
    ADD CONSTRAINT canvases_pkey PRIMARY KEY (id);


--
-- Name: event_sources event_sources_canvas_id_name_key; Type: CONSTRAINT; Schema: public; Owner: -
--

ALTER TABLE ONLY public.event_sources
    ADD CONSTRAINT event_sources_canvas_id_name_key UNIQUE (canvas_id, name);


--
-- Name: event_sources event_sources_pkey; Type: CONSTRAINT; Schema: public; Owner: -
--

ALTER TABLE ONLY public.event_sources
    ADD CONSTRAINT event_sources_pkey PRIMARY KEY (id);


--
-- Name: events events_pkey; Type: CONSTRAINT; Schema: public; Owner: -
--

ALTER TABLE ONLY public.events
    ADD CONSTRAINT events_pkey PRIMARY KEY (id);


--
-- Name: schema_migrations schema_migrations_pkey; Type: CONSTRAINT; Schema: public; Owner: -
--

ALTER TABLE ONLY public.schema_migrations
    ADD CONSTRAINT schema_migrations_pkey PRIMARY KEY (version);


--
-- Name: stage_connections stage_connections_pkey; Type: CONSTRAINT; Schema: public; Owner: -
--

ALTER TABLE ONLY public.stage_connections
    ADD CONSTRAINT stage_connections_pkey PRIMARY KEY (id);


--
-- Name: stage_connections stage_connections_stage_id_source_id_key; Type: CONSTRAINT; Schema: public; Owner: -
--

ALTER TABLE ONLY public.stage_connections
    ADD CONSTRAINT stage_connections_stage_id_source_id_key UNIQUE (stage_id, source_id);


--
-- Name: stage_event_approvals stage_event_approvals_pkey; Type: CONSTRAINT; Schema: public; Owner: -
--

ALTER TABLE ONLY public.stage_event_approvals
    ADD CONSTRAINT stage_event_approvals_pkey PRIMARY KEY (id);


--
-- Name: stage_event_approvals stage_event_approvals_stage_event_id_approved_by_key; Type: CONSTRAINT; Schema: public; Owner: -
--

ALTER TABLE ONLY public.stage_event_approvals
    ADD CONSTRAINT stage_event_approvals_stage_event_id_approved_by_key UNIQUE (stage_event_id, approved_by);


--
-- Name: stage_events stage_events_pkey; Type: CONSTRAINT; Schema: public; Owner: -
--

ALTER TABLE ONLY public.stage_events
    ADD CONSTRAINT stage_events_pkey PRIMARY KEY (id);


--
-- Name: stage_executions stage_executions_pkey; Type: CONSTRAINT; Schema: public; Owner: -
--

ALTER TABLE ONLY public.stage_executions
    ADD CONSTRAINT stage_executions_pkey PRIMARY KEY (id);


--
-- Name: stages stages_canvas_id_name_key; Type: CONSTRAINT; Schema: public; Owner: -
--

ALTER TABLE ONLY public.stages
    ADD CONSTRAINT stages_canvas_id_name_key UNIQUE (canvas_id, name);


--
-- Name: stages stages_pkey; Type: CONSTRAINT; Schema: public; Owner: -
--

ALTER TABLE ONLY public.stages
    ADD CONSTRAINT stages_pkey PRIMARY KEY (id);


--
-- Name: uix_event_sources_canvas; Type: INDEX; Schema: public; Owner: -
--

CREATE INDEX uix_event_sources_canvas ON public.event_sources USING btree (canvas_id);


--
-- Name: uix_events_source; Type: INDEX; Schema: public; Owner: -
--

CREATE INDEX uix_events_source ON public.events USING btree (source_id);


--
-- Name: uix_stage_connections_stage; Type: INDEX; Schema: public; Owner: -
--

CREATE INDEX uix_stage_connections_stage ON public.stage_connections USING btree (stage_id);


--
-- Name: uix_stage_event_approvals_events; Type: INDEX; Schema: public; Owner: -
--

CREATE INDEX uix_stage_event_approvals_events ON public.stage_event_approvals USING btree (stage_event_id);


--
-- Name: uix_stage_events_source; Type: INDEX; Schema: public; Owner: -
--

CREATE INDEX uix_stage_events_source ON public.stage_events USING btree (source_id);


--
-- Name: uix_stage_events_stage; Type: INDEX; Schema: public; Owner: -
--

CREATE INDEX uix_stage_events_stage ON public.stage_events USING btree (stage_id);


--
-- Name: uix_stage_executions_events; Type: INDEX; Schema: public; Owner: -
--

CREATE INDEX uix_stage_executions_events ON public.stage_executions USING btree (stage_event_id);


--
-- Name: uix_stage_executions_stage; Type: INDEX; Schema: public; Owner: -
--

CREATE INDEX uix_stage_executions_stage ON public.stage_executions USING btree (stage_id);


--
-- Name: uix_stages_canvas; Type: INDEX; Schema: public; Owner: -
--

CREATE INDEX uix_stages_canvas ON public.stages USING btree (canvas_id);


--
-- Name: event_sources event_sources_canvas_id_fkey; Type: FK CONSTRAINT; Schema: public; Owner: -
--

ALTER TABLE ONLY public.event_sources
    ADD CONSTRAINT event_sources_canvas_id_fkey FOREIGN KEY (canvas_id) REFERENCES public.canvases(id);


--
-- Name: stage_connections stage_connections_stage_id_fkey; Type: FK CONSTRAINT; Schema: public; Owner: -
--

ALTER TABLE ONLY public.stage_connections
    ADD CONSTRAINT stage_connections_stage_id_fkey FOREIGN KEY (stage_id) REFERENCES public.stages(id);


--
-- Name: stage_event_approvals stage_event_approvals_stage_event_id_fkey; Type: FK CONSTRAINT; Schema: public; Owner: -
--

ALTER TABLE ONLY public.stage_event_approvals
    ADD CONSTRAINT stage_event_approvals_stage_event_id_fkey FOREIGN KEY (stage_event_id) REFERENCES public.stage_events(id);


--
-- Name: stage_events stage_events_stage_id_fkey; Type: FK CONSTRAINT; Schema: public; Owner: -
--

ALTER TABLE ONLY public.stage_events
    ADD CONSTRAINT stage_events_stage_id_fkey FOREIGN KEY (stage_id) REFERENCES public.stages(id);


--
-- Name: stage_executions stage_executions_stage_event_id_fkey; Type: FK CONSTRAINT; Schema: public; Owner: -
--

ALTER TABLE ONLY public.stage_executions
    ADD CONSTRAINT stage_executions_stage_event_id_fkey FOREIGN KEY (stage_event_id) REFERENCES public.stage_events(id);


--
-- Name: stage_executions stage_executions_stage_id_fkey; Type: FK CONSTRAINT; Schema: public; Owner: -
--

ALTER TABLE ONLY public.stage_executions
    ADD CONSTRAINT stage_executions_stage_id_fkey FOREIGN KEY (stage_id) REFERENCES public.stages(id);


--
-- Name: stages stages_canvas_id_fkey; Type: FK CONSTRAINT; Schema: public; Owner: -
--

ALTER TABLE ONLY public.stages
    ADD CONSTRAINT stages_canvas_id_fkey FOREIGN KEY (canvas_id) REFERENCES public.canvases(id);


--
-- PostgreSQL database dump complete
--

--
-- PostgreSQL database dump
--

-- Dumped from database version 17.5 (Debian 17.5-1.pgdg120+1)
-- Dumped by pg_dump version 17.5 (Debian 17.5-1.pgdg120+1)

SET statement_timeout = 0;
SET lock_timeout = 0;
SET idle_in_transaction_session_timeout = 0;
SET transaction_timeout = 0;
SET client_encoding = 'UTF8';
SET standard_conforming_strings = on;
SELECT pg_catalog.set_config('search_path', '', false);
SET check_function_bodies = false;
SET xmloption = content;
SET client_min_messages = warning;
SET row_security = off;

--
-- Data for Name: schema_migrations; Type: TABLE DATA; Schema: public; Owner: postgres
--

COPY public.schema_migrations (version, dirty) FROM stdin;
<<<<<<< HEAD
20250512212918	f
=======
20250529183103	f
>>>>>>> 9d4a5b7c
\.


--
-- PostgreSQL database dump complete
--
<|MERGE_RESOLUTION|>--- conflicted
+++ resolved
@@ -431,11 +431,7 @@
 --
 
 COPY public.schema_migrations (version, dirty) FROM stdin;
-<<<<<<< HEAD
-20250512212918	f
-=======
 20250529183103	f
->>>>>>> 9d4a5b7c
 \.
 
 
