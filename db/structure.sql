--- conflicted
+++ resolved
@@ -1028,11 +1028,7 @@
 --
 
 COPY public.schema_migrations (version, dirty) FROM stdin;
-<<<<<<< HEAD
 20251119161200	f
-=======
-20251119113921	f
->>>>>>> 9c670ee2
 \.
 
 
