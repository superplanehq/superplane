--- conflicted
+++ resolved
@@ -187,11 +187,7 @@
     resource_id uuid,
     state character varying(64) NOT NULL,
     scope character varying(64) NOT NULL,
-<<<<<<< HEAD
-    description text
-=======
     event_types jsonb DEFAULT '[]'::jsonb NOT NULL
->>>>>>> d98f5cf8
 );
 
 
@@ -405,12 +401,8 @@
     outputs jsonb DEFAULT '[]'::jsonb NOT NULL,
     input_mappings jsonb DEFAULT '[]'::jsonb NOT NULL,
     secrets jsonb DEFAULT '[]'::jsonb NOT NULL,
-<<<<<<< HEAD
-    description text
-=======
     executor_type character varying(64) NOT NULL,
     resource_id uuid
->>>>>>> d98f5cf8
 );
 
 
@@ -729,16 +721,6 @@
 
 
 --
-<<<<<<< HEAD
--- Name: idx_canvases_deleted_at; Type: INDEX; Schema: public; Owner: -
---
-
-CREATE INDEX idx_canvases_deleted_at ON public.canvases USING btree (deleted_at);
-
-
---
-=======
->>>>>>> d98f5cf8
 -- Name: idx_casbin_rule_ptype; Type: INDEX; Schema: public; Owner: -
 --
 
@@ -991,11 +973,7 @@
 --
 
 COPY public.schema_migrations (version, dirty) FROM stdin;
-<<<<<<< HEAD
-20250725101741	f
-=======
 20250731205910	f
->>>>>>> d98f5cf8
 \.
 
 
