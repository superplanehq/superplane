--- conflicted
+++ resolved
@@ -204,7 +204,6 @@
 
 
 --
-<<<<<<< HEAD
 -- Name: group_metadata; Type: TABLE; Schema: public; Owner: -
 --
 
@@ -217,41 +216,6 @@
     description text,
     created_at timestamp with time zone DEFAULT CURRENT_TIMESTAMP,
     updated_at timestamp with time zone DEFAULT CURRENT_TIMESTAMP
-=======
--- Name: execution_resources; Type: TABLE; Schema: public; Owner: -
---
-
-CREATE TABLE public.execution_resources (
-    id uuid DEFAULT public.uuid_generate_v4() NOT NULL,
-    external_id character varying(128) NOT NULL,
-    stage_id uuid NOT NULL,
-    execution_id uuid NOT NULL,
-    parent_resource_id uuid NOT NULL,
-    state character varying(64) NOT NULL,
-    result character varying(64) NOT NULL,
-    created_at timestamp without time zone NOT NULL,
-    updated_at timestamp without time zone NOT NULL
-);
-
-
---
--- Name: integrations; Type: TABLE; Schema: public; Owner: -
---
-
-CREATE TABLE public.integrations (
-    id uuid DEFAULT public.uuid_generate_v4() NOT NULL,
-    name character varying(128) NOT NULL,
-    domain_type character varying(64) NOT NULL,
-    domain_id uuid NOT NULL,
-    created_at timestamp without time zone NOT NULL,
-    created_by uuid NOT NULL,
-    updated_at timestamp without time zone,
-    type character varying(64) NOT NULL,
-    url character varying(256) NOT NULL,
-    auth_type character varying(64) NOT NULL,
-    auth jsonb DEFAULT '{}'::jsonb NOT NULL,
-    oidc jsonb DEFAULT '{}'::jsonb NOT NULL
->>>>>>> 23a42b79
 );
 
 
@@ -550,35 +514,11 @@
 
 
 --
-<<<<<<< HEAD
 -- Name: group_metadata group_metadata_pkey; Type: CONSTRAINT; Schema: public; Owner: -
 --
 
 ALTER TABLE ONLY public.group_metadata
     ADD CONSTRAINT group_metadata_pkey PRIMARY KEY (id);
-=======
--- Name: execution_resources execution_resources_pkey; Type: CONSTRAINT; Schema: public; Owner: -
---
-
-ALTER TABLE ONLY public.execution_resources
-    ADD CONSTRAINT execution_resources_pkey PRIMARY KEY (id);
-
-
---
--- Name: integrations integrations_domain_type_domain_id_name_key; Type: CONSTRAINT; Schema: public; Owner: -
---
-
-ALTER TABLE ONLY public.integrations
-    ADD CONSTRAINT integrations_domain_type_domain_id_name_key UNIQUE (domain_type, domain_id, name);
-
-
---
--- Name: integrations integrations_pkey; Type: CONSTRAINT; Schema: public; Owner: -
---
-
-ALTER TABLE ONLY public.integrations
-    ADD CONSTRAINT integrations_pkey PRIMARY KEY (id);
->>>>>>> 23a42b79
 
 
 --
@@ -598,19 +538,11 @@
 
 
 --
-<<<<<<< HEAD
 -- Name: role_metadata role_metadata_pkey; Type: CONSTRAINT; Schema: public; Owner: -
 --
 
 ALTER TABLE ONLY public.role_metadata
     ADD CONSTRAINT role_metadata_pkey PRIMARY KEY (id);
-=======
--- Name: resources resources_pkey; Type: CONSTRAINT; Schema: public; Owner: -
---
-
-ALTER TABLE ONLY public.resources
-    ADD CONSTRAINT resources_pkey PRIMARY KEY (id);
->>>>>>> 23a42b79
 
 
 --
@@ -1008,11 +940,7 @@
 --
 
 COPY public.schema_migrations (version, dirty) FROM stdin;
-<<<<<<< HEAD
 20250716175901	f
-=======
-20250703133505	f
->>>>>>> 23a42b79
 \.
 
 
