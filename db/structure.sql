--
-- PostgreSQL database dump
--

-- Dumped from database version 17.5 (Debian 17.5-1.pgdg120+1)
-- Dumped by pg_dump version 17.5 (Debian 17.5-1.pgdg120+1)

SET statement_timeout = 0;
SET lock_timeout = 0;
SET idle_in_transaction_session_timeout = 0;
SET transaction_timeout = 0;
SET client_encoding = 'UTF8';
SET standard_conforming_strings = on;
SELECT pg_catalog.set_config('search_path', '', false);
SET check_function_bodies = false;
SET xmloption = content;
SET client_min_messages = warning;
SET row_security = off;

--
-- Name: uuid-ossp; Type: EXTENSION; Schema: -; Owner: -
--

CREATE EXTENSION IF NOT EXISTS "uuid-ossp" WITH SCHEMA public;


--
-- Name: EXTENSION "uuid-ossp"; Type: COMMENT; Schema: -; Owner: -
--

COMMENT ON EXTENSION "uuid-ossp" IS 'generate universally unique identifiers (UUIDs)';


SET default_tablespace = '';

SET default_table_access_method = heap;

--
-- Name: account_providers; Type: TABLE; Schema: public; Owner: -
--

CREATE TABLE public.account_providers (
    id uuid DEFAULT public.uuid_generate_v4() NOT NULL,
    user_id uuid NOT NULL,
    provider character varying(50) NOT NULL,
    provider_id character varying(255) NOT NULL,
    username character varying(255),
    email character varying(255),
    name character varying(255),
    avatar_url text,
    access_token text,
    refresh_token text,
    token_expires_at timestamp without time zone,
    created_at timestamp without time zone DEFAULT CURRENT_TIMESTAMP,
    updated_at timestamp without time zone DEFAULT CURRENT_TIMESTAMP
);


--
-- Name: canvases; Type: TABLE; Schema: public; Owner: -
--

CREATE TABLE public.canvases (
    id uuid DEFAULT public.uuid_generate_v4() NOT NULL,
    name character varying(128) NOT NULL,
    created_at timestamp without time zone NOT NULL,
    created_by uuid NOT NULL,
    updated_at timestamp without time zone NOT NULL,
    organization_id uuid NOT NULL,
    deleted_at timestamp with time zone,
    description text
);


--
-- Name: casbin_rule; Type: TABLE; Schema: public; Owner: -
--

CREATE TABLE public.casbin_rule (
    id integer NOT NULL,
    ptype character varying(100) NOT NULL,
    v0 character varying(100),
    v1 character varying(100),
    v2 character varying(100),
    v3 character varying(100),
    v4 character varying(100),
    v5 character varying(100)
);


--
-- Name: casbin_rule_id_seq; Type: SEQUENCE; Schema: public; Owner: -
--

CREATE SEQUENCE public.casbin_rule_id_seq
    AS integer
    START WITH 1
    INCREMENT BY 1
    NO MINVALUE
    NO MAXVALUE
    CACHE 1;


--
-- Name: casbin_rule_id_seq; Type: SEQUENCE OWNED BY; Schema: public; Owner: -
--

ALTER SEQUENCE public.casbin_rule_id_seq OWNED BY public.casbin_rule.id;


--
-- Name: connection_group_field_set_events; Type: TABLE; Schema: public; Owner: -
--

CREATE TABLE public.connection_group_field_set_events (
    id uuid DEFAULT public.uuid_generate_v4() NOT NULL,
    connection_group_set_id uuid NOT NULL,
    event_id uuid NOT NULL,
    source_id uuid NOT NULL,
    source_name character varying(128) NOT NULL,
    source_type character varying(64) NOT NULL,
    received_at timestamp without time zone NOT NULL
);


--
-- Name: connection_group_field_sets; Type: TABLE; Schema: public; Owner: -
--

CREATE TABLE public.connection_group_field_sets (
    id uuid DEFAULT public.uuid_generate_v4() NOT NULL,
    connection_group_id uuid NOT NULL,
    field_set jsonb NOT NULL,
    field_set_hash character(64) NOT NULL,
    state character varying(64) NOT NULL,
    created_at timestamp without time zone NOT NULL,
    timeout integer,
    timeout_behavior character varying(64),
    state_reason character varying(64)
);


--
-- Name: connection_groups; Type: TABLE; Schema: public; Owner: -
--

CREATE TABLE public.connection_groups (
    id uuid DEFAULT public.uuid_generate_v4() NOT NULL,
    name character varying(128) NOT NULL,
    canvas_id uuid NOT NULL,
    created_at timestamp without time zone NOT NULL,
    created_by uuid NOT NULL,
    updated_at timestamp without time zone,
    updated_by uuid,
    spec jsonb DEFAULT '{}'::jsonb NOT NULL
);


--
-- Name: connections; Type: TABLE; Schema: public; Owner: -
--

CREATE TABLE public.connections (
    id uuid DEFAULT public.uuid_generate_v4() NOT NULL,
    target_id uuid NOT NULL,
    source_id uuid NOT NULL,
    source_name character varying(128) NOT NULL,
    source_type character varying(64) NOT NULL,
    filter_operator character varying(16) NOT NULL,
    filters jsonb NOT NULL,
    target_type character varying(64) DEFAULT 'stage'::character varying NOT NULL
);


--
-- Name: event_sources; Type: TABLE; Schema: public; Owner: -
--

CREATE TABLE public.event_sources (
    id uuid DEFAULT public.uuid_generate_v4() NOT NULL,
    canvas_id uuid NOT NULL,
    name character varying(128) NOT NULL,
    created_at timestamp without time zone NOT NULL,
    updated_at timestamp without time zone NOT NULL,
    key bytea NOT NULL,
    resource_id uuid,
    state character varying(64) NOT NULL,
    scope character varying(64) NOT NULL
);


--
-- Name: events; Type: TABLE; Schema: public; Owner: -
--

CREATE TABLE public.events (
    id uuid DEFAULT public.uuid_generate_v4() NOT NULL,
    source_id uuid NOT NULL,
    source_name character varying(128) NOT NULL,
    source_type character varying(64) NOT NULL,
    received_at timestamp without time zone NOT NULL,
    raw jsonb NOT NULL,
    state character varying(64) NOT NULL,
    headers jsonb DEFAULT '{}'::jsonb NOT NULL
);


--
-- Name: execution_resources; Type: TABLE; Schema: public; Owner: -
--

CREATE TABLE public.execution_resources (
    id uuid DEFAULT public.uuid_generate_v4() NOT NULL,
    external_id character varying(128) NOT NULL,
    stage_id uuid NOT NULL,
    execution_id uuid NOT NULL,
    parent_resource_id uuid NOT NULL,
    state character varying(64) NOT NULL,
    result character varying(64) NOT NULL,
    created_at timestamp without time zone NOT NULL,
    updated_at timestamp without time zone NOT NULL
);


--
-- Name: group_metadata; Type: TABLE; Schema: public; Owner: -
--

CREATE TABLE public.group_metadata (
    id uuid DEFAULT public.uuid_generate_v4() NOT NULL,
    group_name character varying(255) NOT NULL,
    domain_type character varying(50) NOT NULL,
    domain_id character varying(255) NOT NULL,
    display_name character varying(255) NOT NULL,
    description text,
    created_at timestamp with time zone DEFAULT CURRENT_TIMESTAMP,
    updated_at timestamp with time zone DEFAULT CURRENT_TIMESTAMP
);


--
-- Name: integrations; Type: TABLE; Schema: public; Owner: -
--

CREATE TABLE public.integrations (
    id uuid DEFAULT public.uuid_generate_v4() NOT NULL,
    name character varying(128) NOT NULL,
    domain_type character varying(64) NOT NULL,
    domain_id uuid NOT NULL,
    created_at timestamp without time zone NOT NULL,
    created_by uuid NOT NULL,
    updated_at timestamp without time zone,
    type character varying(64) NOT NULL,
    url character varying(256) NOT NULL,
    auth_type character varying(64) NOT NULL,
    auth jsonb DEFAULT '{}'::jsonb NOT NULL,
    oidc jsonb DEFAULT '{}'::jsonb NOT NULL
);


--
-- Name: organizations; Type: TABLE; Schema: public; Owner: -
--

CREATE TABLE public.organizations (
    id uuid DEFAULT public.uuid_generate_v4() NOT NULL,
    name character varying(255) NOT NULL,
    display_name character varying(255) NOT NULL,
    created_by uuid NOT NULL,
    created_at timestamp without time zone DEFAULT CURRENT_TIMESTAMP,
    updated_at timestamp without time zone DEFAULT CURRENT_TIMESTAMP,
    deleted_at timestamp without time zone,
    description text DEFAULT ''::text
);


--
-- Name: resources; Type: TABLE; Schema: public; Owner: -
--

CREATE TABLE public.resources (
    id uuid DEFAULT public.uuid_generate_v4() NOT NULL,
    external_id character varying(128) NOT NULL,
    type character varying(64) NOT NULL,
    name character varying(128) NOT NULL,
    integration_id uuid NOT NULL,
    created_at timestamp without time zone NOT NULL,
    updated_at timestamp without time zone
);


--
-- Name: role_metadata; Type: TABLE; Schema: public; Owner: -
--

CREATE TABLE public.role_metadata (
    id uuid DEFAULT public.uuid_generate_v4() NOT NULL,
    role_name character varying(255) NOT NULL,
    domain_type character varying(50) NOT NULL,
    domain_id character varying(255) NOT NULL,
    display_name character varying(255) NOT NULL,
    description text,
    created_at timestamp with time zone DEFAULT CURRENT_TIMESTAMP,
    updated_at timestamp with time zone DEFAULT CURRENT_TIMESTAMP
);


--
-- Name: schema_migrations; Type: TABLE; Schema: public; Owner: -
--

CREATE TABLE public.schema_migrations (
    version bigint NOT NULL,
    dirty boolean NOT NULL
);


--
-- Name: secrets; Type: TABLE; Schema: public; Owner: -
--

CREATE TABLE public.secrets (
    id uuid DEFAULT public.uuid_generate_v4() NOT NULL,
    name character varying(128) NOT NULL,
    created_at timestamp without time zone NOT NULL,
    updated_at timestamp without time zone NOT NULL,
    created_by uuid NOT NULL,
    provider character varying(64) NOT NULL,
    data bytea NOT NULL,
    domain_type character varying(64) NOT NULL,
    domain_id character varying(64) NOT NULL
);


--
-- Name: stage_event_approvals; Type: TABLE; Schema: public; Owner: -
--

CREATE TABLE public.stage_event_approvals (
    id uuid DEFAULT public.uuid_generate_v4() NOT NULL,
    stage_event_id uuid NOT NULL,
    approved_at timestamp without time zone NOT NULL,
    approved_by uuid NOT NULL
);


--
-- Name: stage_events; Type: TABLE; Schema: public; Owner: -
--

CREATE TABLE public.stage_events (
    id uuid DEFAULT public.uuid_generate_v4() NOT NULL,
    stage_id uuid NOT NULL,
    event_id uuid NOT NULL,
    source_id uuid NOT NULL,
    source_name character varying(128) NOT NULL,
    source_type character varying(64) NOT NULL,
    state character varying(64) NOT NULL,
    state_reason character varying(64),
    created_at timestamp without time zone NOT NULL,
    inputs jsonb DEFAULT '{}'::jsonb NOT NULL
);


--
-- Name: stage_executions; Type: TABLE; Schema: public; Owner: -
--

CREATE TABLE public.stage_executions (
    id uuid DEFAULT public.uuid_generate_v4() NOT NULL,
    stage_id uuid NOT NULL,
    stage_event_id uuid NOT NULL,
    state character varying(64) NOT NULL,
    result character varying(64) NOT NULL,
    outputs jsonb DEFAULT '{}'::jsonb NOT NULL,
    created_at timestamp without time zone NOT NULL,
    updated_at timestamp without time zone NOT NULL,
    started_at timestamp without time zone,
    finished_at timestamp without time zone
);


--
-- Name: stage_executors; Type: TABLE; Schema: public; Owner: -
--

CREATE TABLE public.stage_executors (
    id uuid DEFAULT public.uuid_generate_v4() NOT NULL,
    stage_id uuid NOT NULL,
    resource_id uuid NOT NULL,
    type character varying(64) NOT NULL,
    spec jsonb DEFAULT '{}'::jsonb NOT NULL
);


--
-- Name: stages; Type: TABLE; Schema: public; Owner: -
--

CREATE TABLE public.stages (
    id uuid DEFAULT public.uuid_generate_v4() NOT NULL,
    name character varying(128) NOT NULL,
    canvas_id uuid NOT NULL,
    created_at timestamp without time zone NOT NULL,
    created_by uuid NOT NULL,
    updated_at timestamp without time zone,
    updated_by uuid,
    conditions jsonb,
    inputs jsonb DEFAULT '[]'::jsonb NOT NULL,
    outputs jsonb DEFAULT '[]'::jsonb NOT NULL,
    input_mappings jsonb DEFAULT '[]'::jsonb NOT NULL,
    secrets jsonb DEFAULT '[]'::jsonb NOT NULL
);


--
-- Name: users; Type: TABLE; Schema: public; Owner: -
--

CREATE TABLE public.users (
    id uuid DEFAULT public.uuid_generate_v4() NOT NULL,
    name character varying(255),
    created_at timestamp without time zone DEFAULT CURRENT_TIMESTAMP,
    updated_at timestamp without time zone DEFAULT CURRENT_TIMESTAMP,
    is_active boolean DEFAULT false
);


--
-- Name: casbin_rule id; Type: DEFAULT; Schema: public; Owner: -
--

ALTER TABLE ONLY public.casbin_rule ALTER COLUMN id SET DEFAULT nextval('public.casbin_rule_id_seq'::regclass);


--
-- Name: account_providers account_providers_pkey; Type: CONSTRAINT; Schema: public; Owner: -
--

ALTER TABLE ONLY public.account_providers
    ADD CONSTRAINT account_providers_pkey PRIMARY KEY (id);


--
-- Name: account_providers account_providers_provider_provider_id_key; Type: CONSTRAINT; Schema: public; Owner: -
--

ALTER TABLE ONLY public.account_providers
    ADD CONSTRAINT account_providers_provider_provider_id_key UNIQUE (provider, provider_id);


--
-- Name: account_providers account_providers_user_id_provider_key; Type: CONSTRAINT; Schema: public; Owner: -
--

ALTER TABLE ONLY public.account_providers
    ADD CONSTRAINT account_providers_user_id_provider_key UNIQUE (user_id, provider);


--
-- Name: canvases canvases_name_key; Type: CONSTRAINT; Schema: public; Owner: -
--

ALTER TABLE ONLY public.canvases
    ADD CONSTRAINT canvases_name_key UNIQUE (name);


--
-- Name: canvases canvases_pkey; Type: CONSTRAINT; Schema: public; Owner: -
--

ALTER TABLE ONLY public.canvases
    ADD CONSTRAINT canvases_pkey PRIMARY KEY (id);


--
-- Name: casbin_rule casbin_rule_pkey; Type: CONSTRAINT; Schema: public; Owner: -
--

ALTER TABLE ONLY public.casbin_rule
    ADD CONSTRAINT casbin_rule_pkey PRIMARY KEY (id);


--
-- Name: connection_group_field_set_events connection_group_field_set_events_pkey; Type: CONSTRAINT; Schema: public; Owner: -
--

ALTER TABLE ONLY public.connection_group_field_set_events
    ADD CONSTRAINT connection_group_field_set_events_pkey PRIMARY KEY (id);


--
-- Name: connection_group_field_sets connection_group_field_sets_pkey; Type: CONSTRAINT; Schema: public; Owner: -
--

ALTER TABLE ONLY public.connection_group_field_sets
    ADD CONSTRAINT connection_group_field_sets_pkey PRIMARY KEY (id);


--
-- Name: connection_groups connection_groups_canvas_id_name_key; Type: CONSTRAINT; Schema: public; Owner: -
--

ALTER TABLE ONLY public.connection_groups
    ADD CONSTRAINT connection_groups_canvas_id_name_key UNIQUE (canvas_id, name);


--
-- Name: connection_groups connection_groups_pkey; Type: CONSTRAINT; Schema: public; Owner: -
--

ALTER TABLE ONLY public.connection_groups
    ADD CONSTRAINT connection_groups_pkey PRIMARY KEY (id);


--
-- Name: connections connections_pkey; Type: CONSTRAINT; Schema: public; Owner: -
--

ALTER TABLE ONLY public.connections
    ADD CONSTRAINT connections_pkey PRIMARY KEY (id);


--
-- Name: connections connections_target_id_source_id_key; Type: CONSTRAINT; Schema: public; Owner: -
--

ALTER TABLE ONLY public.connections
    ADD CONSTRAINT connections_target_id_source_id_key UNIQUE (target_id, source_id);


--
-- Name: event_sources event_sources_canvas_id_name_key; Type: CONSTRAINT; Schema: public; Owner: -
--

ALTER TABLE ONLY public.event_sources
    ADD CONSTRAINT event_sources_canvas_id_name_key UNIQUE (canvas_id, name);


--
-- Name: event_sources event_sources_pkey; Type: CONSTRAINT; Schema: public; Owner: -
--

ALTER TABLE ONLY public.event_sources
    ADD CONSTRAINT event_sources_pkey PRIMARY KEY (id);


--
-- Name: events events_pkey; Type: CONSTRAINT; Schema: public; Owner: -
--

ALTER TABLE ONLY public.events
    ADD CONSTRAINT events_pkey PRIMARY KEY (id);


--
-- Name: execution_resources execution_resources_pkey; Type: CONSTRAINT; Schema: public; Owner: -
--

ALTER TABLE ONLY public.execution_resources
    ADD CONSTRAINT execution_resources_pkey PRIMARY KEY (id);


--
-- Name: group_metadata group_metadata_pkey; Type: CONSTRAINT; Schema: public; Owner: -
--

ALTER TABLE ONLY public.group_metadata
    ADD CONSTRAINT group_metadata_pkey PRIMARY KEY (id);


--
-- Name: integrations integrations_domain_type_domain_id_name_key; Type: CONSTRAINT; Schema: public; Owner: -
--

ALTER TABLE ONLY public.integrations
    ADD CONSTRAINT integrations_domain_type_domain_id_name_key UNIQUE (domain_type, domain_id, name);


--
-- Name: integrations integrations_pkey; Type: CONSTRAINT; Schema: public; Owner: -
--

ALTER TABLE ONLY public.integrations
    ADD CONSTRAINT integrations_pkey PRIMARY KEY (id);


--
-- Name: organizations organizations_name_key; Type: CONSTRAINT; Schema: public; Owner: -
--

ALTER TABLE ONLY public.organizations
    ADD CONSTRAINT organizations_name_key UNIQUE (name);


--
-- Name: organizations organizations_pkey; Type: CONSTRAINT; Schema: public; Owner: -
--

ALTER TABLE ONLY public.organizations
    ADD CONSTRAINT organizations_pkey PRIMARY KEY (id);


--
-- Name: resources resources_pkey; Type: CONSTRAINT; Schema: public; Owner: -
--

ALTER TABLE ONLY public.resources
    ADD CONSTRAINT resources_pkey PRIMARY KEY (id);


--
-- Name: role_metadata role_metadata_pkey; Type: CONSTRAINT; Schema: public; Owner: -
--

ALTER TABLE ONLY public.role_metadata
    ADD CONSTRAINT role_metadata_pkey PRIMARY KEY (id);


--
-- Name: schema_migrations schema_migrations_pkey; Type: CONSTRAINT; Schema: public; Owner: -
--

ALTER TABLE ONLY public.schema_migrations
    ADD CONSTRAINT schema_migrations_pkey PRIMARY KEY (version);


--
-- Name: secrets secrets_domain_id_name_key; Type: CONSTRAINT; Schema: public; Owner: -
--

ALTER TABLE ONLY public.secrets
    ADD CONSTRAINT secrets_domain_id_name_key UNIQUE (domain_type, domain_id, name);


--
-- Name: secrets secrets_pkey; Type: CONSTRAINT; Schema: public; Owner: -
--

ALTER TABLE ONLY public.secrets
    ADD CONSTRAINT secrets_pkey PRIMARY KEY (id);


--
-- Name: stage_event_approvals stage_event_approvals_pkey; Type: CONSTRAINT; Schema: public; Owner: -
--

ALTER TABLE ONLY public.stage_event_approvals
    ADD CONSTRAINT stage_event_approvals_pkey PRIMARY KEY (id);


--
-- Name: stage_event_approvals stage_event_approvals_stage_event_id_approved_by_key; Type: CONSTRAINT; Schema: public; Owner: -
--

ALTER TABLE ONLY public.stage_event_approvals
    ADD CONSTRAINT stage_event_approvals_stage_event_id_approved_by_key UNIQUE (stage_event_id, approved_by);


--
-- Name: stage_events stage_events_pkey; Type: CONSTRAINT; Schema: public; Owner: -
--

ALTER TABLE ONLY public.stage_events
    ADD CONSTRAINT stage_events_pkey PRIMARY KEY (id);


--
-- Name: stage_executions stage_executions_pkey; Type: CONSTRAINT; Schema: public; Owner: -
--

ALTER TABLE ONLY public.stage_executions
    ADD CONSTRAINT stage_executions_pkey PRIMARY KEY (id);


--
-- Name: stage_executors stage_executors_pkey; Type: CONSTRAINT; Schema: public; Owner: -
--

ALTER TABLE ONLY public.stage_executors
    ADD CONSTRAINT stage_executors_pkey PRIMARY KEY (id);


--
-- Name: stages stages_canvas_id_name_key; Type: CONSTRAINT; Schema: public; Owner: -
--

ALTER TABLE ONLY public.stages
    ADD CONSTRAINT stages_canvas_id_name_key UNIQUE (canvas_id, name);


--
-- Name: stages stages_pkey; Type: CONSTRAINT; Schema: public; Owner: -
--

ALTER TABLE ONLY public.stages
    ADD CONSTRAINT stages_pkey PRIMARY KEY (id);


--
-- Name: group_metadata uq_group_metadata_key; Type: CONSTRAINT; Schema: public; Owner: -
--

ALTER TABLE ONLY public.group_metadata
    ADD CONSTRAINT uq_group_metadata_key UNIQUE (group_name, domain_type, domain_id);


--
-- Name: role_metadata uq_role_metadata_key; Type: CONSTRAINT; Schema: public; Owner: -
--

ALTER TABLE ONLY public.role_metadata
    ADD CONSTRAINT uq_role_metadata_key UNIQUE (role_name, domain_type, domain_id);


--
-- Name: users users_pkey; Type: CONSTRAINT; Schema: public; Owner: -
--

ALTER TABLE ONLY public.users
    ADD CONSTRAINT users_pkey PRIMARY KEY (id);


--
-- Name: idx_account_providers_provider; Type: INDEX; Schema: public; Owner: -
--

CREATE INDEX idx_account_providers_provider ON public.account_providers USING btree (provider);


--
-- Name: idx_account_providers_user_id; Type: INDEX; Schema: public; Owner: -
--

CREATE INDEX idx_account_providers_user_id ON public.account_providers USING btree (user_id);


--
<<<<<<< HEAD
-- Name: idx_canvases_deleted_at; Type: INDEX; Schema: public; Owner: -
--

CREATE INDEX idx_canvases_deleted_at ON public.canvases USING btree (deleted_at);


--
=======
>>>>>>> 4a29b3e4
-- Name: idx_casbin_rule; Type: INDEX; Schema: public; Owner: -
--

CREATE UNIQUE INDEX idx_casbin_rule ON public.casbin_rule USING btree (ptype, v0, v1, v2, v3, v4, v5);


--
-- Name: idx_casbin_rule_ptype; Type: INDEX; Schema: public; Owner: -
--

CREATE INDEX idx_casbin_rule_ptype ON public.casbin_rule USING btree (ptype);


--
-- Name: idx_casbin_rule_v0; Type: INDEX; Schema: public; Owner: -
--

CREATE INDEX idx_casbin_rule_v0 ON public.casbin_rule USING btree (v0);


--
-- Name: idx_casbin_rule_v1; Type: INDEX; Schema: public; Owner: -
--

CREATE INDEX idx_casbin_rule_v1 ON public.casbin_rule USING btree (v1);


--
-- Name: idx_casbin_rule_v2; Type: INDEX; Schema: public; Owner: -
--

CREATE INDEX idx_casbin_rule_v2 ON public.casbin_rule USING btree (v2);


--
-- Name: idx_group_metadata_lookup; Type: INDEX; Schema: public; Owner: -
--

CREATE INDEX idx_group_metadata_lookup ON public.group_metadata USING btree (group_name, domain_type, domain_id);


--
-- Name: idx_organizations_deleted_at; Type: INDEX; Schema: public; Owner: -
--

CREATE INDEX idx_organizations_deleted_at ON public.organizations USING btree (deleted_at);


--
-- Name: idx_role_metadata_lookup; Type: INDEX; Schema: public; Owner: -
--

CREATE INDEX idx_role_metadata_lookup ON public.role_metadata USING btree (role_name, domain_type, domain_id);


--
-- Name: uix_event_sources_canvas; Type: INDEX; Schema: public; Owner: -
--

CREATE INDEX uix_event_sources_canvas ON public.event_sources USING btree (canvas_id);


--
-- Name: uix_events_source; Type: INDEX; Schema: public; Owner: -
--

CREATE INDEX uix_events_source ON public.events USING btree (source_id);


--
-- Name: uix_stage_event_approvals_events; Type: INDEX; Schema: public; Owner: -
--

CREATE INDEX uix_stage_event_approvals_events ON public.stage_event_approvals USING btree (stage_event_id);


--
-- Name: uix_stage_events_source; Type: INDEX; Schema: public; Owner: -
--

CREATE INDEX uix_stage_events_source ON public.stage_events USING btree (source_id);


--
-- Name: uix_stage_events_stage; Type: INDEX; Schema: public; Owner: -
--

CREATE INDEX uix_stage_events_stage ON public.stage_events USING btree (stage_id);


--
-- Name: uix_stage_executions_events; Type: INDEX; Schema: public; Owner: -
--

CREATE INDEX uix_stage_executions_events ON public.stage_executions USING btree (stage_event_id);


--
-- Name: uix_stage_executions_stage; Type: INDEX; Schema: public; Owner: -
--

CREATE INDEX uix_stage_executions_stage ON public.stage_executions USING btree (stage_id);


--
-- Name: uix_stages_canvas; Type: INDEX; Schema: public; Owner: -
--

CREATE INDEX uix_stages_canvas ON public.stages USING btree (canvas_id);


--
-- Name: account_providers account_providers_user_id_fkey; Type: FK CONSTRAINT; Schema: public; Owner: -
--

ALTER TABLE ONLY public.account_providers
    ADD CONSTRAINT account_providers_user_id_fkey FOREIGN KEY (user_id) REFERENCES public.users(id);


--
-- Name: canvases canvases_organization_id_fkey; Type: FK CONSTRAINT; Schema: public; Owner: -
--

ALTER TABLE ONLY public.canvases
    ADD CONSTRAINT canvases_organization_id_fkey FOREIGN KEY (organization_id) REFERENCES public.organizations(id);


--
-- Name: connection_group_field_set_events connection_group_field_set_events_connection_group_set_id_fkey; Type: FK CONSTRAINT; Schema: public; Owner: -
--

ALTER TABLE ONLY public.connection_group_field_set_events
    ADD CONSTRAINT connection_group_field_set_events_connection_group_set_id_fkey FOREIGN KEY (connection_group_set_id) REFERENCES public.connection_group_field_sets(id);


--
-- Name: connection_group_field_sets connection_group_field_sets_connection_group_id_fkey; Type: FK CONSTRAINT; Schema: public; Owner: -
--

ALTER TABLE ONLY public.connection_group_field_sets
    ADD CONSTRAINT connection_group_field_sets_connection_group_id_fkey FOREIGN KEY (connection_group_id) REFERENCES public.connection_groups(id);


--
-- Name: connection_groups connection_groups_canvas_id_fkey; Type: FK CONSTRAINT; Schema: public; Owner: -
--

ALTER TABLE ONLY public.connection_groups
    ADD CONSTRAINT connection_groups_canvas_id_fkey FOREIGN KEY (canvas_id) REFERENCES public.canvases(id);


--
-- Name: event_sources event_sources_canvas_id_fkey; Type: FK CONSTRAINT; Schema: public; Owner: -
--

ALTER TABLE ONLY public.event_sources
    ADD CONSTRAINT event_sources_canvas_id_fkey FOREIGN KEY (canvas_id) REFERENCES public.canvases(id);


--
-- Name: event_sources event_sources_resource_id_fkey; Type: FK CONSTRAINT; Schema: public; Owner: -
--

ALTER TABLE ONLY public.event_sources
    ADD CONSTRAINT event_sources_resource_id_fkey FOREIGN KEY (resource_id) REFERENCES public.resources(id);


--
-- Name: execution_resources execution_resources_execution_id_fkey; Type: FK CONSTRAINT; Schema: public; Owner: -
--

ALTER TABLE ONLY public.execution_resources
    ADD CONSTRAINT execution_resources_execution_id_fkey FOREIGN KEY (execution_id) REFERENCES public.stage_executions(id);


--
-- Name: execution_resources execution_resources_parent_resource_id_fkey; Type: FK CONSTRAINT; Schema: public; Owner: -
--

ALTER TABLE ONLY public.execution_resources
    ADD CONSTRAINT execution_resources_parent_resource_id_fkey FOREIGN KEY (parent_resource_id) REFERENCES public.resources(id);


--
-- Name: resources resources_integration_id_fkey; Type: FK CONSTRAINT; Schema: public; Owner: -
--

ALTER TABLE ONLY public.resources
    ADD CONSTRAINT resources_integration_id_fkey FOREIGN KEY (integration_id) REFERENCES public.integrations(id);


--
-- Name: stage_event_approvals stage_event_approvals_stage_event_id_fkey; Type: FK CONSTRAINT; Schema: public; Owner: -
--

ALTER TABLE ONLY public.stage_event_approvals
    ADD CONSTRAINT stage_event_approvals_stage_event_id_fkey FOREIGN KEY (stage_event_id) REFERENCES public.stage_events(id);


--
-- Name: stage_events stage_events_stage_id_fkey; Type: FK CONSTRAINT; Schema: public; Owner: -
--

ALTER TABLE ONLY public.stage_events
    ADD CONSTRAINT stage_events_stage_id_fkey FOREIGN KEY (stage_id) REFERENCES public.stages(id);


--
-- Name: stage_executions stage_executions_stage_event_id_fkey; Type: FK CONSTRAINT; Schema: public; Owner: -
--

ALTER TABLE ONLY public.stage_executions
    ADD CONSTRAINT stage_executions_stage_event_id_fkey FOREIGN KEY (stage_event_id) REFERENCES public.stage_events(id);


--
-- Name: stage_executions stage_executions_stage_id_fkey; Type: FK CONSTRAINT; Schema: public; Owner: -
--

ALTER TABLE ONLY public.stage_executions
    ADD CONSTRAINT stage_executions_stage_id_fkey FOREIGN KEY (stage_id) REFERENCES public.stages(id);


--
-- Name: stage_executors stage_executors_resource_id_fkey; Type: FK CONSTRAINT; Schema: public; Owner: -
--

ALTER TABLE ONLY public.stage_executors
    ADD CONSTRAINT stage_executors_resource_id_fkey FOREIGN KEY (resource_id) REFERENCES public.resources(id);


--
-- Name: stage_executors stage_executors_stage_id_fkey; Type: FK CONSTRAINT; Schema: public; Owner: -
--

ALTER TABLE ONLY public.stage_executors
    ADD CONSTRAINT stage_executors_stage_id_fkey FOREIGN KEY (stage_id) REFERENCES public.stages(id);


--
-- Name: stages stages_canvas_id_fkey; Type: FK CONSTRAINT; Schema: public; Owner: -
--

ALTER TABLE ONLY public.stages
    ADD CONSTRAINT stages_canvas_id_fkey FOREIGN KEY (canvas_id) REFERENCES public.canvases(id);


--
-- PostgreSQL database dump complete
--

--
-- PostgreSQL database dump
--

-- Dumped from database version 17.5 (Debian 17.5-1.pgdg120+1)
-- Dumped by pg_dump version 17.5 (Debian 17.5-1.pgdg120+1)

SET statement_timeout = 0;
SET lock_timeout = 0;
SET idle_in_transaction_session_timeout = 0;
SET transaction_timeout = 0;
SET client_encoding = 'UTF8';
SET standard_conforming_strings = on;
SELECT pg_catalog.set_config('search_path', '', false);
SET check_function_bodies = false;
SET xmloption = content;
SET client_min_messages = warning;
SET row_security = off;

--
-- Data for Name: schema_migrations; Type: TABLE DATA; Schema: public; Owner: postgres
--

COPY public.schema_migrations (version, dirty) FROM stdin;
20250725101741	f
\.


--
-- PostgreSQL database dump complete
--
<|MERGE_RESOLUTION|>--- conflicted
+++ resolved
@@ -736,16 +736,6 @@
 
 
 --
-<<<<<<< HEAD
--- Name: idx_canvases_deleted_at; Type: INDEX; Schema: public; Owner: -
---
-
-CREATE INDEX idx_canvases_deleted_at ON public.canvases USING btree (deleted_at);
-
-
---
-=======
->>>>>>> 4a29b3e4
 -- Name: idx_casbin_rule; Type: INDEX; Schema: public; Owner: -
 --
 
