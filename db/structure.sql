--- conflicted
+++ resolved
@@ -1002,11 +1002,7 @@
 --
 
 COPY public.schema_migrations (version, dirty) FROM stdin;
-<<<<<<< HEAD
-20250716175901	f
-=======
 20250721193920	f
->>>>>>> 895f2d97
 \.
 
 
