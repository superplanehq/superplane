--- conflicted
+++ resolved
@@ -1254,11 +1254,7 @@
 --
 
 COPY public.schema_migrations (version, dirty) FROM stdin;
-<<<<<<< HEAD
-20251212015706	f
-=======
 20251208205307	f
->>>>>>> 54b1f14e
 \.
 
 
