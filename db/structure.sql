--- conflicted
+++ resolved
@@ -824,8 +824,6 @@
 
 
 --
-<<<<<<< HEAD
-=======
 -- Name: idx_workflow_node_queue_items_root_event_id; Type: INDEX; Schema: public; Owner: -
 --
 
@@ -840,7 +838,6 @@
 
 
 --
->>>>>>> 416c84db
 -- Name: idx_workflow_nodes_deleted_at; Type: INDEX; Schema: public; Owner: -
 --
 
@@ -897,41 +894,6 @@
 
 ALTER TABLE ONLY public.workflow_node_execution_kvs
     ADD CONSTRAINT fk_wnek_workflow_node FOREIGN KEY (workflow_id, node_id) REFERENCES public.workflow_nodes(workflow_id, node_id);
-<<<<<<< HEAD
-
-
---
--- Name: workflow_events fk_workflow_events_workflow_node; Type: FK CONSTRAINT; Schema: public; Owner: -
---
-
-ALTER TABLE ONLY public.workflow_events
-    ADD CONSTRAINT fk_workflow_events_workflow_node FOREIGN KEY (workflow_id, node_id) REFERENCES public.workflow_nodes(workflow_id, node_id);
-
-
---
--- Name: workflow_node_executions fk_workflow_node_executions_workflow_node; Type: FK CONSTRAINT; Schema: public; Owner: -
---
-
-ALTER TABLE ONLY public.workflow_node_executions
-    ADD CONSTRAINT fk_workflow_node_executions_workflow_node FOREIGN KEY (workflow_id, node_id) REFERENCES public.workflow_nodes(workflow_id, node_id);
-
-
---
--- Name: workflow_node_queue_items fk_workflow_node_queue_items_workflow_node; Type: FK CONSTRAINT; Schema: public; Owner: -
---
-
-ALTER TABLE ONLY public.workflow_node_queue_items
-    ADD CONSTRAINT fk_workflow_node_queue_items_workflow_node FOREIGN KEY (workflow_id, node_id) REFERENCES public.workflow_nodes(workflow_id, node_id);
-
-
---
--- Name: workflow_node_requests fk_workflow_node_requests_workflow_node; Type: FK CONSTRAINT; Schema: public; Owner: -
---
-
-ALTER TABLE ONLY public.workflow_node_requests
-    ADD CONSTRAINT fk_workflow_node_requests_workflow_node FOREIGN KEY (workflow_id, node_id) REFERENCES public.workflow_nodes(workflow_id, node_id);
-=======
->>>>>>> 416c84db
 
 
 --
@@ -979,7 +941,14 @@
 --
 
 ALTER TABLE ONLY public.workflow_events
-<<<<<<< HEAD
+    ADD CONSTRAINT workflow_events_execution_id_fkey FOREIGN KEY (execution_id) REFERENCES public.workflow_node_executions(id) ON DELETE CASCADE;
+
+
+--
+-- Name: workflow_events workflow_events_workflow_id_fkey; Type: FK CONSTRAINT; Schema: public; Owner: -
+--
+
+ALTER TABLE ONLY public.workflow_events
     ADD CONSTRAINT workflow_events_workflow_id_fkey FOREIGN KEY (workflow_id) REFERENCES public.workflows(id);
 
 
@@ -989,35 +958,6 @@
 
 ALTER TABLE ONLY public.workflow_node_execution_kvs
     ADD CONSTRAINT workflow_node_execution_kvs_execution_id_fkey FOREIGN KEY (execution_id) REFERENCES public.workflow_node_executions(id);
-=======
-    ADD CONSTRAINT workflow_events_execution_id_fkey FOREIGN KEY (execution_id) REFERENCES public.workflow_node_executions(id) ON DELETE CASCADE;
->>>>>>> 416c84db
-
-
---
--- Name: workflow_events workflow_events_workflow_id_fkey; Type: FK CONSTRAINT; Schema: public; Owner: -
---
-
-<<<<<<< HEAD
-ALTER TABLE ONLY public.workflow_node_requests
-    ADD CONSTRAINT workflow_node_execution_requests_execution_id_fkey FOREIGN KEY (execution_id) REFERENCES public.workflow_node_executions(id);
-=======
-ALTER TABLE ONLY public.workflow_events
-    ADD CONSTRAINT workflow_events_workflow_id_fkey FOREIGN KEY (workflow_id) REFERENCES public.workflows(id);
->>>>>>> 416c84db
-
-
---
--- Name: workflow_node_execution_kvs workflow_node_execution_kvs_execution_id_fkey; Type: FK CONSTRAINT; Schema: public; Owner: -
---
-
-<<<<<<< HEAD
-ALTER TABLE ONLY public.workflow_node_requests
-    ADD CONSTRAINT workflow_node_execution_requests_workflow_id_fkey FOREIGN KEY (workflow_id) REFERENCES public.workflows(id);
-=======
-ALTER TABLE ONLY public.workflow_node_execution_kvs
-    ADD CONSTRAINT workflow_node_execution_kvs_execution_id_fkey FOREIGN KEY (execution_id) REFERENCES public.workflow_node_executions(id) ON DELETE CASCADE;
->>>>>>> 416c84db
 
 
 --
@@ -1025,11 +965,7 @@
 --
 
 ALTER TABLE ONLY public.workflow_node_executions
-<<<<<<< HEAD
-    ADD CONSTRAINT workflow_node_executions_event_id_fkey FOREIGN KEY (event_id) REFERENCES public.workflow_events(id);
-=======
     ADD CONSTRAINT workflow_node_executions_event_id_fkey FOREIGN KEY (event_id) REFERENCES public.workflow_events(id) ON DELETE SET NULL;
->>>>>>> 416c84db
 
 
 --
@@ -1045,11 +981,7 @@
 --
 
 ALTER TABLE ONLY public.workflow_node_executions
-<<<<<<< HEAD
-    ADD CONSTRAINT workflow_node_executions_previous_execution_id_fkey FOREIGN KEY (previous_execution_id) REFERENCES public.workflow_node_executions(id);
-=======
     ADD CONSTRAINT workflow_node_executions_previous_execution_id_fkey FOREIGN KEY (previous_execution_id) REFERENCES public.workflow_node_executions(id) ON DELETE SET NULL;
->>>>>>> 416c84db
 
 
 --
@@ -1057,11 +989,7 @@
 --
 
 ALTER TABLE ONLY public.workflow_node_executions
-<<<<<<< HEAD
-    ADD CONSTRAINT workflow_node_executions_root_event_id_fkey FOREIGN KEY (root_event_id) REFERENCES public.workflow_events(id);
-=======
     ADD CONSTRAINT workflow_node_executions_root_event_id_fkey FOREIGN KEY (root_event_id) REFERENCES public.workflow_events(id) ON DELETE SET NULL;
->>>>>>> 416c84db
 
 
 --
@@ -1077,11 +1005,7 @@
 --
 
 ALTER TABLE ONLY public.workflow_node_queue_items
-<<<<<<< HEAD
-    ADD CONSTRAINT workflow_node_queue_items_event_id_fkey FOREIGN KEY (event_id) REFERENCES public.workflow_events(id);
-=======
     ADD CONSTRAINT workflow_node_queue_items_event_id_fkey FOREIGN KEY (event_id) REFERENCES public.workflow_events(id) ON DELETE SET NULL;
->>>>>>> 416c84db
 
 
 --
@@ -1089,11 +1013,7 @@
 --
 
 ALTER TABLE ONLY public.workflow_node_queue_items
-<<<<<<< HEAD
-    ADD CONSTRAINT workflow_node_queue_items_root_event_id_fkey FOREIGN KEY (root_event_id) REFERENCES public.workflow_events(id);
-=======
     ADD CONSTRAINT workflow_node_queue_items_root_event_id_fkey FOREIGN KEY (root_event_id) REFERENCES public.workflow_events(id) ON DELETE SET NULL;
->>>>>>> 416c84db
 
 
 --
@@ -1102,8 +1022,6 @@
 
 ALTER TABLE ONLY public.workflow_node_queue_items
     ADD CONSTRAINT workflow_node_queue_items_workflow_id_fkey FOREIGN KEY (workflow_id) REFERENCES public.workflows(id);
-<<<<<<< HEAD
-=======
 
 
 --
@@ -1120,7 +1038,6 @@
 
 ALTER TABLE ONLY public.workflow_node_requests
     ADD CONSTRAINT workflow_node_requests_workflow_id_fkey FOREIGN KEY (workflow_id) REFERENCES public.workflows(id);
->>>>>>> 416c84db
 
 
 --
@@ -1171,11 +1088,7 @@
 --
 
 COPY public.schema_migrations (version, dirty) FROM stdin;
-<<<<<<< HEAD
-20251201130002	f
-=======
 20251202205848	f
->>>>>>> 416c84db
 \.
 
 
