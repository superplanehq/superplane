--
-- PostgreSQL database dump
--

-- Dumped from database version 17.5 (Debian 17.5-1.pgdg120+1)
-- Dumped by pg_dump version 17.5 (Debian 17.5-1.pgdg120+1)

SET statement_timeout = 0;
SET lock_timeout = 0;
SET idle_in_transaction_session_timeout = 0;
SET transaction_timeout = 0;
SET client_encoding = 'UTF8';
SET standard_conforming_strings = on;
SELECT pg_catalog.set_config('search_path', '', false);
SET check_function_bodies = false;
SET xmloption = content;
SET client_min_messages = warning;
SET row_security = off;

--
-- Name: uuid-ossp; Type: EXTENSION; Schema: -; Owner: -
--

CREATE EXTENSION IF NOT EXISTS "uuid-ossp" WITH SCHEMA public;


--
-- Name: EXTENSION "uuid-ossp"; Type: COMMENT; Schema: -; Owner: -
--

COMMENT ON EXTENSION "uuid-ossp" IS 'generate universally unique identifiers (UUIDs)';


SET default_tablespace = '';

SET default_table_access_method = heap;

--
-- Name: account_providers; Type: TABLE; Schema: public; Owner: -
--

CREATE TABLE public.account_providers (
    id uuid DEFAULT gen_random_uuid() NOT NULL,
    user_id uuid NOT NULL,
    provider character varying(50) NOT NULL,
    provider_id character varying(255) NOT NULL,
    username character varying(255),
    email character varying(255),
    name character varying(255),
    avatar_url text,
    access_token text,
    refresh_token text,
    token_expires_at timestamp without time zone,
    created_at timestamp without time zone DEFAULT CURRENT_TIMESTAMP,
    updated_at timestamp without time zone DEFAULT CURRENT_TIMESTAMP
);


--
-- Name: canvases; Type: TABLE; Schema: public; Owner: -
--

CREATE TABLE public.canvases (
    id uuid DEFAULT public.uuid_generate_v4() NOT NULL,
    name character varying(128) NOT NULL,
    created_at timestamp without time zone NOT NULL,
    created_by uuid NOT NULL,
    updated_at timestamp without time zone NOT NULL
);


--
-- Name: casbin_rule; Type: TABLE; Schema: public; Owner: -
--

CREATE TABLE public.casbin_rule (
    id integer NOT NULL,
    ptype character varying(100) NOT NULL,
    v0 character varying(100),
    v1 character varying(100),
    v2 character varying(100),
    v3 character varying(100),
    v4 character varying(100),
    v5 character varying(100)
);


--
-- Name: casbin_rule_id_seq; Type: SEQUENCE; Schema: public; Owner: -
--

CREATE SEQUENCE public.casbin_rule_id_seq
    AS integer
    START WITH 1
    INCREMENT BY 1
    NO MINVALUE
    NO MAXVALUE
    CACHE 1;


--
-- Name: casbin_rule_id_seq; Type: SEQUENCE OWNED BY; Schema: public; Owner: -
--

ALTER SEQUENCE public.casbin_rule_id_seq OWNED BY public.casbin_rule.id;


--
-- Name: event_sources; Type: TABLE; Schema: public; Owner: -
--

CREATE TABLE public.event_sources (
    id uuid DEFAULT public.uuid_generate_v4() NOT NULL,
    canvas_id uuid NOT NULL,
    name character varying(128) NOT NULL,
    created_at timestamp without time zone NOT NULL,
    updated_at timestamp without time zone NOT NULL,
    key bytea NOT NULL
);


--
-- Name: events; Type: TABLE; Schema: public; Owner: -
--

CREATE TABLE public.events (
    id uuid DEFAULT public.uuid_generate_v4() NOT NULL,
    source_id uuid NOT NULL,
    source_name character varying(128) NOT NULL,
    source_type character varying(64) NOT NULL,
    received_at timestamp without time zone NOT NULL,
    raw jsonb NOT NULL,
    state character varying(64) NOT NULL,
    headers jsonb DEFAULT '{}'::jsonb NOT NULL
);


--
-- Name: schema_migrations; Type: TABLE; Schema: public; Owner: -
--

CREATE TABLE public.schema_migrations (
    version bigint NOT NULL,
    dirty boolean NOT NULL
);


--
-- Name: secrets; Type: TABLE; Schema: public; Owner: -
--

CREATE TABLE public.secrets (
    id uuid DEFAULT public.uuid_generate_v4() NOT NULL,
    canvas_id uuid NOT NULL,
    name character varying(128) NOT NULL,
    created_at timestamp without time zone NOT NULL,
    updated_at timestamp without time zone NOT NULL,
    created_by uuid NOT NULL,
    provider character varying(64) NOT NULL,
    data bytea NOT NULL
);


--
-- Name: stage_connections; Type: TABLE; Schema: public; Owner: -
--

CREATE TABLE public.stage_connections (
    id uuid DEFAULT public.uuid_generate_v4() NOT NULL,
    stage_id uuid NOT NULL,
    source_id uuid NOT NULL,
    source_name character varying(128) NOT NULL,
    source_type character varying(64) NOT NULL,
    filter_operator character varying(16) NOT NULL,
    filters jsonb NOT NULL
);


--
-- Name: stage_event_approvals; Type: TABLE; Schema: public; Owner: -
--

CREATE TABLE public.stage_event_approvals (
    id uuid DEFAULT public.uuid_generate_v4() NOT NULL,
    stage_event_id uuid NOT NULL,
    approved_at timestamp without time zone NOT NULL,
    approved_by uuid NOT NULL
);


--
-- Name: stage_events; Type: TABLE; Schema: public; Owner: -
--

CREATE TABLE public.stage_events (
    id uuid DEFAULT public.uuid_generate_v4() NOT NULL,
    stage_id uuid NOT NULL,
    event_id uuid NOT NULL,
    source_id uuid NOT NULL,
    source_name character varying(128) NOT NULL,
    source_type character varying(64) NOT NULL,
    state character varying(64) NOT NULL,
    state_reason character varying(64),
    created_at timestamp without time zone NOT NULL,
    inputs jsonb DEFAULT '{}'::jsonb NOT NULL
);


--
-- Name: stage_executions; Type: TABLE; Schema: public; Owner: -
--

CREATE TABLE public.stage_executions (
    id uuid DEFAULT public.uuid_generate_v4() NOT NULL,
    stage_id uuid NOT NULL,
    stage_event_id uuid NOT NULL,
    reference_id character varying(64) NOT NULL,
    state character varying(64) NOT NULL,
    result character varying(64) NOT NULL,
    outputs jsonb DEFAULT '{}'::jsonb NOT NULL,
    created_at timestamp without time zone NOT NULL,
    updated_at timestamp without time zone NOT NULL,
    started_at timestamp without time zone,
    finished_at timestamp without time zone
);


--
-- Name: stages; Type: TABLE; Schema: public; Owner: -
--

CREATE TABLE public.stages (
    id uuid DEFAULT public.uuid_generate_v4() NOT NULL,
    name character varying(128) NOT NULL,
    canvas_id uuid NOT NULL,
    created_at timestamp without time zone NOT NULL,
    created_by uuid NOT NULL,
    updated_at timestamp without time zone,
    updated_by uuid,
    executor_spec jsonb NOT NULL,
    conditions jsonb,
    inputs jsonb DEFAULT '[]'::jsonb NOT NULL,
    outputs jsonb DEFAULT '[]'::jsonb NOT NULL,
    input_mappings jsonb DEFAULT '[]'::jsonb NOT NULL,
    secrets jsonb DEFAULT '[]'::jsonb NOT NULL
);


--
<<<<<<< HEAD
-- Name: users; Type: TABLE; Schema: public; Owner: -
--

CREATE TABLE public.users (
    id uuid DEFAULT gen_random_uuid() NOT NULL,
    name character varying(255),
    created_at timestamp without time zone DEFAULT CURRENT_TIMESTAMP,
    updated_at timestamp without time zone DEFAULT CURRENT_TIMESTAMP
);


--
-- Name: account_providers account_providers_pkey; Type: CONSTRAINT; Schema: public; Owner: -
--

ALTER TABLE ONLY public.account_providers
    ADD CONSTRAINT account_providers_pkey PRIMARY KEY (id);


--
-- Name: account_providers account_providers_provider_provider_id_key; Type: CONSTRAINT; Schema: public; Owner: -
--

ALTER TABLE ONLY public.account_providers
    ADD CONSTRAINT account_providers_provider_provider_id_key UNIQUE (provider, provider_id);


--
-- Name: account_providers account_providers_user_id_provider_key; Type: CONSTRAINT; Schema: public; Owner: -
--

ALTER TABLE ONLY public.account_providers
    ADD CONSTRAINT account_providers_user_id_provider_key UNIQUE (user_id, provider);
=======
-- Name: casbin_rule id; Type: DEFAULT; Schema: public; Owner: -
--

ALTER TABLE ONLY public.casbin_rule ALTER COLUMN id SET DEFAULT nextval('public.casbin_rule_id_seq'::regclass);
>>>>>>> 816f2ee4


--
-- Name: canvases canvases_name_key; Type: CONSTRAINT; Schema: public; Owner: -
--

ALTER TABLE ONLY public.canvases
    ADD CONSTRAINT canvases_name_key UNIQUE (name);


--
-- Name: canvases canvases_pkey; Type: CONSTRAINT; Schema: public; Owner: -
--

ALTER TABLE ONLY public.canvases
    ADD CONSTRAINT canvases_pkey PRIMARY KEY (id);


--
-- Name: casbin_rule casbin_rule_pkey; Type: CONSTRAINT; Schema: public; Owner: -
--

ALTER TABLE ONLY public.casbin_rule
    ADD CONSTRAINT casbin_rule_pkey PRIMARY KEY (id);


--
-- Name: event_sources event_sources_canvas_id_name_key; Type: CONSTRAINT; Schema: public; Owner: -
--

ALTER TABLE ONLY public.event_sources
    ADD CONSTRAINT event_sources_canvas_id_name_key UNIQUE (canvas_id, name);


--
-- Name: event_sources event_sources_pkey; Type: CONSTRAINT; Schema: public; Owner: -
--

ALTER TABLE ONLY public.event_sources
    ADD CONSTRAINT event_sources_pkey PRIMARY KEY (id);


--
-- Name: events events_pkey; Type: CONSTRAINT; Schema: public; Owner: -
--

ALTER TABLE ONLY public.events
    ADD CONSTRAINT events_pkey PRIMARY KEY (id);


--
-- Name: schema_migrations schema_migrations_pkey; Type: CONSTRAINT; Schema: public; Owner: -
--

ALTER TABLE ONLY public.schema_migrations
    ADD CONSTRAINT schema_migrations_pkey PRIMARY KEY (version);


--
-- Name: secrets secrets_canvas_id_name_key; Type: CONSTRAINT; Schema: public; Owner: -
--

ALTER TABLE ONLY public.secrets
    ADD CONSTRAINT secrets_canvas_id_name_key UNIQUE (canvas_id, name);


--
-- Name: secrets secrets_pkey; Type: CONSTRAINT; Schema: public; Owner: -
--

ALTER TABLE ONLY public.secrets
    ADD CONSTRAINT secrets_pkey PRIMARY KEY (id);


--
-- Name: stage_connections stage_connections_pkey; Type: CONSTRAINT; Schema: public; Owner: -
--

ALTER TABLE ONLY public.stage_connections
    ADD CONSTRAINT stage_connections_pkey PRIMARY KEY (id);


--
-- Name: stage_connections stage_connections_stage_id_source_id_key; Type: CONSTRAINT; Schema: public; Owner: -
--

ALTER TABLE ONLY public.stage_connections
    ADD CONSTRAINT stage_connections_stage_id_source_id_key UNIQUE (stage_id, source_id);


--
-- Name: stage_event_approvals stage_event_approvals_pkey; Type: CONSTRAINT; Schema: public; Owner: -
--

ALTER TABLE ONLY public.stage_event_approvals
    ADD CONSTRAINT stage_event_approvals_pkey PRIMARY KEY (id);


--
-- Name: stage_event_approvals stage_event_approvals_stage_event_id_approved_by_key; Type: CONSTRAINT; Schema: public; Owner: -
--

ALTER TABLE ONLY public.stage_event_approvals
    ADD CONSTRAINT stage_event_approvals_stage_event_id_approved_by_key UNIQUE (stage_event_id, approved_by);


--
-- Name: stage_events stage_events_pkey; Type: CONSTRAINT; Schema: public; Owner: -
--

ALTER TABLE ONLY public.stage_events
    ADD CONSTRAINT stage_events_pkey PRIMARY KEY (id);


--
-- Name: stage_executions stage_executions_pkey; Type: CONSTRAINT; Schema: public; Owner: -
--

ALTER TABLE ONLY public.stage_executions
    ADD CONSTRAINT stage_executions_pkey PRIMARY KEY (id);


--
-- Name: stages stages_canvas_id_name_key; Type: CONSTRAINT; Schema: public; Owner: -
--

ALTER TABLE ONLY public.stages
    ADD CONSTRAINT stages_canvas_id_name_key UNIQUE (canvas_id, name);


--
-- Name: stages stages_pkey; Type: CONSTRAINT; Schema: public; Owner: -
--

ALTER TABLE ONLY public.stages
    ADD CONSTRAINT stages_pkey PRIMARY KEY (id);


--
<<<<<<< HEAD
-- Name: users users_pkey; Type: CONSTRAINT; Schema: public; Owner: -
--

ALTER TABLE ONLY public.users
    ADD CONSTRAINT users_pkey PRIMARY KEY (id);


--
-- Name: idx_account_providers_provider; Type: INDEX; Schema: public; Owner: -
--

CREATE INDEX idx_account_providers_provider ON public.account_providers USING btree (provider);


--
-- Name: idx_account_providers_user_id; Type: INDEX; Schema: public; Owner: -
--

CREATE INDEX idx_account_providers_user_id ON public.account_providers USING btree (user_id);
=======
-- Name: idx_casbin_rule_ptype; Type: INDEX; Schema: public; Owner: -
--

CREATE INDEX idx_casbin_rule_ptype ON public.casbin_rule USING btree (ptype);


--
-- Name: idx_casbin_rule_v0; Type: INDEX; Schema: public; Owner: -
--

CREATE INDEX idx_casbin_rule_v0 ON public.casbin_rule USING btree (v0);


--
-- Name: idx_casbin_rule_v1; Type: INDEX; Schema: public; Owner: -
--

CREATE INDEX idx_casbin_rule_v1 ON public.casbin_rule USING btree (v1);


--
-- Name: idx_casbin_rule_v2; Type: INDEX; Schema: public; Owner: -
--

CREATE INDEX idx_casbin_rule_v2 ON public.casbin_rule USING btree (v2);
>>>>>>> 816f2ee4


--
-- Name: uix_event_sources_canvas; Type: INDEX; Schema: public; Owner: -
--

CREATE INDEX uix_event_sources_canvas ON public.event_sources USING btree (canvas_id);


--
-- Name: uix_events_source; Type: INDEX; Schema: public; Owner: -
--

CREATE INDEX uix_events_source ON public.events USING btree (source_id);


--
-- Name: uix_stage_connections_stage; Type: INDEX; Schema: public; Owner: -
--

CREATE INDEX uix_stage_connections_stage ON public.stage_connections USING btree (stage_id);


--
-- Name: uix_stage_event_approvals_events; Type: INDEX; Schema: public; Owner: -
--

CREATE INDEX uix_stage_event_approvals_events ON public.stage_event_approvals USING btree (stage_event_id);


--
-- Name: uix_stage_events_source; Type: INDEX; Schema: public; Owner: -
--

CREATE INDEX uix_stage_events_source ON public.stage_events USING btree (source_id);


--
-- Name: uix_stage_events_stage; Type: INDEX; Schema: public; Owner: -
--

CREATE INDEX uix_stage_events_stage ON public.stage_events USING btree (stage_id);


--
-- Name: uix_stage_executions_events; Type: INDEX; Schema: public; Owner: -
--

CREATE INDEX uix_stage_executions_events ON public.stage_executions USING btree (stage_event_id);


--
-- Name: uix_stage_executions_stage; Type: INDEX; Schema: public; Owner: -
--

CREATE INDEX uix_stage_executions_stage ON public.stage_executions USING btree (stage_id);


--
-- Name: uix_stages_canvas; Type: INDEX; Schema: public; Owner: -
--

CREATE INDEX uix_stages_canvas ON public.stages USING btree (canvas_id);


--
-- Name: account_providers account_providers_user_id_fkey; Type: FK CONSTRAINT; Schema: public; Owner: -
--

ALTER TABLE ONLY public.account_providers
    ADD CONSTRAINT account_providers_user_id_fkey FOREIGN KEY (user_id) REFERENCES public.users(id);


--
-- Name: event_sources event_sources_canvas_id_fkey; Type: FK CONSTRAINT; Schema: public; Owner: -
--

ALTER TABLE ONLY public.event_sources
    ADD CONSTRAINT event_sources_canvas_id_fkey FOREIGN KEY (canvas_id) REFERENCES public.canvases(id);


--
-- Name: secrets secrets_canvas_id_fkey; Type: FK CONSTRAINT; Schema: public; Owner: -
--

ALTER TABLE ONLY public.secrets
    ADD CONSTRAINT secrets_canvas_id_fkey FOREIGN KEY (canvas_id) REFERENCES public.canvases(id);


--
-- Name: stage_connections stage_connections_stage_id_fkey; Type: FK CONSTRAINT; Schema: public; Owner: -
--

ALTER TABLE ONLY public.stage_connections
    ADD CONSTRAINT stage_connections_stage_id_fkey FOREIGN KEY (stage_id) REFERENCES public.stages(id);


--
-- Name: stage_event_approvals stage_event_approvals_stage_event_id_fkey; Type: FK CONSTRAINT; Schema: public; Owner: -
--

ALTER TABLE ONLY public.stage_event_approvals
    ADD CONSTRAINT stage_event_approvals_stage_event_id_fkey FOREIGN KEY (stage_event_id) REFERENCES public.stage_events(id);


--
-- Name: stage_events stage_events_stage_id_fkey; Type: FK CONSTRAINT; Schema: public; Owner: -
--

ALTER TABLE ONLY public.stage_events
    ADD CONSTRAINT stage_events_stage_id_fkey FOREIGN KEY (stage_id) REFERENCES public.stages(id);


--
-- Name: stage_executions stage_executions_stage_event_id_fkey; Type: FK CONSTRAINT; Schema: public; Owner: -
--

ALTER TABLE ONLY public.stage_executions
    ADD CONSTRAINT stage_executions_stage_event_id_fkey FOREIGN KEY (stage_event_id) REFERENCES public.stage_events(id);


--
-- Name: stage_executions stage_executions_stage_id_fkey; Type: FK CONSTRAINT; Schema: public; Owner: -
--

ALTER TABLE ONLY public.stage_executions
    ADD CONSTRAINT stage_executions_stage_id_fkey FOREIGN KEY (stage_id) REFERENCES public.stages(id);


--
-- Name: stages stages_canvas_id_fkey; Type: FK CONSTRAINT; Schema: public; Owner: -
--

ALTER TABLE ONLY public.stages
    ADD CONSTRAINT stages_canvas_id_fkey FOREIGN KEY (canvas_id) REFERENCES public.canvases(id);


--
-- PostgreSQL database dump complete
--

--
-- PostgreSQL database dump
--

-- Dumped from database version 17.5 (Debian 17.5-1.pgdg120+1)
-- Dumped by pg_dump version 17.5 (Debian 17.5-1.pgdg120+1)

SET statement_timeout = 0;
SET lock_timeout = 0;
SET idle_in_transaction_session_timeout = 0;
SET transaction_timeout = 0;
SET client_encoding = 'UTF8';
SET standard_conforming_strings = on;
SELECT pg_catalog.set_config('search_path', '', false);
SET check_function_bodies = false;
SET xmloption = content;
SET client_min_messages = warning;
SET row_security = off;

--
-- Data for Name: schema_migrations; Type: TABLE DATA; Schema: public; Owner: postgres
--

COPY public.schema_migrations (version, dirty) FROM stdin;
<<<<<<< HEAD
20250616111212	f
=======
20250605035651	f
>>>>>>> 816f2ee4
\.


--
-- PostgreSQL database dump complete
--
<|MERGE_RESOLUTION|>--- conflicted
+++ resolved
@@ -247,7 +247,6 @@
 
 
 --
-<<<<<<< HEAD
 -- Name: users; Type: TABLE; Schema: public; Owner: -
 --
 
@@ -281,12 +280,10 @@
 
 ALTER TABLE ONLY public.account_providers
     ADD CONSTRAINT account_providers_user_id_provider_key UNIQUE (user_id, provider);
-=======
 -- Name: casbin_rule id; Type: DEFAULT; Schema: public; Owner: -
 --
 
 ALTER TABLE ONLY public.casbin_rule ALTER COLUMN id SET DEFAULT nextval('public.casbin_rule_id_seq'::regclass);
->>>>>>> 816f2ee4
 
 
 --
@@ -426,7 +423,6 @@
 
 
 --
-<<<<<<< HEAD
 -- Name: users users_pkey; Type: CONSTRAINT; Schema: public; Owner: -
 --
 
@@ -446,7 +442,6 @@
 --
 
 CREATE INDEX idx_account_providers_user_id ON public.account_providers USING btree (user_id);
-=======
 -- Name: idx_casbin_rule_ptype; Type: INDEX; Schema: public; Owner: -
 --
 
@@ -472,7 +467,6 @@
 --
 
 CREATE INDEX idx_casbin_rule_v2 ON public.casbin_rule USING btree (v2);
->>>>>>> 816f2ee4
 
 
 --
@@ -638,11 +632,7 @@
 --
 
 COPY public.schema_migrations (version, dirty) FROM stdin;
-<<<<<<< HEAD
 20250616111212	f
-=======
-20250605035651	f
->>>>>>> 816f2ee4
 \.
 
 
