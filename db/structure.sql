--
-- PostgreSQL database dump
--

\restrict abcdef123

-- Dumped from database version 17.5 (Debian 17.5-1.pgdg130+1)
-- Dumped by pg_dump version 17.7 (Ubuntu 17.7-3.pgdg22.04+1)

SET statement_timeout = 0;
SET lock_timeout = 0;
SET idle_in_transaction_session_timeout = 0;
SET transaction_timeout = 0;
SET client_encoding = 'UTF8';
SET standard_conforming_strings = on;
SELECT pg_catalog.set_config('search_path', '', false);
SET check_function_bodies = false;
SET xmloption = content;
SET client_min_messages = warning;
SET row_security = off;

--
-- Name: uuid-ossp; Type: EXTENSION; Schema: -; Owner: -
--

CREATE EXTENSION IF NOT EXISTS "uuid-ossp" WITH SCHEMA public;


--
-- Name: EXTENSION "uuid-ossp"; Type: COMMENT; Schema: -; Owner: -
--

COMMENT ON EXTENSION "uuid-ossp" IS 'generate universally unique identifiers (UUIDs)';


SET default_tablespace = '';

SET default_table_access_method = heap;

--
-- Name: account_providers; Type: TABLE; Schema: public; Owner: -
--

CREATE TABLE public.account_providers (
    id uuid DEFAULT public.uuid_generate_v4() NOT NULL,
    account_id uuid NOT NULL,
    provider character varying(50) NOT NULL,
    provider_id character varying(255) NOT NULL,
    username character varying(255),
    email character varying(255),
    name character varying(255),
    avatar_url text,
    access_token text,
    refresh_token text,
    token_expires_at timestamp without time zone,
    created_at timestamp without time zone DEFAULT CURRENT_TIMESTAMP,
    updated_at timestamp without time zone DEFAULT CURRENT_TIMESTAMP
);


--
-- Name: accounts; Type: TABLE; Schema: public; Owner: -
--

CREATE TABLE public.accounts (
    id uuid DEFAULT public.uuid_generate_v4() NOT NULL,
    email character varying(255) NOT NULL,
    name character varying(255) NOT NULL,
    created_at timestamp without time zone DEFAULT CURRENT_TIMESTAMP NOT NULL,
    updated_at timestamp without time zone DEFAULT CURRENT_TIMESTAMP NOT NULL
);


--
<<<<<<< HEAD
-- Name: alerts; Type: TABLE; Schema: public; Owner: -
--

CREATE TABLE public.alerts (
    id uuid DEFAULT public.uuid_generate_v4() NOT NULL,
    canvas_id uuid NOT NULL,
    source_id uuid NOT NULL,
    source_type character varying(255) NOT NULL,
    message text NOT NULL,
    acknowledged boolean DEFAULT false NOT NULL,
    acknowledged_at timestamp with time zone,
    type character varying(50) NOT NULL,
    created_at timestamp with time zone DEFAULT CURRENT_TIMESTAMP,
    origin_type character varying(255)
);


--
-- Name: app_installations; Type: TABLE; Schema: public; Owner: -
--

CREATE TABLE public.app_installations (
    id uuid DEFAULT public.uuid_generate_v4() NOT NULL,
    organization_id uuid NOT NULL,
    app_name character varying(255) NOT NULL,
    installation_name character varying(255) NOT NULL,
    state character varying(32) NOT NULL,
    configuration jsonb DEFAULT '{}'::jsonb NOT NULL,
    metadata jsonb DEFAULT '{}'::jsonb NOT NULL,
    browser_action jsonb,
    created_at timestamp without time zone NOT NULL,
    updated_at timestamp without time zone NOT NULL
);


--
=======
>>>>>>> ab014f6a
-- Name: blueprints; Type: TABLE; Schema: public; Owner: -
--

CREATE TABLE public.blueprints (
    id uuid DEFAULT public.uuid_generate_v4() NOT NULL,
    organization_id uuid NOT NULL,
    name character varying(128) NOT NULL,
    description text,
    created_at timestamp without time zone NOT NULL,
    updated_at timestamp without time zone NOT NULL,
    nodes jsonb DEFAULT '[]'::jsonb NOT NULL,
    edges jsonb DEFAULT '[]'::jsonb NOT NULL,
    configuration jsonb DEFAULT '[]'::jsonb NOT NULL,
    output_channels jsonb DEFAULT '[]'::jsonb NOT NULL,
    icon character varying(32),
    color character varying(32),
    created_by uuid
);


--
-- Name: casbin_rule; Type: TABLE; Schema: public; Owner: -
--

CREATE TABLE public.casbin_rule (
    id integer NOT NULL,
    ptype character varying(100),
    v0 character varying(100),
    v1 character varying(100),
    v2 character varying(100),
    v3 character varying(100),
    v4 character varying(100),
    v5 character varying(100)
);


--
-- Name: casbin_rule_id_seq; Type: SEQUENCE; Schema: public; Owner: -
--

CREATE SEQUENCE public.casbin_rule_id_seq
    AS integer
    START WITH 1
    INCREMENT BY 1
    NO MINVALUE
    NO MAXVALUE
    CACHE 1;


--
-- Name: casbin_rule_id_seq; Type: SEQUENCE OWNED BY; Schema: public; Owner: -
--

ALTER SEQUENCE public.casbin_rule_id_seq OWNED BY public.casbin_rule.id;


--
-- Name: group_metadata; Type: TABLE; Schema: public; Owner: -
--

CREATE TABLE public.group_metadata (
    id uuid DEFAULT public.uuid_generate_v4() NOT NULL,
    group_name character varying(255) NOT NULL,
    domain_type character varying(50) NOT NULL,
    domain_id character varying(255) NOT NULL,
    display_name character varying(255) NOT NULL,
    description text,
    created_at timestamp with time zone DEFAULT CURRENT_TIMESTAMP,
    updated_at timestamp with time zone DEFAULT CURRENT_TIMESTAMP
);


--
-- Name: integrations; Type: TABLE; Schema: public; Owner: -
--

CREATE TABLE public.integrations (
    id uuid DEFAULT public.uuid_generate_v4() NOT NULL,
    name character varying(128) NOT NULL,
    domain_type character varying(64) NOT NULL,
    domain_id uuid NOT NULL,
    created_at timestamp without time zone NOT NULL,
    created_by uuid NOT NULL,
    updated_at timestamp without time zone,
    type character varying(64) NOT NULL,
    url character varying(256) NOT NULL,
    auth_type character varying(64) NOT NULL,
    auth jsonb DEFAULT '{}'::jsonb NOT NULL
);


--
-- Name: organization_invitations; Type: TABLE; Schema: public; Owner: -
--

CREATE TABLE public.organization_invitations (
    id uuid DEFAULT public.uuid_generate_v4() NOT NULL,
    organization_id uuid NOT NULL,
    email character varying(255) NOT NULL,
    invited_by uuid NOT NULL,
    state character varying(20) DEFAULT 'pending'::character varying NOT NULL,
    created_at timestamp without time zone DEFAULT CURRENT_TIMESTAMP,
    updated_at timestamp without time zone DEFAULT CURRENT_TIMESTAMP,
    canvas_ids jsonb DEFAULT '[]'::jsonb
);


--
-- Name: organizations; Type: TABLE; Schema: public; Owner: -
--

CREATE TABLE public.organizations (
    id uuid DEFAULT public.uuid_generate_v4() NOT NULL,
    name character varying(255) NOT NULL,
    allowed_providers jsonb DEFAULT '[]'::jsonb NOT NULL,
    created_at timestamp without time zone DEFAULT CURRENT_TIMESTAMP,
    updated_at timestamp without time zone DEFAULT CURRENT_TIMESTAMP,
    deleted_at timestamp without time zone,
    description text DEFAULT ''::text
);


--
-- Name: role_metadata; Type: TABLE; Schema: public; Owner: -
--

CREATE TABLE public.role_metadata (
    id uuid DEFAULT public.uuid_generate_v4() NOT NULL,
    role_name character varying(255) NOT NULL,
    domain_type character varying(50) NOT NULL,
    domain_id character varying(255) NOT NULL,
    display_name character varying(255) NOT NULL,
    description text,
    created_at timestamp with time zone DEFAULT CURRENT_TIMESTAMP,
    updated_at timestamp with time zone DEFAULT CURRENT_TIMESTAMP
);


--
-- Name: schema_migrations; Type: TABLE; Schema: public; Owner: -
--

CREATE TABLE public.schema_migrations (
    version bigint NOT NULL,
    dirty boolean NOT NULL
);


--
-- Name: secrets; Type: TABLE; Schema: public; Owner: -
--

CREATE TABLE public.secrets (
    id uuid DEFAULT public.uuid_generate_v4() NOT NULL,
    name character varying(128) NOT NULL,
    created_at timestamp without time zone NOT NULL,
    updated_at timestamp without time zone NOT NULL,
    created_by uuid NOT NULL,
    provider character varying(64) NOT NULL,
    data bytea NOT NULL,
    domain_type character varying(64) NOT NULL,
    domain_id character varying(64) NOT NULL
);


--
-- Name: users; Type: TABLE; Schema: public; Owner: -
--

CREATE TABLE public.users (
    id uuid DEFAULT public.uuid_generate_v4() NOT NULL,
    account_id uuid NOT NULL,
    name character varying(255),
    email character varying(255),
    created_at timestamp without time zone DEFAULT CURRENT_TIMESTAMP,
    updated_at timestamp without time zone DEFAULT CURRENT_TIMESTAMP,
    deleted_at timestamp without time zone,
    organization_id uuid NOT NULL,
    token_hash character varying(250)
);


--
-- Name: webhooks; Type: TABLE; Schema: public; Owner: -
--

CREATE TABLE public.webhooks (
    id uuid DEFAULT public.uuid_generate_v4() NOT NULL,
    state character varying(32) NOT NULL,
    secret bytea NOT NULL,
    configuration jsonb DEFAULT '{}'::jsonb NOT NULL,
    metadata jsonb DEFAULT '{}'::jsonb NOT NULL,
    integration_id uuid,
    resource jsonb DEFAULT '{}'::jsonb NOT NULL,
    created_at timestamp without time zone NOT NULL,
    updated_at timestamp without time zone NOT NULL,
    deleted_at timestamp without time zone,
    retry_count integer DEFAULT 0 NOT NULL,
    max_retries integer DEFAULT 3 NOT NULL
);


--
-- Name: workflow_events; Type: TABLE; Schema: public; Owner: -
--

CREATE TABLE public.workflow_events (
    id uuid DEFAULT public.uuid_generate_v4() NOT NULL,
    workflow_id uuid NOT NULL,
    node_id character varying(128),
    channel character varying(64),
    data jsonb NOT NULL,
    state character varying(32) NOT NULL,
    execution_id uuid,
    created_at timestamp without time zone NOT NULL
);


--
-- Name: workflow_node_execution_kvs; Type: TABLE; Schema: public; Owner: -
--

CREATE TABLE public.workflow_node_execution_kvs (
    id uuid DEFAULT gen_random_uuid() NOT NULL,
    execution_id uuid NOT NULL,
    key text NOT NULL,
    value text NOT NULL,
    created_at timestamp with time zone DEFAULT now() NOT NULL,
    workflow_id uuid NOT NULL,
    node_id character varying(128) NOT NULL
);


--
-- Name: workflow_node_executions; Type: TABLE; Schema: public; Owner: -
--

CREATE TABLE public.workflow_node_executions (
    id uuid DEFAULT public.uuid_generate_v4() NOT NULL,
    workflow_id uuid NOT NULL,
    node_id character varying(128) NOT NULL,
    root_event_id uuid,
    event_id uuid,
    previous_execution_id uuid,
    parent_execution_id uuid,
    state character varying(32) NOT NULL,
    result character varying(32),
    result_reason character varying(128),
    result_message text,
    metadata jsonb DEFAULT '{}'::jsonb NOT NULL,
    configuration jsonb DEFAULT '{}'::jsonb NOT NULL,
    created_at timestamp without time zone NOT NULL,
    updated_at timestamp without time zone NOT NULL
);


--
-- Name: workflow_node_queue_items; Type: TABLE; Schema: public; Owner: -
--

CREATE TABLE public.workflow_node_queue_items (
    id uuid DEFAULT public.uuid_generate_v4() NOT NULL,
    workflow_id uuid NOT NULL,
    node_id character varying(128) NOT NULL,
    root_event_id uuid,
    event_id uuid,
    created_at timestamp without time zone NOT NULL
);


--
-- Name: workflow_node_requests; Type: TABLE; Schema: public; Owner: -
--

CREATE TABLE public.workflow_node_requests (
    id uuid DEFAULT public.uuid_generate_v4() NOT NULL,
    workflow_id uuid NOT NULL,
    execution_id uuid,
    state character varying(32) NOT NULL,
    type character varying(32) NOT NULL,
    spec jsonb NOT NULL,
    run_at timestamp without time zone NOT NULL,
    created_at timestamp without time zone NOT NULL,
    updated_at timestamp without time zone NOT NULL,
    node_id character varying(128) NOT NULL
);


--
-- Name: workflow_nodes; Type: TABLE; Schema: public; Owner: -
--

CREATE TABLE public.workflow_nodes (
    workflow_id uuid NOT NULL,
    node_id character varying(128) NOT NULL,
    name character varying(128) NOT NULL,
    state character varying(32) NOT NULL,
    type character varying(32) NOT NULL,
    ref jsonb NOT NULL,
    configuration jsonb DEFAULT '{}'::jsonb NOT NULL,
    created_at timestamp without time zone NOT NULL,
    updated_at timestamp without time zone NOT NULL,
    webhook_id uuid,
    metadata jsonb DEFAULT '{}'::jsonb NOT NULL,
    "position" jsonb DEFAULT '{}'::jsonb NOT NULL,
    is_collapsed boolean DEFAULT false NOT NULL,
    parent_node_id character varying(128),
    deleted_at timestamp with time zone
);


--
-- Name: workflows; Type: TABLE; Schema: public; Owner: -
--

CREATE TABLE public.workflows (
    id uuid DEFAULT public.uuid_generate_v4() NOT NULL,
    organization_id uuid NOT NULL,
    name character varying(128) NOT NULL,
    description text,
    created_at timestamp without time zone NOT NULL,
    updated_at timestamp without time zone NOT NULL,
    edges jsonb DEFAULT '[]'::jsonb NOT NULL,
    created_by uuid,
    deleted_at timestamp without time zone
);


--
-- Name: casbin_rule id; Type: DEFAULT; Schema: public; Owner: -
--

ALTER TABLE ONLY public.casbin_rule ALTER COLUMN id SET DEFAULT nextval('public.casbin_rule_id_seq'::regclass);


--
-- Name: account_providers account_providers_account_id_provider_key; Type: CONSTRAINT; Schema: public; Owner: -
--

ALTER TABLE ONLY public.account_providers
    ADD CONSTRAINT account_providers_account_id_provider_key UNIQUE (account_id, provider);


--
-- Name: account_providers account_providers_pkey; Type: CONSTRAINT; Schema: public; Owner: -
--

ALTER TABLE ONLY public.account_providers
    ADD CONSTRAINT account_providers_pkey PRIMARY KEY (id);


--
-- Name: account_providers account_providers_provider_provider_id_key; Type: CONSTRAINT; Schema: public; Owner: -
--

ALTER TABLE ONLY public.account_providers
    ADD CONSTRAINT account_providers_provider_provider_id_key UNIQUE (provider, provider_id);


--
-- Name: accounts accounts_email_key; Type: CONSTRAINT; Schema: public; Owner: -
--

ALTER TABLE ONLY public.accounts
    ADD CONSTRAINT accounts_email_key UNIQUE (email);


--
-- Name: accounts accounts_pkey; Type: CONSTRAINT; Schema: public; Owner: -
--

ALTER TABLE ONLY public.accounts
    ADD CONSTRAINT accounts_pkey PRIMARY KEY (id);


--
<<<<<<< HEAD
-- Name: alerts alerts_pkey; Type: CONSTRAINT; Schema: public; Owner: -
--

ALTER TABLE ONLY public.alerts
    ADD CONSTRAINT alerts_pkey PRIMARY KEY (id);


--
-- Name: app_installations app_installations_pkey; Type: CONSTRAINT; Schema: public; Owner: -
--

ALTER TABLE ONLY public.app_installations
    ADD CONSTRAINT app_installations_pkey PRIMARY KEY (id);


--
=======
>>>>>>> ab014f6a
-- Name: blueprints blueprints_organization_id_name_key; Type: CONSTRAINT; Schema: public; Owner: -
--

ALTER TABLE ONLY public.blueprints
    ADD CONSTRAINT blueprints_organization_id_name_key UNIQUE (organization_id, name);


--
-- Name: blueprints blueprints_pkey; Type: CONSTRAINT; Schema: public; Owner: -
--

ALTER TABLE ONLY public.blueprints
    ADD CONSTRAINT blueprints_pkey PRIMARY KEY (id);


--
-- Name: casbin_rule casbin_rule_pkey; Type: CONSTRAINT; Schema: public; Owner: -
--

ALTER TABLE ONLY public.casbin_rule
    ADD CONSTRAINT casbin_rule_pkey PRIMARY KEY (id);


--
-- Name: group_metadata group_metadata_pkey; Type: CONSTRAINT; Schema: public; Owner: -
--

ALTER TABLE ONLY public.group_metadata
    ADD CONSTRAINT group_metadata_pkey PRIMARY KEY (id);


--
-- Name: integrations integrations_domain_type_domain_id_name_key; Type: CONSTRAINT; Schema: public; Owner: -
--

ALTER TABLE ONLY public.integrations
    ADD CONSTRAINT integrations_domain_type_domain_id_name_key UNIQUE (domain_type, domain_id, name);


--
-- Name: integrations integrations_pkey; Type: CONSTRAINT; Schema: public; Owner: -
--

ALTER TABLE ONLY public.integrations
    ADD CONSTRAINT integrations_pkey PRIMARY KEY (id);


--
-- Name: organization_invitations organization_invitations_pkey; Type: CONSTRAINT; Schema: public; Owner: -
--

ALTER TABLE ONLY public.organization_invitations
    ADD CONSTRAINT organization_invitations_pkey PRIMARY KEY (id);


--
-- Name: organizations organizations_name_key; Type: CONSTRAINT; Schema: public; Owner: -
--

ALTER TABLE ONLY public.organizations
    ADD CONSTRAINT organizations_name_key UNIQUE (name);


--
-- Name: organizations organizations_pkey; Type: CONSTRAINT; Schema: public; Owner: -
--

ALTER TABLE ONLY public.organizations
    ADD CONSTRAINT organizations_pkey PRIMARY KEY (id);


--
-- Name: role_metadata role_metadata_pkey; Type: CONSTRAINT; Schema: public; Owner: -
--

ALTER TABLE ONLY public.role_metadata
    ADD CONSTRAINT role_metadata_pkey PRIMARY KEY (id);


--
-- Name: schema_migrations schema_migrations_pkey; Type: CONSTRAINT; Schema: public; Owner: -
--

ALTER TABLE ONLY public.schema_migrations
    ADD CONSTRAINT schema_migrations_pkey PRIMARY KEY (version);


--
-- Name: secrets secrets_domain_id_name_key; Type: CONSTRAINT; Schema: public; Owner: -
--

ALTER TABLE ONLY public.secrets
    ADD CONSTRAINT secrets_domain_id_name_key UNIQUE (domain_type, domain_id, name);


--
-- Name: secrets secrets_pkey; Type: CONSTRAINT; Schema: public; Owner: -
--

ALTER TABLE ONLY public.secrets
    ADD CONSTRAINT secrets_pkey PRIMARY KEY (id);


--
-- Name: users unique_user_in_organization; Type: CONSTRAINT; Schema: public; Owner: -
--

ALTER TABLE ONLY public.users
    ADD CONSTRAINT unique_user_in_organization UNIQUE (organization_id, account_id, email);


--
-- Name: group_metadata uq_group_metadata_key; Type: CONSTRAINT; Schema: public; Owner: -
--

ALTER TABLE ONLY public.group_metadata
    ADD CONSTRAINT uq_group_metadata_key UNIQUE (group_name, domain_type, domain_id);


--
-- Name: role_metadata uq_role_metadata_key; Type: CONSTRAINT; Schema: public; Owner: -
--

ALTER TABLE ONLY public.role_metadata
    ADD CONSTRAINT uq_role_metadata_key UNIQUE (role_name, domain_type, domain_id);


--
-- Name: users users_pkey; Type: CONSTRAINT; Schema: public; Owner: -
--

ALTER TABLE ONLY public.users
    ADD CONSTRAINT users_pkey PRIMARY KEY (id);


--
-- Name: webhooks webhooks_pkey; Type: CONSTRAINT; Schema: public; Owner: -
--

ALTER TABLE ONLY public.webhooks
    ADD CONSTRAINT webhooks_pkey PRIMARY KEY (id);


--
-- Name: workflow_events workflow_events_pkey; Type: CONSTRAINT; Schema: public; Owner: -
--

ALTER TABLE ONLY public.workflow_events
    ADD CONSTRAINT workflow_events_pkey PRIMARY KEY (id);


--
-- Name: workflow_node_execution_kvs workflow_node_execution_kvs_pkey; Type: CONSTRAINT; Schema: public; Owner: -
--

ALTER TABLE ONLY public.workflow_node_execution_kvs
    ADD CONSTRAINT workflow_node_execution_kvs_pkey PRIMARY KEY (id);


--
-- Name: workflow_node_requests workflow_node_execution_requests_pkey; Type: CONSTRAINT; Schema: public; Owner: -
--

ALTER TABLE ONLY public.workflow_node_requests
    ADD CONSTRAINT workflow_node_execution_requests_pkey PRIMARY KEY (id);


--
-- Name: workflow_node_executions workflow_node_executions_pkey; Type: CONSTRAINT; Schema: public; Owner: -
--

ALTER TABLE ONLY public.workflow_node_executions
    ADD CONSTRAINT workflow_node_executions_pkey PRIMARY KEY (id);


--
-- Name: workflow_node_queue_items workflow_node_queue_items_pkey; Type: CONSTRAINT; Schema: public; Owner: -
--

ALTER TABLE ONLY public.workflow_node_queue_items
    ADD CONSTRAINT workflow_node_queue_items_pkey PRIMARY KEY (id);


--
-- Name: workflow_nodes workflow_nodes_pkey; Type: CONSTRAINT; Schema: public; Owner: -
--

ALTER TABLE ONLY public.workflow_nodes
    ADD CONSTRAINT workflow_nodes_pkey PRIMARY KEY (workflow_id, node_id);


--
-- Name: workflows workflows_organization_id_name_key; Type: CONSTRAINT; Schema: public; Owner: -
--

ALTER TABLE ONLY public.workflows
    ADD CONSTRAINT workflows_organization_id_name_key UNIQUE (organization_id, name);


--
-- Name: workflows workflows_pkey; Type: CONSTRAINT; Schema: public; Owner: -
--

ALTER TABLE ONLY public.workflows
    ADD CONSTRAINT workflows_pkey PRIMARY KEY (id);


--
-- Name: idx_account_providers_account_id; Type: INDEX; Schema: public; Owner: -
--

CREATE INDEX idx_account_providers_account_id ON public.account_providers USING btree (account_id);


--
-- Name: idx_account_providers_provider; Type: INDEX; Schema: public; Owner: -
--

CREATE INDEX idx_account_providers_provider ON public.account_providers USING btree (provider);


--
-- Name: idx_blueprints_organization_id; Type: INDEX; Schema: public; Owner: -
--

CREATE INDEX idx_blueprints_organization_id ON public.blueprints USING btree (organization_id);


--
<<<<<<< HEAD
-- Name: idx_canvases_deleted_at; Type: INDEX; Schema: public; Owner: -
--

CREATE INDEX idx_canvases_deleted_at ON public.canvases USING btree (deleted_at);


--
-- Name: idx_casbin_rule; Type: INDEX; Schema: public; Owner: -
--

CREATE UNIQUE INDEX idx_casbin_rule ON public.casbin_rule USING btree (ptype, v0, v1, v2, v3, v4, v5);


--
=======
>>>>>>> ab014f6a
-- Name: idx_casbin_rule_ptype; Type: INDEX; Schema: public; Owner: -
--

CREATE INDEX idx_casbin_rule_ptype ON public.casbin_rule USING btree (ptype);


--
-- Name: idx_casbin_rule_v0; Type: INDEX; Schema: public; Owner: -
--

CREATE INDEX idx_casbin_rule_v0 ON public.casbin_rule USING btree (v0);


--
-- Name: idx_casbin_rule_v1; Type: INDEX; Schema: public; Owner: -
--

CREATE INDEX idx_casbin_rule_v1 ON public.casbin_rule USING btree (v1);


--
-- Name: idx_casbin_rule_v2; Type: INDEX; Schema: public; Owner: -
--

CREATE INDEX idx_casbin_rule_v2 ON public.casbin_rule USING btree (v2);


--
-- Name: idx_group_metadata_lookup; Type: INDEX; Schema: public; Owner: -
--

CREATE INDEX idx_group_metadata_lookup ON public.group_metadata USING btree (group_name, domain_type, domain_id);


--
-- Name: idx_node_requests_state_run_at; Type: INDEX; Schema: public; Owner: -
--

CREATE INDEX idx_node_requests_state_run_at ON public.workflow_node_requests USING btree (state, run_at) WHERE ((state)::text = 'pending'::text);


--
-- Name: idx_organizations_deleted_at; Type: INDEX; Schema: public; Owner: -
--

CREATE INDEX idx_organizations_deleted_at ON public.organizations USING btree (deleted_at);


--
-- Name: idx_role_metadata_lookup; Type: INDEX; Schema: public; Owner: -
--

CREATE INDEX idx_role_metadata_lookup ON public.role_metadata USING btree (role_name, domain_type, domain_id);


--
-- Name: idx_webhooks_deleted_at; Type: INDEX; Schema: public; Owner: -
--

CREATE INDEX idx_webhooks_deleted_at ON public.webhooks USING btree (deleted_at);


--
-- Name: idx_workflow_events_execution_id; Type: INDEX; Schema: public; Owner: -
--

CREATE INDEX idx_workflow_events_execution_id ON public.workflow_events USING btree (execution_id);


--
-- Name: idx_workflow_events_state; Type: INDEX; Schema: public; Owner: -
--

CREATE INDEX idx_workflow_events_state ON public.workflow_events USING btree (state);


--
-- Name: idx_workflow_events_workflow_node_id; Type: INDEX; Schema: public; Owner: -
--

CREATE INDEX idx_workflow_events_workflow_node_id ON public.workflow_events USING btree (workflow_id, node_id);


--
-- Name: idx_workflow_node_execution_kvs_ekv; Type: INDEX; Schema: public; Owner: -
--

CREATE INDEX idx_workflow_node_execution_kvs_ekv ON public.workflow_node_execution_kvs USING btree (execution_id, key, value);


--
-- Name: idx_workflow_node_execution_kvs_workflow_node_key_value; Type: INDEX; Schema: public; Owner: -
--

CREATE INDEX idx_workflow_node_execution_kvs_workflow_node_key_value ON public.workflow_node_execution_kvs USING btree (workflow_id, node_id, key, value);


--
-- Name: idx_workflow_node_executions_event_id; Type: INDEX; Schema: public; Owner: -
--

CREATE INDEX idx_workflow_node_executions_event_id ON public.workflow_node_executions USING btree (event_id);


--
-- Name: idx_workflow_node_executions_parent_execution_id; Type: INDEX; Schema: public; Owner: -
--

CREATE INDEX idx_workflow_node_executions_parent_execution_id ON public.workflow_node_executions USING btree (parent_execution_id);


--
-- Name: idx_workflow_node_executions_parent_state; Type: INDEX; Schema: public; Owner: -
--

CREATE INDEX idx_workflow_node_executions_parent_state ON public.workflow_node_executions USING btree (parent_execution_id, state);


--
-- Name: idx_workflow_node_executions_previous_execution_id; Type: INDEX; Schema: public; Owner: -
--

CREATE INDEX idx_workflow_node_executions_previous_execution_id ON public.workflow_node_executions USING btree (previous_execution_id);


--
-- Name: idx_workflow_node_executions_root_event_id; Type: INDEX; Schema: public; Owner: -
--

CREATE INDEX idx_workflow_node_executions_root_event_id ON public.workflow_node_executions USING btree (root_event_id);


--
-- Name: idx_workflow_node_executions_state_created_at; Type: INDEX; Schema: public; Owner: -
--

CREATE INDEX idx_workflow_node_executions_state_created_at ON public.workflow_node_executions USING btree (state, created_at DESC);


--
-- Name: idx_workflow_node_executions_workflow_node_id; Type: INDEX; Schema: public; Owner: -
--

CREATE INDEX idx_workflow_node_executions_workflow_node_id ON public.workflow_node_executions USING btree (workflow_id, node_id);


--
-- Name: idx_workflow_node_queue_items_root_event_id; Type: INDEX; Schema: public; Owner: -
--

CREATE INDEX idx_workflow_node_queue_items_root_event_id ON public.workflow_node_queue_items USING btree (root_event_id);


--
-- Name: idx_workflow_node_requests_execution_id; Type: INDEX; Schema: public; Owner: -
--

CREATE INDEX idx_workflow_node_requests_execution_id ON public.workflow_node_requests USING btree (execution_id);


--
-- Name: idx_workflow_nodes_deleted_at; Type: INDEX; Schema: public; Owner: -
--

CREATE INDEX idx_workflow_nodes_deleted_at ON public.workflow_nodes USING btree (deleted_at);


--
<<<<<<< HEAD
-- Name: app_installations app_installations_organization_id_fkey; Type: FK CONSTRAINT; Schema: public; Owner: -
--

ALTER TABLE ONLY public.app_installations
    ADD CONSTRAINT app_installations_organization_id_fkey FOREIGN KEY (organization_id) REFERENCES public.organizations(id) ON DELETE CASCADE;


--
-- Name: canvases canvases_organization_id_fkey; Type: FK CONSTRAINT; Schema: public; Owner: -
=======
-- Name: idx_workflow_nodes_parent; Type: INDEX; Schema: public; Owner: -
>>>>>>> ab014f6a
--

CREATE INDEX idx_workflow_nodes_parent ON public.workflow_nodes USING btree (workflow_id, parent_node_id);


--
-- Name: idx_workflow_nodes_state; Type: INDEX; Schema: public; Owner: -
--

CREATE INDEX idx_workflow_nodes_state ON public.workflow_nodes USING btree (state);


--
-- Name: idx_workflows_deleted_at; Type: INDEX; Schema: public; Owner: -
--

CREATE INDEX idx_workflows_deleted_at ON public.workflows USING btree (deleted_at);


--
-- Name: idx_workflows_organization_id; Type: INDEX; Schema: public; Owner: -
--

CREATE INDEX idx_workflows_organization_id ON public.workflows USING btree (organization_id);


--
-- Name: account_providers account_providers_account_id_fkey; Type: FK CONSTRAINT; Schema: public; Owner: -
--

ALTER TABLE ONLY public.account_providers
    ADD CONSTRAINT account_providers_account_id_fkey FOREIGN KEY (account_id) REFERENCES public.accounts(id);


--
-- Name: workflow_node_execution_kvs fk_wnek_workflow; Type: FK CONSTRAINT; Schema: public; Owner: -
--

ALTER TABLE ONLY public.workflow_node_execution_kvs
    ADD CONSTRAINT fk_wnek_workflow FOREIGN KEY (workflow_id) REFERENCES public.workflows(id);


--
-- Name: workflow_node_execution_kvs fk_wnek_workflow_node; Type: FK CONSTRAINT; Schema: public; Owner: -
--

ALTER TABLE ONLY public.workflow_node_execution_kvs
    ADD CONSTRAINT fk_wnek_workflow_node FOREIGN KEY (workflow_id, node_id) REFERENCES public.workflow_nodes(workflow_id, node_id);


--
-- Name: workflow_events fk_workflow_events_workflow_node; Type: FK CONSTRAINT; Schema: public; Owner: -
--

ALTER TABLE ONLY public.workflow_events
    ADD CONSTRAINT fk_workflow_events_workflow_node FOREIGN KEY (workflow_id, node_id) REFERENCES public.workflow_nodes(workflow_id, node_id);


--
-- Name: workflow_node_executions fk_workflow_node_executions_workflow_node; Type: FK CONSTRAINT; Schema: public; Owner: -
--

ALTER TABLE ONLY public.workflow_node_executions
    ADD CONSTRAINT fk_workflow_node_executions_workflow_node FOREIGN KEY (workflow_id, node_id) REFERENCES public.workflow_nodes(workflow_id, node_id);


--
-- Name: workflow_node_queue_items fk_workflow_node_queue_items_workflow_node; Type: FK CONSTRAINT; Schema: public; Owner: -
--

ALTER TABLE ONLY public.workflow_node_queue_items
    ADD CONSTRAINT fk_workflow_node_queue_items_workflow_node FOREIGN KEY (workflow_id, node_id) REFERENCES public.workflow_nodes(workflow_id, node_id);


--
-- Name: workflow_node_requests fk_workflow_node_requests_workflow_node; Type: FK CONSTRAINT; Schema: public; Owner: -
--

ALTER TABLE ONLY public.workflow_node_requests
    ADD CONSTRAINT fk_workflow_node_requests_workflow_node FOREIGN KEY (workflow_id, node_id) REFERENCES public.workflow_nodes(workflow_id, node_id);


--
-- Name: workflow_nodes fk_workflow_nodes_parent; Type: FK CONSTRAINT; Schema: public; Owner: -
--

ALTER TABLE ONLY public.workflow_nodes
    ADD CONSTRAINT fk_workflow_nodes_parent FOREIGN KEY (workflow_id, parent_node_id) REFERENCES public.workflow_nodes(workflow_id, node_id) ON DELETE CASCADE;


--
-- Name: organization_invitations organization_invitations_organization_id_fkey; Type: FK CONSTRAINT; Schema: public; Owner: -
--

ALTER TABLE ONLY public.organization_invitations
    ADD CONSTRAINT organization_invitations_organization_id_fkey FOREIGN KEY (organization_id) REFERENCES public.organizations(id) ON DELETE CASCADE;


--
-- Name: users users_account_id_fkey; Type: FK CONSTRAINT; Schema: public; Owner: -
--

ALTER TABLE ONLY public.users
    ADD CONSTRAINT users_account_id_fkey FOREIGN KEY (account_id) REFERENCES public.accounts(id);


--
-- Name: users users_organization_id_fkey; Type: FK CONSTRAINT; Schema: public; Owner: -
--

ALTER TABLE ONLY public.users
    ADD CONSTRAINT users_organization_id_fkey FOREIGN KEY (organization_id) REFERENCES public.organizations(id);


--
-- Name: webhooks webhooks_integration_id_fkey; Type: FK CONSTRAINT; Schema: public; Owner: -
--

ALTER TABLE ONLY public.webhooks
    ADD CONSTRAINT webhooks_integration_id_fkey FOREIGN KEY (integration_id) REFERENCES public.integrations(id);


--
-- Name: workflow_events workflow_events_execution_id_fkey; Type: FK CONSTRAINT; Schema: public; Owner: -
--

ALTER TABLE ONLY public.workflow_events
    ADD CONSTRAINT workflow_events_execution_id_fkey FOREIGN KEY (execution_id) REFERENCES public.workflow_node_executions(id) ON DELETE CASCADE;


--
-- Name: workflow_events workflow_events_workflow_id_fkey; Type: FK CONSTRAINT; Schema: public; Owner: -
--

ALTER TABLE ONLY public.workflow_events
    ADD CONSTRAINT workflow_events_workflow_id_fkey FOREIGN KEY (workflow_id) REFERENCES public.workflows(id);


--
-- Name: workflow_node_execution_kvs workflow_node_execution_kvs_execution_id_fkey; Type: FK CONSTRAINT; Schema: public; Owner: -
--

ALTER TABLE ONLY public.workflow_node_execution_kvs
    ADD CONSTRAINT workflow_node_execution_kvs_execution_id_fkey FOREIGN KEY (execution_id) REFERENCES public.workflow_node_executions(id) ON DELETE CASCADE;


--
-- Name: workflow_node_executions workflow_node_executions_event_id_fkey; Type: FK CONSTRAINT; Schema: public; Owner: -
--

ALTER TABLE ONLY public.workflow_node_executions
    ADD CONSTRAINT workflow_node_executions_event_id_fkey FOREIGN KEY (event_id) REFERENCES public.workflow_events(id) ON DELETE SET NULL;


--
-- Name: workflow_node_executions workflow_node_executions_parent_execution_id_fkey; Type: FK CONSTRAINT; Schema: public; Owner: -
--

ALTER TABLE ONLY public.workflow_node_executions
    ADD CONSTRAINT workflow_node_executions_parent_execution_id_fkey FOREIGN KEY (parent_execution_id) REFERENCES public.workflow_node_executions(id) ON DELETE CASCADE;


--
-- Name: workflow_node_executions workflow_node_executions_previous_execution_id_fkey; Type: FK CONSTRAINT; Schema: public; Owner: -
--

ALTER TABLE ONLY public.workflow_node_executions
    ADD CONSTRAINT workflow_node_executions_previous_execution_id_fkey FOREIGN KEY (previous_execution_id) REFERENCES public.workflow_node_executions(id) ON DELETE SET NULL;


--
-- Name: workflow_node_executions workflow_node_executions_root_event_id_fkey; Type: FK CONSTRAINT; Schema: public; Owner: -
--

ALTER TABLE ONLY public.workflow_node_executions
    ADD CONSTRAINT workflow_node_executions_root_event_id_fkey FOREIGN KEY (root_event_id) REFERENCES public.workflow_events(id) ON DELETE SET NULL;


--
-- Name: workflow_node_executions workflow_node_executions_workflow_id_fkey; Type: FK CONSTRAINT; Schema: public; Owner: -
--

ALTER TABLE ONLY public.workflow_node_executions
    ADD CONSTRAINT workflow_node_executions_workflow_id_fkey FOREIGN KEY (workflow_id) REFERENCES public.workflows(id);


--
-- Name: workflow_node_queue_items workflow_node_queue_items_event_id_fkey; Type: FK CONSTRAINT; Schema: public; Owner: -
--

ALTER TABLE ONLY public.workflow_node_queue_items
    ADD CONSTRAINT workflow_node_queue_items_event_id_fkey FOREIGN KEY (event_id) REFERENCES public.workflow_events(id) ON DELETE SET NULL;


--
-- Name: workflow_node_queue_items workflow_node_queue_items_root_event_id_fkey; Type: FK CONSTRAINT; Schema: public; Owner: -
--

ALTER TABLE ONLY public.workflow_node_queue_items
    ADD CONSTRAINT workflow_node_queue_items_root_event_id_fkey FOREIGN KEY (root_event_id) REFERENCES public.workflow_events(id) ON DELETE SET NULL;


--
-- Name: workflow_node_queue_items workflow_node_queue_items_workflow_id_fkey; Type: FK CONSTRAINT; Schema: public; Owner: -
--

ALTER TABLE ONLY public.workflow_node_queue_items
    ADD CONSTRAINT workflow_node_queue_items_workflow_id_fkey FOREIGN KEY (workflow_id) REFERENCES public.workflows(id);


--
-- Name: workflow_node_requests workflow_node_requests_execution_id_fkey; Type: FK CONSTRAINT; Schema: public; Owner: -
--

ALTER TABLE ONLY public.workflow_node_requests
    ADD CONSTRAINT workflow_node_requests_execution_id_fkey FOREIGN KEY (execution_id) REFERENCES public.workflow_node_executions(id) ON DELETE CASCADE;


--
-- Name: workflow_node_requests workflow_node_requests_workflow_id_fkey; Type: FK CONSTRAINT; Schema: public; Owner: -
--

ALTER TABLE ONLY public.workflow_node_requests
    ADD CONSTRAINT workflow_node_requests_workflow_id_fkey FOREIGN KEY (workflow_id) REFERENCES public.workflows(id);


--
-- Name: workflow_nodes workflow_nodes_webhook_id_fkey; Type: FK CONSTRAINT; Schema: public; Owner: -
--

ALTER TABLE ONLY public.workflow_nodes
    ADD CONSTRAINT workflow_nodes_webhook_id_fkey FOREIGN KEY (webhook_id) REFERENCES public.webhooks(id) ON DELETE SET NULL;


--
-- Name: workflow_nodes workflow_nodes_workflow_id_fkey; Type: FK CONSTRAINT; Schema: public; Owner: -
--

ALTER TABLE ONLY public.workflow_nodes
    ADD CONSTRAINT workflow_nodes_workflow_id_fkey FOREIGN KEY (workflow_id) REFERENCES public.workflows(id);


--
-- PostgreSQL database dump complete
--

\unrestrict abcdef123

--
-- PostgreSQL database dump
--

\restrict abcdef123

-- Dumped from database version 17.5 (Debian 17.5-1.pgdg130+1)
-- Dumped by pg_dump version 17.7 (Ubuntu 17.7-3.pgdg22.04+1)

SET statement_timeout = 0;
SET lock_timeout = 0;
SET idle_in_transaction_session_timeout = 0;
SET transaction_timeout = 0;
SET client_encoding = 'UTF8';
SET standard_conforming_strings = on;
SELECT pg_catalog.set_config('search_path', '', false);
SET check_function_bodies = false;
SET xmloption = content;
SET client_min_messages = warning;
SET row_security = off;

--
-- Data for Name: schema_migrations; Type: TABLE DATA; Schema: public; Owner: postgres
--

COPY public.schema_migrations (version, dirty) FROM stdin;
<<<<<<< HEAD
20251111014202	f
=======
20251202210000	f
>>>>>>> ab014f6a
\.


--
-- PostgreSQL database dump complete
--

\unrestrict abcdef123
<|MERGE_RESOLUTION|>--- conflicted
+++ resolved
@@ -72,25 +72,6 @@
 
 
 --
-<<<<<<< HEAD
--- Name: alerts; Type: TABLE; Schema: public; Owner: -
---
-
-CREATE TABLE public.alerts (
-    id uuid DEFAULT public.uuid_generate_v4() NOT NULL,
-    canvas_id uuid NOT NULL,
-    source_id uuid NOT NULL,
-    source_type character varying(255) NOT NULL,
-    message text NOT NULL,
-    acknowledged boolean DEFAULT false NOT NULL,
-    acknowledged_at timestamp with time zone,
-    type character varying(50) NOT NULL,
-    created_at timestamp with time zone DEFAULT CURRENT_TIMESTAMP,
-    origin_type character varying(255)
-);
-
-
---
 -- Name: app_installations; Type: TABLE; Schema: public; Owner: -
 --
 
@@ -109,8 +90,6 @@
 
 
 --
-=======
->>>>>>> ab014f6a
 -- Name: blueprints; Type: TABLE; Schema: public; Owner: -
 --
 
@@ -487,15 +466,6 @@
 
 
 --
-<<<<<<< HEAD
--- Name: alerts alerts_pkey; Type: CONSTRAINT; Schema: public; Owner: -
---
-
-ALTER TABLE ONLY public.alerts
-    ADD CONSTRAINT alerts_pkey PRIMARY KEY (id);
-
-
---
 -- Name: app_installations app_installations_pkey; Type: CONSTRAINT; Schema: public; Owner: -
 --
 
@@ -504,8 +474,6 @@
 
 
 --
-=======
->>>>>>> ab014f6a
 -- Name: blueprints blueprints_organization_id_name_key; Type: CONSTRAINT; Schema: public; Owner: -
 --
 
@@ -735,14 +703,6 @@
 
 
 --
-<<<<<<< HEAD
--- Name: idx_canvases_deleted_at; Type: INDEX; Schema: public; Owner: -
---
-
-CREATE INDEX idx_canvases_deleted_at ON public.canvases USING btree (deleted_at);
-
-
---
 -- Name: idx_casbin_rule; Type: INDEX; Schema: public; Owner: -
 --
 
@@ -750,8 +710,6 @@
 
 
 --
-=======
->>>>>>> ab014f6a
 -- Name: idx_casbin_rule_ptype; Type: INDEX; Schema: public; Owner: -
 --
 
@@ -920,51 +878,47 @@
 
 
 --
-<<<<<<< HEAD
+-- Name: idx_workflow_nodes_parent; Type: INDEX; Schema: public; Owner: -
+--
+
+CREATE INDEX idx_workflow_nodes_parent ON public.workflow_nodes USING btree (workflow_id, parent_node_id);
+
+
+--
+-- Name: idx_workflow_nodes_state; Type: INDEX; Schema: public; Owner: -
+--
+
+CREATE INDEX idx_workflow_nodes_state ON public.workflow_nodes USING btree (state);
+
+
+--
+-- Name: idx_workflows_deleted_at; Type: INDEX; Schema: public; Owner: -
+--
+
+CREATE INDEX idx_workflows_deleted_at ON public.workflows USING btree (deleted_at);
+
+
+--
+-- Name: idx_workflows_organization_id; Type: INDEX; Schema: public; Owner: -
+--
+
+CREATE INDEX idx_workflows_organization_id ON public.workflows USING btree (organization_id);
+
+
+--
+-- Name: account_providers account_providers_account_id_fkey; Type: FK CONSTRAINT; Schema: public; Owner: -
+--
+
+ALTER TABLE ONLY public.account_providers
+    ADD CONSTRAINT account_providers_account_id_fkey FOREIGN KEY (account_id) REFERENCES public.accounts(id);
+
+
+--
 -- Name: app_installations app_installations_organization_id_fkey; Type: FK CONSTRAINT; Schema: public; Owner: -
 --
 
 ALTER TABLE ONLY public.app_installations
     ADD CONSTRAINT app_installations_organization_id_fkey FOREIGN KEY (organization_id) REFERENCES public.organizations(id) ON DELETE CASCADE;
-
-
---
--- Name: canvases canvases_organization_id_fkey; Type: FK CONSTRAINT; Schema: public; Owner: -
-=======
--- Name: idx_workflow_nodes_parent; Type: INDEX; Schema: public; Owner: -
->>>>>>> ab014f6a
---
-
-CREATE INDEX idx_workflow_nodes_parent ON public.workflow_nodes USING btree (workflow_id, parent_node_id);
-
-
---
--- Name: idx_workflow_nodes_state; Type: INDEX; Schema: public; Owner: -
---
-
-CREATE INDEX idx_workflow_nodes_state ON public.workflow_nodes USING btree (state);
-
-
---
--- Name: idx_workflows_deleted_at; Type: INDEX; Schema: public; Owner: -
---
-
-CREATE INDEX idx_workflows_deleted_at ON public.workflows USING btree (deleted_at);
-
-
---
--- Name: idx_workflows_organization_id; Type: INDEX; Schema: public; Owner: -
---
-
-CREATE INDEX idx_workflows_organization_id ON public.workflows USING btree (organization_id);
-
-
---
--- Name: account_providers account_providers_account_id_fkey; Type: FK CONSTRAINT; Schema: public; Owner: -
---
-
-ALTER TABLE ONLY public.account_providers
-    ADD CONSTRAINT account_providers_account_id_fkey FOREIGN KEY (account_id) REFERENCES public.accounts(id);
 
 
 --
@@ -1207,11 +1161,7 @@
 --
 
 COPY public.schema_migrations (version, dirty) FROM stdin;
-<<<<<<< HEAD
-20251111014202	f
-=======
-20251202210000	f
->>>>>>> ab014f6a
+20251208205307	f
 \.
 
 
