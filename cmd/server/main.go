package main

import (
	"os"
	"time"

	log "github.com/sirupsen/logrus"
	"github.com/superplanehq/superplane/pkg/authorization"
	"github.com/superplanehq/superplane/pkg/config"
	"github.com/superplanehq/superplane/pkg/crypto"
	"github.com/superplanehq/superplane/pkg/executors"
	grpc "github.com/superplanehq/superplane/pkg/grpc"
	"github.com/superplanehq/superplane/pkg/jwt"
	"github.com/superplanehq/superplane/pkg/public"
	registry "github.com/superplanehq/superplane/pkg/registry"
	"github.com/superplanehq/superplane/pkg/workers"
)

func startWorkers(jwtSigner *jwt.Signer, encryptor crypto.Encryptor, registry *registry.Registry, baseURL string) {
	log.Println("Starting Workers")

	rabbitMQURL, err := config.RabbitMQURL()
	if err != nil {
		panic(err)
	}

	if os.Getenv("START_PENDING_EVENTS_WORKER") == "yes" {
		log.Println("Starting Pending Events Worker")
		w := workers.NewPendingEventsWorker(encryptor, registry)
		go w.Start()
	}

	if os.Getenv("START_PENDING_STAGE_EVENTS_WORKER") == "yes" {
		log.Println("Starting Pending Stage Events Worker")
		w, err := workers.NewPendingStageEventsWorker(time.Now)
		if err != nil {
			panic(err)
		}

		go w.Start()
	}

	if os.Getenv("START_TIME_WINDOW_WORKER") == "yes" {
		log.Println("Starting Time Window Worker")
		w, err := workers.NewTimeWindowWorker(time.Now)
		if err != nil {
			panic(err)
		}

		go w.Start()
	}

	if os.Getenv("START_STAGE_EVENT_APPROVED_CONSUMER") == "yes" {
		log.Println("Starting Stage Event Approved Consumer")
		w := workers.NewStageEventApprovedConsumer(rabbitMQURL)
		go w.Start()
	}

	if os.Getenv("START_EXECUTIONS_POLLER") == "yes" {
		log.Println("Starting Executions Poller")

		w := workers.NewExecutionPoller(encryptor)
		go w.Start()
	}

	if os.Getenv("START_PENDING_EXECUTIONS_WORKER") == "yes" {
		log.Println("Starting Pending Stage Events Worker")

		w := workers.PendingExecutionsWorker{
			JwtSigner:   jwtSigner,
			Encryptor:   encryptor,
			SpecBuilder: executors.SpecBuilder{},
			Registry:    registry,
		}

		go w.Start()
	}

	if os.Getenv("START_PENDING_FIELD_SETS_WORKER") == "yes" {
		log.Println("Starting Pending Field Sets Worker")

		w, err := workers.NewPendingFieldSetsWorker(time.Now)
		if err != nil {
			panic(err)
		}

		go w.Start()
	}

	if os.Getenv("START_PENDING_EVENT_SOURCES_WORKER") == "yes" {
		log.Println("Starting Pending Event Sources Worker")

		w, err := workers.NewPendingEventSourcesWorker(encryptor, registry, baseURL)
		if err != nil {
			panic(err)
		}

		go w.Start()
	}
}

func startInternalAPI(encryptor crypto.Encryptor, authService authorization.Authorization, registry *registry.Registry) {
	log.Println("Starting Internal API")
	grpc.RunServer(encryptor, authService, registry, 50051)
}

<<<<<<< HEAD
func startPublicAPI(encryptor crypto.Encryptor, jwtSigner *jwt.Signer, oidcVerifier *crypto.OIDCVerifier) {
=======
func startPublicAPI(encryptor crypto.Encryptor, registry *registry.Registry, jwtSigner *jwt.Signer) {
>>>>>>> 676031c4
	log.Println("Starting Public API with integrated Web Server")

	basePath := os.Getenv("PUBLIC_API_BASE_PATH")
	if basePath == "" {
		panic("PUBLIC_API_BASE_PATH must be set")
	}

	appEnv := os.Getenv("APP_ENV")

<<<<<<< HEAD
	server, err := public.NewServer(encryptor, jwtSigner, oidcVerifier, basePath, appEnv)
=======
	server, err := public.NewServer(encryptor, registry, jwtSigner, basePath, appEnv)
>>>>>>> 676031c4
	if err != nil {
		log.Panicf("Error creating public API server: %v", err)
	}

	// Start the EventDistributer worker if enabled
	if os.Getenv("START_EVENT_DISTRIBUTER") == "yes" {
		log.Println("Starting Event Distributer Worker")
		eventDistributer := workers.NewEventDistributer(server.WebsocketHub())
		go eventDistributer.Start()
	} else {
		log.Println("Event Distributer not started (START_EVENT_DISTRIBUTER != yes)")
	}

	// Register web routes only if START_WEB_SERVER is set to "yes"
	if os.Getenv("START_WEB_SERVER") == "yes" {
		webBasePath := os.Getenv("WEB_BASE_PATH")
		if webBasePath == "" {
			log.Warn("WEB_BASE_PATH is not set, defaulting to /app")
			webBasePath = "/app"
		}
		log.Printf("Registering web routes in public API server with base path: %s", webBasePath)
		server.RegisterWebRoutes(webBasePath)
	} else {
		log.Println("Web server routes not registered (START_WEB_SERVER != yes)")
	}

	if os.Getenv("START_GRPC_GATEWAY") == "yes" {
		log.Println("Adding gRPC Gateway to Public API")

		grpcServerAddr := os.Getenv("GRPC_SERVER_ADDR")
		if grpcServerAddr == "" {
			grpcServerAddr = "localhost:50051"
		}

		err := server.RegisterGRPCGateway(grpcServerAddr)
		if err != nil {
			log.Fatalf("Failed to register gRPC gateway: %v", err)
		}

		server.RegisterOpenAPIHandler()
	}

	err = server.Serve("0.0.0.0", 8000)
	if err != nil {
		log.Fatal(err)
	}
}

func main() {
	log.SetFormatter(&log.TextFormatter{
		FullTimestamp:   true,
		TimestampFormat: time.StampMilli,
	})

	encryptionKey := os.Getenv("ENCRYPTION_KEY")
	if encryptionKey == "" {
		panic("ENCRYPTION_KEY can't be empty")
	}

	log.SetLevel(log.DebugLevel)

	var encryptorInstance crypto.Encryptor
	if os.Getenv("NO_ENCRYPTION") == "yes" {
		log.Warn("NO_ENCRYPTION is set to yes, using NoOpEncryptor")
		encryptorInstance = crypto.NewNoOpEncryptor()
	} else {
		encryptorInstance = crypto.NewAESGCMEncryptor([]byte(encryptionKey))
	}

	authService, err := authorization.NewAuthService()
	if err != nil {
		log.Fatalf("failed to create auth service: %v", err)
	}

	baseURL := os.Getenv("BASE_URL")
	if baseURL == "" {
		panic("BASE_URL must be set")
	}

	// Sync missing default roles on startup
	log.Info("Syncing default permissions for all organizations and canvases...")
	if err := authService.CheckAndSyncMissingPermissions(); err != nil {
		log.Warnf("Failed to sync missing permissions on startup: %v", err)
	}

	jwtSecret := os.Getenv("JWT_SECRET")
	if jwtSecret == "" {
		panic("JWT_SECRET must be set")
	}

	jwtSigner := jwt.NewSigner(jwtSecret)
<<<<<<< HEAD
	oidcVerifier := crypto.NewOIDCVerifier()

	if os.Getenv("START_PUBLIC_API") == "yes" {
		go startPublicAPI(encryptorInstance, jwtSigner, oidcVerifier)
=======
	registry := registry.NewRegistry(encryptorInstance)

	if os.Getenv("START_PUBLIC_API") == "yes" {
		go startPublicAPI(encryptorInstance, registry, jwtSigner)
>>>>>>> 676031c4
	}

	if os.Getenv("START_INTERNAL_API") == "yes" {
		go startInternalAPI(encryptorInstance, authService, registry)
	}

	startWorkers(jwtSigner, encryptorInstance, registry, baseURL)

	log.Println("Superplane is UP.")

	select {}
}<|MERGE_RESOLUTION|>--- conflicted
+++ resolved
@@ -104,11 +104,7 @@
 	grpc.RunServer(encryptor, authService, registry, 50051)
 }
 
-<<<<<<< HEAD
-func startPublicAPI(encryptor crypto.Encryptor, jwtSigner *jwt.Signer, oidcVerifier *crypto.OIDCVerifier) {
-=======
-func startPublicAPI(encryptor crypto.Encryptor, registry *registry.Registry, jwtSigner *jwt.Signer) {
->>>>>>> 676031c4
+func startPublicAPI(encryptor crypto.Encryptor, registry *registry.Registry, jwtSigner *jwt.Signer, oidcVerifier *crypto.OIDCVerifier) {
 	log.Println("Starting Public API with integrated Web Server")
 
 	basePath := os.Getenv("PUBLIC_API_BASE_PATH")
@@ -118,11 +114,7 @@
 
 	appEnv := os.Getenv("APP_ENV")
 
-<<<<<<< HEAD
-	server, err := public.NewServer(encryptor, jwtSigner, oidcVerifier, basePath, appEnv)
-=======
-	server, err := public.NewServer(encryptor, registry, jwtSigner, basePath, appEnv)
->>>>>>> 676031c4
+	server, err := public.NewServer(encryptor, registry, jwtSigner, oidcVerifier, basePath, appEnv)
 	if err != nil {
 		log.Panicf("Error creating public API server: %v", err)
 	}
@@ -214,17 +206,11 @@
 	}
 
 	jwtSigner := jwt.NewSigner(jwtSecret)
-<<<<<<< HEAD
 	oidcVerifier := crypto.NewOIDCVerifier()
+	registry := registry.NewRegistry(encryptorInstance)
 
 	if os.Getenv("START_PUBLIC_API") == "yes" {
-		go startPublicAPI(encryptorInstance, jwtSigner, oidcVerifier)
-=======
-	registry := registry.NewRegistry(encryptorInstance)
-
-	if os.Getenv("START_PUBLIC_API") == "yes" {
-		go startPublicAPI(encryptorInstance, registry, jwtSigner)
->>>>>>> 676031c4
+		go startPublicAPI(encryptorInstance, registry, jwtSigner, oidcVerifier)
 	}
 
 	if os.Getenv("START_INTERNAL_API") == "yes" {
