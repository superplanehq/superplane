package main

import (
	"os"
	"time"

	log "github.com/sirupsen/logrus"
	"github.com/superplanehq/superplane/pkg/config"
	"github.com/superplanehq/superplane/pkg/encryptor"
	grpc "github.com/superplanehq/superplane/pkg/grpc"
	"github.com/superplanehq/superplane/pkg/jwt"
	"github.com/superplanehq/superplane/pkg/public"
	"github.com/superplanehq/superplane/pkg/web"
	"github.com/superplanehq/superplane/pkg/workers"
)

func startWorkers(jwtSigner *jwt.Signer, encryptor encryptor.Encryptor) {
	log.Println("Starting Workers")

	rabbitMQURL, err := config.RabbitMQURL()
	if err != nil {
		panic(err)
	}

	if os.Getenv("START_PENDING_EVENTS_WORKER") == "yes" {
		log.Println("Starting Pending Events Worker")
		w := workers.PendingEventsWorker{}
		go w.Start()
	}

	if os.Getenv("START_PENDING_STAGE_EVENTS_WORKER") == "yes" {
		log.Println("Starting Pending Stage Events Worker")
		w, err := workers.NewPendingStageEventsWorker(time.Now)
		if err != nil {
			panic(err)
		}

		go w.Start()
	}

	if os.Getenv("START_TIME_WINDOW_WORKER") == "yes" {
		log.Println("Starting Time Window Worker")
		w, err := workers.NewTimeWindowWorker(time.Now)
		if err != nil {
			panic(err)
		}

		go w.Start()
	}

	if os.Getenv("START_STAGE_EVENT_APPROVED_CONSUMER") == "yes" {
		log.Println("Starting Stage Event Approved Consumer")
		w := workers.NewStageEventApprovedConsumer(rabbitMQURL)
		go w.Start()
	}

	if os.Getenv("START_EXECUTIONS_POLLER") == "yes" {
		log.Println("Starting Executions Poller")

		w := workers.NewExecutionPoller(encryptor)
		go w.Start()
	}

	if os.Getenv("START_PENDING_EXECUTIONS_WORKER") == "yes" {
		log.Println("Starting Pending Stage Events Worker")

		w := workers.PendingExecutionsWorker{JwtSigner: jwtSigner, Encryptor: encryptor}
		go w.Start()
	}
}

func startInternalAPI(encryptor encryptor.Encryptor) {
	log.Println("Starting Internal API")
	grpc.RunServer(encryptor, 50051)
}

func startPublicAPI(encryptor encryptor.Encryptor, jwtSigner *jwt.Signer) {
	log.Println("Starting Public API")

	basePath := os.Getenv("PUBLIC_API_BASE_PATH")
	if basePath == "" {
		panic("PUBLIC_API_BASE_PATH must be set")
	}

	server, err := public.NewServer(encryptor, jwtSigner, basePath)
	if err != nil {
		log.Panicf("Error creating public API server: %v", err)
	}

	if os.Getenv("START_GRPC_GATEWAY") == "yes" {
		log.Println("Adding gRPC Gateway to Public API")

		grpcServerAddr := os.Getenv("GRPC_SERVER_ADDR")
		if grpcServerAddr == "" {
			grpcServerAddr = "localhost:50051"
		}

		err := server.RegisterGRPCGateway(grpcServerAddr)
		if err != nil {
			log.Fatalf("Failed to register gRPC gateway: %v", err)
		}

		server.RegisterOpenAPIHandler()
	}

	err = server.Serve("0.0.0.0", 8000)
	if err != nil {
		log.Fatal(err)
	}
}

func startWebServer() {
	log.Println("Starting Web Server")

	basePath := os.Getenv("WEB_BASE_PATH")
	if basePath == "" {
		panic("WEB_BASE_PATH must be set")
	}

	server, err := web.NewServer(basePath)
	if err != nil {
		log.Panicf("Error creating web server: %v", err)
	}

	err = server.Serve("0.0.0.0", 4000)
	if err != nil {
		log.Fatal(err)
	}
}

func main() {
	log.SetFormatter(&log.TextFormatter{TimestampFormat: time.StampMilli})

	encryptionKey := os.Getenv("ENCRYPTION_KEY")
	if encryptionKey == "" {
		panic("ENCRYPTION_KEY can't be empty")
	}

	encryptor := encryptor.NewAESGCMEncryptor([]byte(encryptionKey))

	jwtSecret := os.Getenv("JWT_SECRET")
	if jwtSecret == "" {
		panic("JWT_SECRET must be set")
	}

	jwtSigner := jwt.NewSigner(jwtSecret)

	if os.Getenv("START_PUBLIC_API") == "yes" {
		go startPublicAPI(encryptor, jwtSigner)
	}

	if os.Getenv("START_INTERNAL_API") == "yes" {
		go startInternalAPI(encryptor)
	}

<<<<<<< HEAD
	if os.Getenv("START_WEB_SERVER") == "yes" {
		go startWebServer()
	}

	startWorkers(jwtSigner)
=======
	startWorkers(jwtSigner, encryptor)
>>>>>>> 4be0843f

	log.Println("Superplane is UP.")

	select {}
}<|MERGE_RESOLUTION|>--- conflicted
+++ resolved
@@ -153,15 +153,11 @@
 		go startInternalAPI(encryptor)
 	}
 
-<<<<<<< HEAD
 	if os.Getenv("START_WEB_SERVER") == "yes" {
 		go startWebServer()
 	}
 
-	startWorkers(jwtSigner)
-=======
 	startWorkers(jwtSigner, encryptor)
->>>>>>> 4be0843f
 
 	log.Println("Superplane is UP.")
 
