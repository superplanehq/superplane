--- conflicted
+++ resolved
@@ -887,7 +887,6 @@
 		return fmt.Errorf("failed to apply default org policies: %w", err)
 	}
 
-
 	return nil
 }
 
@@ -900,15 +899,12 @@
 		return fmt.Errorf("failed to apply default canvas policies: %w", err)
 	}
 
-
 	return nil
 }
 
 func (a *AuthService) EnableCache(enable bool) {
 	a.enforcer.EnableCache(enable)
 }
-
-<<<<<<< HEAD
 
 // Helper function to apply default policies from templates
 func (a *AuthService) applyDefaultPolicies(domain string, policyTemplates [][5]string) error {
@@ -942,7 +938,6 @@
 	return nil
 }
 
-
 // Example usage function for checking and syncing missing permissions
 func (a *AuthService) CheckAndSyncMissingPermissions() error {
 	// First, detect missing permissions
@@ -974,7 +969,11 @@
 		log.Info("Successfully synced all missing permissions")
 	} else {
 		log.Info("No missing permissions found - all organizations and canvases are up to date")
-=======
+	}
+
+	return nil
+}
+
 // CreateCustomRole creates a new custom role for a domain
 func (a *AuthService) CreateCustomRole(domainID string, roleDefinition *RoleDefinition) error {
 	// Validate that the role name is not a default role
@@ -1071,14 +1070,11 @@
 		if err != nil {
 			return fmt.Errorf("failed to add inheritance for role %s: %w", roleDefinition.Name, err)
 		}
->>>>>>> 2f7b5394
-	}
-
-	return nil
-}
-
-<<<<<<< HEAD
-=======
+	}
+
+	return nil
+}
+
 // DeleteCustomRole deletes a custom role
 func (a *AuthService) DeleteCustomRole(domainID string, domainType string, roleName string) error {
 	// Validate that the role name is not a default role
@@ -1131,7 +1127,6 @@
 	return contains(roles, roleName)
 }
 
->>>>>>> 2f7b5394
 func parsePoliciesFromCsv(content []byte) ([][5]string, error) {
 	var policies [][5]string
 
