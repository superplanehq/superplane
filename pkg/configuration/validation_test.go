package configuration

import (
	"testing"

	"github.com/stretchr/testify/assert"
)

func TestValidateConfiguration_RequiredConditions(t *testing.T) {
	fields := []Field{
		{
			Name:     "mode",
			Type:     FieldTypeSelect,
			Required: true,
		},
		{
			Name:     "startTime",
			Type:     FieldTypeTime,
			Required: false,
			RequiredConditions: []RequiredCondition{
				{
					Field:  "mode",
					Values: []string{"include_range", "exclude_range"},
				},
			},
		},
		{
			Name:     "startDateTime",
			Type:     FieldTypeDateTime,
			Required: false,
			RequiredConditions: []RequiredCondition{
				{
					Field:  "mode",
					Values: []string{"include_specific", "exclude_specific"},
				},
			},
		},
	}

	tests := []struct {
		name        string
		config      map[string]any
		expectError bool
		errorMsg    string
	}{
		{
			name: "startTime required for range mode",
			config: map[string]any{
				"mode": "include_range",
				// startTime missing - should fail
			},
			expectError: true,
			errorMsg:    "field 'startTime' is required",
		},
		{
			name: "startTime provided for range mode",
			config: map[string]any{
				"mode":      "include_range",
				"startTime": "09:00",
			},
			expectError: false,
		},
		{
			name: "startDateTime required for specific mode",
			config: map[string]any{
				"mode": "include_specific",
				// startDateTime missing - should fail
			},
			expectError: true,
			errorMsg:    "field 'startDateTime' is required",
		},
		{
			name: "startDateTime provided for specific mode",
			config: map[string]any{
				"mode":          "include_specific",
				"startDateTime": "2024-12-31T00:00",
			},
			expectError: false,
		},
		{
			name: "startTime not required for specific mode",
			config: map[string]any{
				"mode":          "include_specific",
				"startDateTime": "2024-12-31T00:00",
				// startTime not provided - should pass
			},
			expectError: false,
		},
	}

	for _, tt := range tests {
		t.Run(tt.name, func(t *testing.T) {
			err := ValidateConfiguration(fields, tt.config)
			if tt.expectError {
				assert.Error(t, err)
				if tt.errorMsg != "" {
					assert.Contains(t, err.Error(), tt.errorMsg)
				}
			} else {
				assert.NoError(t, err)
			}
		})
	}
}

func TestValidateConfiguration_ValidationRules(t *testing.T) {
	fields := []Field{
		{
			Name:     "startTime",
			Type:     FieldTypeTime,
			Required: true,
			ValidationRules: []ValidationRule{
				{
					Type:        ValidationRuleLessThan,
					CompareWith: "endTime",
					Message:     "start time must be before end time",
				},
			},
		},
		{
			Name:     "endTime",
			Type:     FieldTypeTime,
			Required: true,
		},
		{
			Name:     "startDateTime",
			Type:     FieldTypeDateTime,
			Required: true,
			ValidationRules: []ValidationRule{
				{
					Type:        ValidationRuleLessThan,
					CompareWith: "endDateTime",
					Message:     "start date & time must be before end date & time",
				},
			},
		},
		{
			Name:     "endDateTime",
			Type:     FieldTypeDateTime,
			Required: true,
		},
	}

	tests := []struct {
		name        string
		config      map[string]any
		expectError bool
		errorMsg    string
	}{
		{
			name: "valid time range",
			config: map[string]any{
				"startTime":      "09:00",
				"endTime":        "17:00",
				"startDateTime":  "2024-12-31T09:00",
				"endDateTime":    "2024-12-31T17:00",
			},
			expectError: false,
		},
		{
			name: "invalid time range - start after end",
			config: map[string]any{
				"startTime":      "17:00",
				"endTime":        "09:00",
				"startDateTime":  "2024-12-31T09:00",
				"endDateTime":    "2024-12-31T17:00",
			},
			expectError: true,
			errorMsg:    "start time must be before end time",
		},
		{
			name: "invalid datetime range - start after end",
			config: map[string]any{
				"startTime":      "09:00",
				"endTime":        "17:00",
				"startDateTime":  "2024-12-31T17:00",
				"endDateTime":    "2024-12-31T09:00",
			},
			expectError: true,
			errorMsg:    "start date & time must be before end date & time",
		},
		{
			name: "equal times - should fail",
			config: map[string]any{
				"startTime":      "09:00",
				"endTime":        "09:00",
				"startDateTime":  "2024-12-31T09:00",
				"endDateTime":    "2024-12-31T17:00",
			},
			expectError: true,
			errorMsg:    "start time must be before end time",
		},
	}

	for _, tt := range tests {
		t.Run(tt.name, func(t *testing.T) {
			err := ValidateConfiguration(fields, tt.config)
			if tt.expectError {
				assert.Error(t, err)
				if tt.errorMsg != "" {
					assert.Contains(t, err.Error(), tt.errorMsg)
				}
			} else {
				assert.NoError(t, err)
			}
		})
	}
}

<<<<<<< HEAD
func TestValidateDayInYear(t *testing.T) {
	field := Field{
		Name: "testDay",
		Type: FieldTypeDayInYear,
	}

	tests := []struct {
		name        string
		value       any
=======
func TestValidateTime_CustomFormat(t *testing.T) {
	tests := []struct {
		name        string
		format      string
		value       string
>>>>>>> 33e11383
		expectError bool
		errorMsg    string
	}{
		{
<<<<<<< HEAD
			name:        "valid Christmas",
			value:       "12/25",
			expectError: false,
		},
		{
			name:        "valid New Year",
			value:       "01/01",
			expectError: false,
		},
		{
			name:        "valid leap day",
			value:       "02/29",
			expectError: false,
		},
		{
			name:        "valid July 4th",
			value:       "07/04",
			expectError: false,
		},
		{
			name:        "single digit month and day",
			value:       "1/1",
			expectError: false,
		},
		{
			name:        "not a string",
			value:       123,
			expectError: true,
			errorMsg:    "must be a string",
		},
		{
			name:        "invalid format",
			value:       "invalid",
			expectError: true,
			errorMsg:    "must be a valid day",
		},
		{
			name:        "invalid month",
			value:       "13/01",
			expectError: true,
			errorMsg:    "invalid day values",
		},
		{
			name:        "invalid day",
			value:       "01/32",
			expectError: true,
			errorMsg:    "invalid day values",
		},
		{
			name:        "zero month",
			value:       "00/15",
			expectError: true,
			errorMsg:    "invalid day values",
		},
		{
			name:        "zero day",
			value:       "06/00",
			expectError: true,
			errorMsg:    "invalid day values",
		},
		{
			name:        "invalid day for February",
			value:       "02/30",
			expectError: true,
			errorMsg:    "invalid day '30' for month '2'",
		},
		{
			name:        "invalid day for April",
			value:       "04/31",
			expectError: true,
			errorMsg:    "invalid day '31' for month '4'",
		},
		{
			name:        "extra parts",
			value:       "12/25/2024",
			expectError: true,
			errorMsg:    "must be a valid day",
=======
			name:        "valid time with default format 15:04",
			format:      "",
			value:       "18:27",
			expectError: false,
		},
		{
			name:        "valid time with explicit 15:04 format",
			format:      "15:04",
			value:       "18:27",
			expectError: false,
		},
		{
			name:        "invalid time with HH:MM format",
			format:      "HH:MM",
			value:       "18:27",
			expectError: true,
			errorMsg:    "must be a valid time in format HH:MM",
		},
		{
			name:        "valid time with single digit hour",
			format:      "15:04",
			value:       "9:30",
			expectError: false,
>>>>>>> 33e11383
		},
	}

	for _, tt := range tests {
		t.Run(tt.name, func(t *testing.T) {
<<<<<<< HEAD
			err := validateDayInYear(field, tt.value)
			if tt.expectError {
				assert.Error(t, err)
				if tt.errorMsg != "" {
					assert.Contains(t, err.Error(), tt.errorMsg)
				}
			} else {
				assert.NoError(t, err)
			}
		})
	}
}

func TestValidateDayInYearComparison(t *testing.T) {
	fields := []Field{
		{
			Name:     "startDayInYear",
			Type:     FieldTypeDayInYear,
			Required: true,
			ValidationRules: []ValidationRule{
				{
					Type:        ValidationRuleLessThan,
					CompareWith: "endDayInYear",
					Message:     "start day must be before end day",
				},
			},
		},
		{
			Name:     "endDayInYear",
			Type:     FieldTypeDayInYear,
			Required: true,
		},
	}

	tests := []struct {
		name        string
		config      map[string]any
		expectError bool
		errorMsg    string
	}{
		{
			name: "valid day range",
			config: map[string]any{
				"startDayInYear": "12/25",
				"endDayInYear":   "12/31",
			},
			expectError: false,
		},
		{
			name: "invalid day range - start after end",
			config: map[string]any{
				"startDayInYear": "12/31",
				"endDayInYear":   "12/25",
			},
			expectError: true,
			errorMsg:    "start day must be before end day",
		},
		{
			name: "cross-year range - valid",
			config: map[string]any{
				"startDayInYear": "12/25",
				"endDayInYear":   "01/05",
			},
			expectError: false, // Cross-year ranges are allowed
		},
		{
			name: "same day - valid",
			config: map[string]any{
				"startDayInYear": "07/04",
				"endDayInYear":   "07/04",
			},
			expectError: true, // Same day should fail for less_than comparison
			errorMsg:    "start day must be before end day",
		},
	}

	for _, tt := range tests {
		t.Run(tt.name, func(t *testing.T) {
			err := ValidateConfiguration(fields, tt.config)
=======
			field := Field{
				Name: "time",
				Type: FieldTypeTime,
			}

			if tt.format != "" {
				field.TypeOptions = &TypeOptions{
					Time: &TimeTypeOptions{
						Format: tt.format,
					},
				}
			}

			config := map[string]any{
				"time": tt.value,
			}

			err := ValidateConfiguration([]Field{field}, config)
>>>>>>> 33e11383
			if tt.expectError {
				assert.Error(t, err)
				if tt.errorMsg != "" {
					assert.Contains(t, err.Error(), tt.errorMsg)
				}
			} else {
				assert.NoError(t, err)
			}
		})
	}
}<|MERGE_RESOLUTION|>--- conflicted
+++ resolved
@@ -150,20 +150,20 @@
 		{
 			name: "valid time range",
 			config: map[string]any{
-				"startTime":      "09:00",
-				"endTime":        "17:00",
-				"startDateTime":  "2024-12-31T09:00",
-				"endDateTime":    "2024-12-31T17:00",
+				"startTime":     "09:00",
+				"endTime":       "17:00",
+				"startDateTime": "2024-12-31T09:00",
+				"endDateTime":   "2024-12-31T17:00",
 			},
 			expectError: false,
 		},
 		{
 			name: "invalid time range - start after end",
 			config: map[string]any{
-				"startTime":      "17:00",
-				"endTime":        "09:00",
-				"startDateTime":  "2024-12-31T09:00",
-				"endDateTime":    "2024-12-31T17:00",
+				"startTime":     "17:00",
+				"endTime":       "09:00",
+				"startDateTime": "2024-12-31T09:00",
+				"endDateTime":   "2024-12-31T17:00",
 			},
 			expectError: true,
 			errorMsg:    "start time must be before end time",
@@ -171,10 +171,10 @@
 		{
 			name: "invalid datetime range - start after end",
 			config: map[string]any{
-				"startTime":      "09:00",
-				"endTime":        "17:00",
-				"startDateTime":  "2024-12-31T17:00",
-				"endDateTime":    "2024-12-31T09:00",
+				"startTime":     "09:00",
+				"endTime":       "17:00",
+				"startDateTime": "2024-12-31T17:00",
+				"endDateTime":   "2024-12-31T09:00",
 			},
 			expectError: true,
 			errorMsg:    "start date & time must be before end date & time",
@@ -182,10 +182,10 @@
 		{
 			name: "equal times - should fail",
 			config: map[string]any{
-				"startTime":      "09:00",
-				"endTime":        "09:00",
-				"startDateTime":  "2024-12-31T09:00",
-				"endDateTime":    "2024-12-31T17:00",
+				"startTime":     "09:00",
+				"endTime":       "09:00",
+				"startDateTime": "2024-12-31T09:00",
+				"endDateTime":   "2024-12-31T17:00",
 			},
 			expectError: true,
 			errorMsg:    "start time must be before end time",
@@ -207,106 +207,15 @@
 	}
 }
 
-<<<<<<< HEAD
-func TestValidateDayInYear(t *testing.T) {
-	field := Field{
-		Name: "testDay",
-		Type: FieldTypeDayInYear,
-	}
-
-	tests := []struct {
-		name        string
-		value       any
-=======
 func TestValidateTime_CustomFormat(t *testing.T) {
 	tests := []struct {
 		name        string
 		format      string
 		value       string
->>>>>>> 33e11383
 		expectError bool
 		errorMsg    string
 	}{
 		{
-<<<<<<< HEAD
-			name:        "valid Christmas",
-			value:       "12/25",
-			expectError: false,
-		},
-		{
-			name:        "valid New Year",
-			value:       "01/01",
-			expectError: false,
-		},
-		{
-			name:        "valid leap day",
-			value:       "02/29",
-			expectError: false,
-		},
-		{
-			name:        "valid July 4th",
-			value:       "07/04",
-			expectError: false,
-		},
-		{
-			name:        "single digit month and day",
-			value:       "1/1",
-			expectError: false,
-		},
-		{
-			name:        "not a string",
-			value:       123,
-			expectError: true,
-			errorMsg:    "must be a string",
-		},
-		{
-			name:        "invalid format",
-			value:       "invalid",
-			expectError: true,
-			errorMsg:    "must be a valid day",
-		},
-		{
-			name:        "invalid month",
-			value:       "13/01",
-			expectError: true,
-			errorMsg:    "invalid day values",
-		},
-		{
-			name:        "invalid day",
-			value:       "01/32",
-			expectError: true,
-			errorMsg:    "invalid day values",
-		},
-		{
-			name:        "zero month",
-			value:       "00/15",
-			expectError: true,
-			errorMsg:    "invalid day values",
-		},
-		{
-			name:        "zero day",
-			value:       "06/00",
-			expectError: true,
-			errorMsg:    "invalid day values",
-		},
-		{
-			name:        "invalid day for February",
-			value:       "02/30",
-			expectError: true,
-			errorMsg:    "invalid day '30' for month '2'",
-		},
-		{
-			name:        "invalid day for April",
-			value:       "04/31",
-			expectError: true,
-			errorMsg:    "invalid day '31' for month '4'",
-		},
-		{
-			name:        "extra parts",
-			value:       "12/25/2024",
-			expectError: true,
-			errorMsg:    "must be a valid day",
-=======
 			name:        "valid time with default format 15:04",
 			format:      "",
 			value:       "18:27",
@@ -330,14 +239,29 @@
 			format:      "15:04",
 			value:       "9:30",
 			expectError: false,
->>>>>>> 33e11383
 		},
 	}
 
 	for _, tt := range tests {
 		t.Run(tt.name, func(t *testing.T) {
-<<<<<<< HEAD
-			err := validateDayInYear(field, tt.value)
+			field := Field{
+				Name: "time",
+				Type: FieldTypeTime,
+			}
+
+			if tt.format != "" {
+				field.TypeOptions = &TypeOptions{
+					Time: &TimeTypeOptions{
+						Format: tt.format,
+					},
+				}
+			}
+
+			config := map[string]any{
+				"time": tt.value,
+			}
+
+			err := ValidateConfiguration([]Field{field}, config)
 			if tt.expectError {
 				assert.Error(t, err)
 				if tt.errorMsg != "" {
@@ -416,26 +340,6 @@
 	for _, tt := range tests {
 		t.Run(tt.name, func(t *testing.T) {
 			err := ValidateConfiguration(fields, tt.config)
-=======
-			field := Field{
-				Name: "time",
-				Type: FieldTypeTime,
-			}
-
-			if tt.format != "" {
-				field.TypeOptions = &TypeOptions{
-					Time: &TimeTypeOptions{
-						Format: tt.format,
-					},
-				}
-			}
-
-			config := map[string]any{
-				"time": tt.value,
-			}
-
-			err := ValidateConfiguration([]Field{field}, config)
->>>>>>> 33e11383
 			if tt.expectError {
 				assert.Error(t, err)
 				if tt.errorMsg != "" {
