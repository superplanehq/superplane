package github

import (
	"context"
	"fmt"
	"net/http"
	"net/url"
	"slices"
	"strconv"

	"github.com/google/go-github/v74/github"
	"github.com/superplanehq/superplane/pkg/integrations"
	"golang.org/x/oauth2"
)

var defaultEventTypes = []string{
	"create",
	"package",
	"pull_request",
	"push",
	"registry_package",
	"release",
	"workflow_run",
}

type GitHubResourceManager struct {
	client *github.Client
	URL    string
	Owner  string
}

func NewGitHubResourceManager(ctx context.Context, URL string, authenticate integrations.AuthenticateFn) (integrations.ResourceManager, error) {
	owner, err := parseOwnerFromURL(URL)
	if err != nil {
		return nil, fmt.Errorf("error parsing URL: %v", err)
	}

	token, err := authenticate()
	if err != nil {
		return nil, fmt.Errorf("error getting authentication: %v", err)
	}

	return &GitHubResourceManager{
		URL:   URL,
		Owner: owner,
		client: github.NewClient(
			oauth2.NewClient(ctx,
				oauth2.StaticTokenSource(&oauth2.Token{AccessToken: token}),
			),
		)}, nil
}

// URL should be https://github.com/<owner>
func parseOwnerFromURL(URL string) (string, error) {
	u, err := url.Parse(URL)
	if err != nil {
		return "", fmt.Errorf("error parsing URL %s: %v", URL, err)
	}

	if u.Scheme != "https" {
		return "", fmt.Errorf("%s does not use HTTPS", URL)
	}

	if u.Host != "github.com" {
		return "", fmt.Errorf("URL %s is not a GitHub URL", URL)
	}

	return u.Path[1:], nil
}

func (i *GitHubResourceManager) SetupWebhook(options integrations.WebhookOptions) ([]integrations.Resource, error) {
	//
	// If a webhook already exists for this repository,
	// we update it. If not, we create a new one.
	//
	webhookIndex := slices.IndexFunc(options.Children, func(r integrations.Resource) bool {
		return r.Type() == ResourceTypeWebHook
	})

	if webhookIndex == -1 {
		return i.createRepositoryWebhook(options)
	}

	hook := options.Children[webhookIndex]
	return i.updateRepositoryWebhook(hook, options)
}

func (i *GitHubResourceManager) getEventTypes(options integrations.WebhookOptions) []string {
	//
	// If we are creating a webhook for an internally-scoped event source,
	// we only need to listen to workflow_run events.
	//
	if options.Internal {
		return []string{"workflow_run"}
	}

	//
	// If no event types are selected by the user,
	// we use a sensible set of default event types.
	//
	if len(options.EventTypes) == 0 {
		return defaultEventTypes
	}

	//
	// We always include the workflow_run type of event,
	// to ensure that we can re-use the same webhook for stage execution updates.
	//
	if !slices.Contains(options.EventTypes, "workflow_run") {
		return append(options.EventTypes, "workflow_run")
	}

	return options.EventTypes
}

func (i *GitHubResourceManager) createRepositoryWebhook(options integrations.WebhookOptions) ([]integrations.Resource, error) {
	hook := &github.Hook{
		Active: github.Ptr(true),
		Events: i.getEventTypes(options),
		Config: &github.HookConfig{
			URL:         &options.URL,
			Secret:      github.Ptr(string(options.Key)),
			ContentType: github.Ptr("json"),
		},
	}

	createdHook, _, err := i.client.Repositories.CreateHook(context.Background(), i.Owner, options.Parent.Name(), hook)
	if err != nil {
		return nil, fmt.Errorf("error creating webhook: %v", err)
	}

	return []integrations.Resource{
		&Webhook{
			ID:          createdHook.GetID(),
			WebhookName: *createdHook.Name,
		},
	}, nil
}

func (i *GitHubResourceManager) updateRepositoryWebhook(hook integrations.Resource, options integrations.WebhookOptions) ([]integrations.Resource, error) {
	hookID, err := strconv.ParseInt(hook.Id(), 10, 64)
	if err != nil {
		return nil, fmt.Errorf("error parsing webhook ID: %v", err)
	}

	updatedHook, _, err := i.client.Repositories.EditHook(context.Background(), i.Owner, options.Parent.Name(), hookID, &github.Hook{
		Active: github.Ptr(true),
		Events: i.getEventTypes(options),
		Config: &github.HookConfig{
			URL:         &options.URL,
			Secret:      github.Ptr(string(options.Key)),
			ContentType: github.Ptr("json"),
		},
	})

	if err != nil {
		return nil, fmt.Errorf("error updating webhook: %v", err)
	}

	return []integrations.Resource{
		&Webhook{
			ID:          updatedHook.GetID(),
			WebhookName: *updatedHook.Name,
		},
	}, nil
}

func (i *GitHubResourceManager) CleanupWebhook(parentResource integrations.Resource, webhook integrations.Resource) error {
	hookID, err := strconv.ParseInt(webhook.Id(), 10, 64)
	if err != nil {
		return fmt.Errorf("error parsing webhook ID: %v", err)
	}

	_, err = i.client.Repositories.DeleteHook(context.Background(), i.Owner, parentResource.Name(), hookID)
	if err != nil {
		return fmt.Errorf("error deleting webhook: %v", err)
	}

	return nil
}

func (i *GitHubResourceManager) Get(resourceType, id string) (integrations.Resource, error) {
	switch resourceType {
	case ResourceTypeRepository:
		return i.getRepository(id)
	default:
		return nil, fmt.Errorf("unsupported resource type %s", resourceType)
	}
}

func (i *GitHubResourceManager) List(resourceType string) ([]integrations.Resource, error) {
	switch resourceType {
	case ResourceTypeRepository:
		return i.listRepositories()
	default:
		return nil, fmt.Errorf("unsupported resource type %s", resourceType)
	}
}

<<<<<<< HEAD
=======
func (i *GitHubResourceManager) listRepositories() ([]integrations.Resource, error) {
	opts := &github.RepositoryListByAuthenticatedUserOptions{}
	repositories, _, err := i.client.Repositories.ListByAuthenticatedUser(context.Background(), opts)
	if err != nil {
		return nil, fmt.Errorf("error getting repository: %v", err)
	}

	resources := []integrations.Resource{}
	for _, repository := range repositories {
		resources = append(resources, &Repository{
			ID:             repository.GetID(),
			RepositoryName: repository.GetFullName(),
		})
	}

	return resources, nil
}

>>>>>>> f1949977
func (i *GitHubResourceManager) Status(resourceType, id string, parentResource integrations.Resource) (integrations.StatefulResource, error) {
	switch resourceType {
	case ResourceTypeWorkflow:
		return i.getWorkflowRun(parentResource, id)
	default:
		return nil, fmt.Errorf("unsupported resource type %s", resourceType)
	}
}

func (i *GitHubResourceManager) Cancel(resourceType, id string, parentResource integrations.Resource) error {
	switch resourceType {
	case ResourceTypeWorkflow:
		return i.stopWorkflowRun(parentResource, id)
	default:
		return fmt.Errorf("unsupported resource type %s", resourceType)
	}
}

func (i *GitHubResourceManager) stopWorkflowRun(parentResource integrations.Resource, id string) error {
	runID, err := strconv.ParseInt(id, 10, 64)
	if err != nil {
		return err
	}

	//
	// GitHub SDK returns an error even though it got a 202 response back :)
	//
	response, err := i.client.Actions.CancelWorkflowRunByID(context.Background(), i.Owner, parentResource.Name(), runID)
	if response.StatusCode == http.StatusAccepted {
		return nil
	}

	return fmt.Errorf("Cancel request for %s received status code %d: %v", id, response.StatusCode, err)
}

func (i *GitHubResourceManager) getRepository(repoName string) (integrations.Resource, error) {
	repository, _, err := i.client.Repositories.Get(context.Background(), i.Owner, repoName)
	if err != nil {
		return nil, fmt.Errorf("error getting repository: %v", err)
	}

	return &Repository{
		ID:             repository.GetID(),
		RepositoryName: repository.GetName(),
	}, nil
}

func (i *GitHubResourceManager) listRepositories() ([]integrations.Resource, error) {
	opts := &github.RepositoryListByAuthenticatedUserOptions{}
	repositories, _, err := i.client.Repositories.ListByAuthenticatedUser(context.Background(), opts)
	if err != nil {
		return nil, fmt.Errorf("error getting repository: %v", err)
	}

	resources := []integrations.Resource{}
	for _, repository := range repositories {
		resources = append(resources, &Repository{
			ID:             repository.GetID(),
			RepositoryName: repository.GetFullName(),
		})
	}

	return resources, nil
}

func (i *GitHubResourceManager) getWorkflowRun(parentResource integrations.Resource, id string) (integrations.StatefulResource, error) {
	runID, err := strconv.ParseInt(id, 10, 64)
	if err != nil {
		return nil, err
	}

	workflowRun, _, err := i.client.Actions.GetWorkflowRunByID(context.Background(), i.Owner, parentResource.Name(), runID)
	if err != nil {
		return nil, fmt.Errorf("error getting workflow run: %v", err)
	}

	return &WorkflowRun{
		ID:         workflowRun.GetID(),
		Status:     workflowRun.GetStatus(),
		Conclusion: workflowRun.GetConclusion(),
	}, nil
}

type Repository struct {
	ID             int64
	RepositoryName string
}

func (r *Repository) Id() string {
	return fmt.Sprintf("%d", r.ID)
}

func (r *Repository) Name() string {
	return r.RepositoryName
}

func (r *Repository) Type() string {
	return ResourceTypeRepository
}

type WorkflowRun struct {
	ID         int64
	Status     string
	Conclusion string
}

func (w *WorkflowRun) Id() string {
	return fmt.Sprintf("%d", w.ID)
}

func (w *WorkflowRun) Type() string {
	return ResourceTypeWorkflow
}

func (w *WorkflowRun) Finished() bool {
	return w.Status == "completed"
}

func (w *WorkflowRun) Successful() bool {
	return w.Conclusion == "success"
}<|MERGE_RESOLUTION|>--- conflicted
+++ resolved
@@ -197,8 +197,6 @@
 	}
 }
 
-<<<<<<< HEAD
-=======
 func (i *GitHubResourceManager) listRepositories() ([]integrations.Resource, error) {
 	opts := &github.RepositoryListByAuthenticatedUserOptions{}
 	repositories, _, err := i.client.Repositories.ListByAuthenticatedUser(context.Background(), opts)
@@ -217,7 +215,6 @@
 	return resources, nil
 }
 
->>>>>>> f1949977
 func (i *GitHubResourceManager) Status(resourceType, id string, parentResource integrations.Resource) (integrations.StatefulResource, error) {
 	switch resourceType {
 	case ResourceTypeWorkflow:
@@ -265,24 +262,6 @@
 	}, nil
 }
 
-func (i *GitHubResourceManager) listRepositories() ([]integrations.Resource, error) {
-	opts := &github.RepositoryListByAuthenticatedUserOptions{}
-	repositories, _, err := i.client.Repositories.ListByAuthenticatedUser(context.Background(), opts)
-	if err != nil {
-		return nil, fmt.Errorf("error getting repository: %v", err)
-	}
-
-	resources := []integrations.Resource{}
-	for _, repository := range repositories {
-		resources = append(resources, &Repository{
-			ID:             repository.GetID(),
-			RepositoryName: repository.GetFullName(),
-		})
-	}
-
-	return resources, nil
-}
-
 func (i *GitHubResourceManager) getWorkflowRun(parentResource integrations.Resource, id string) (integrations.StatefulResource, error) {
 	runID, err := strconv.ParseInt(id, 10, 64)
 	if err != nil {
