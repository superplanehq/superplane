--- conflicted
+++ resolved
@@ -58,13 +58,10 @@
 	// Used during stage creation to validate that the executor spec is valid.
 	//
 	Validate(context.Context, []byte) error
-<<<<<<< HEAD
-=======
 
 	//
 	// Triggers a new execution.
 	//
->>>>>>> 676031c4
 	Execute([]byte, executors.ExecutionParameters) (StatefulResource, error)
 }
 
