package grpc

import (
	"context"

	"github.com/superplanehq/superplane/pkg/authorization"
	"github.com/superplanehq/superplane/pkg/crypto"
	"github.com/superplanehq/superplane/pkg/executors"
	"github.com/superplanehq/superplane/pkg/grpc/actions/canvases"
	groups "github.com/superplanehq/superplane/pkg/grpc/actions/connection_groups"
	eventsources "github.com/superplanehq/superplane/pkg/grpc/actions/event_sources"
	"github.com/superplanehq/superplane/pkg/grpc/actions/secrets"
	stageevents "github.com/superplanehq/superplane/pkg/grpc/actions/stage_events"
	"github.com/superplanehq/superplane/pkg/grpc/actions/stages"
	pb "github.com/superplanehq/superplane/pkg/protos/superplane"
)

<<<<<<< HEAD
type SuperplaneService struct {
	encryptor     crypto.Encryptor
	specValidator executors.SpecValidator
}

func NewSuperplaneService(encryptor crypto.Encryptor) *SuperplaneService {
	return &SuperplaneService{
		encryptor:     encryptor,
		specValidator: executors.SpecValidator{},
	}
}

func (s *SuperplaneService) CreateCanvas(ctx context.Context, req *pb.CreateCanvasRequest) (*pb.CreateCanvasResponse, error) {
	return canvases.CreateCanvas(ctx, req)
=======
type DeliveryService struct {
	encryptor            crypto.Encryptor
	specValidator        executors.SpecValidator
	authorizationService authorization.Authorization
}

func NewDeliveryService(encryptor crypto.Encryptor, authService authorization.Authorization) *DeliveryService {
	return &DeliveryService{
		encryptor:            encryptor,
		specValidator:        executors.SpecValidator{},
		authorizationService: authService,
	}
}

func (s *DeliveryService) CreateCanvas(ctx context.Context, req *pb.CreateCanvasRequest) (*pb.CreateCanvasResponse, error) {
	return canvases.CreateCanvas(ctx, req, s.authorizationService)
>>>>>>> ef950887
}

func (s *SuperplaneService) DescribeCanvas(ctx context.Context, req *pb.DescribeCanvasRequest) (*pb.DescribeCanvasResponse, error) {
	return canvases.DescribeCanvas(ctx, req)
}

func (s *SuperplaneService) CreateEventSource(ctx context.Context, req *pb.CreateEventSourceRequest) (*pb.CreateEventSourceResponse, error) {
	return eventsources.CreateEventSource(ctx, s.encryptor, req)
}

func (s *SuperplaneService) DescribeEventSource(ctx context.Context, req *pb.DescribeEventSourceRequest) (*pb.DescribeEventSourceResponse, error) {
	return eventsources.DescribeEventSource(ctx, req)
}

func (s *SuperplaneService) CreateStage(ctx context.Context, req *pb.CreateStageRequest) (*pb.CreateStageResponse, error) {
	return stages.CreateStage(ctx, s.specValidator, req)
}

func (s *SuperplaneService) DescribeStage(ctx context.Context, req *pb.DescribeStageRequest) (*pb.DescribeStageResponse, error) {
	return stages.DescribeStage(ctx, req)
}

func (s *SuperplaneService) UpdateStage(ctx context.Context, req *pb.UpdateStageRequest) (*pb.UpdateStageResponse, error) {
	return stages.UpdateStage(ctx, s.specValidator, req)
}

func (s *SuperplaneService) ApproveStageEvent(ctx context.Context, req *pb.ApproveStageEventRequest) (*pb.ApproveStageEventResponse, error) {
	return stageevents.ApproveStageEvent(ctx, req)
}

func (s *SuperplaneService) ListEventSources(ctx context.Context, req *pb.ListEventSourcesRequest) (*pb.ListEventSourcesResponse, error) {
	return eventsources.ListEventSources(ctx, req)
}

func (s *SuperplaneService) ListStages(ctx context.Context, req *pb.ListStagesRequest) (*pb.ListStagesResponse, error) {
	return stages.ListStages(ctx, req)
}

<<<<<<< HEAD
func (s *SuperplaneService) ListCanvases(ctx context.Context, req *pb.ListCanvasesRequest) (*pb.ListCanvasesResponse, error) {
	return canvases.ListCanvases(ctx, req)
=======
func (s *DeliveryService) ListCanvases(ctx context.Context, req *pb.ListCanvasesRequest) (*pb.ListCanvasesResponse, error) {
	return canvases.ListCanvases(ctx, req, s.authorizationService)
>>>>>>> ef950887
}

func (s *SuperplaneService) ListStageEvents(ctx context.Context, req *pb.ListStageEventsRequest) (*pb.ListStageEventsResponse, error) {
	return stageevents.ListStageEvents(ctx, req)
}

func (s *SuperplaneService) CreateSecret(ctx context.Context, req *pb.CreateSecretRequest) (*pb.CreateSecretResponse, error) {
	return secrets.CreateSecret(ctx, s.encryptor, req)
}

func (s *SuperplaneService) UpdateSecret(ctx context.Context, req *pb.UpdateSecretRequest) (*pb.UpdateSecretResponse, error) {
	return secrets.UpdateSecret(ctx, s.encryptor, req)
}

func (s *SuperplaneService) DescribeSecret(ctx context.Context, req *pb.DescribeSecretRequest) (*pb.DescribeSecretResponse, error) {
	return secrets.DescribeSecret(ctx, s.encryptor, req)
}

func (s *SuperplaneService) ListSecrets(ctx context.Context, req *pb.ListSecretsRequest) (*pb.ListSecretsResponse, error) {
	return secrets.ListSecrets(ctx, s.encryptor, req)
}

func (s *SuperplaneService) DeleteSecret(ctx context.Context, req *pb.DeleteSecretRequest) (*pb.DeleteSecretResponse, error) {
	return secrets.DeleteSecret(ctx, req)
}

func (s *SuperplaneService) CreateConnectionGroup(ctx context.Context, req *pb.CreateConnectionGroupRequest) (*pb.CreateConnectionGroupResponse, error) {
	return groups.CreateConnectionGroup(ctx, req)
}

func (s *SuperplaneService) DescribeConnectionGroup(ctx context.Context, req *pb.DescribeConnectionGroupRequest) (*pb.DescribeConnectionGroupResponse, error) {
	return groups.DescribeConnectionGroup(ctx, req)
}

func (s *SuperplaneService) ListConnectionGroups(ctx context.Context, req *pb.ListConnectionGroupsRequest) (*pb.ListConnectionGroupsResponse, error) {
	return groups.ListConnectionGroups(ctx, req)
}

func (s *SuperplaneService) ListConnectionGroupFieldSets(ctx context.Context, req *pb.ListConnectionGroupFieldSetsRequest) (*pb.ListConnectionGroupFieldSetsResponse, error) {
	return groups.ListConnectionGroupFieldSets(ctx, req)
}<|MERGE_RESOLUTION|>--- conflicted
+++ resolved
@@ -15,39 +15,22 @@
 	pb "github.com/superplanehq/superplane/pkg/protos/superplane"
 )
 
-<<<<<<< HEAD
 type SuperplaneService struct {
-	encryptor     crypto.Encryptor
-	specValidator executors.SpecValidator
-}
-
-func NewSuperplaneService(encryptor crypto.Encryptor) *SuperplaneService {
-	return &SuperplaneService{
-		encryptor:     encryptor,
-		specValidator: executors.SpecValidator{},
-	}
-}
-
-func (s *SuperplaneService) CreateCanvas(ctx context.Context, req *pb.CreateCanvasRequest) (*pb.CreateCanvasResponse, error) {
-	return canvases.CreateCanvas(ctx, req)
-=======
-type DeliveryService struct {
 	encryptor            crypto.Encryptor
 	specValidator        executors.SpecValidator
 	authorizationService authorization.Authorization
 }
 
-func NewDeliveryService(encryptor crypto.Encryptor, authService authorization.Authorization) *DeliveryService {
-	return &DeliveryService{
+func NewSuperplaneService(encryptor crypto.Encryptor, authService authorization.Authorization) *SuperplaneService {
+	return &SuperplaneService{
 		encryptor:            encryptor,
 		specValidator:        executors.SpecValidator{},
 		authorizationService: authService,
 	}
 }
 
-func (s *DeliveryService) CreateCanvas(ctx context.Context, req *pb.CreateCanvasRequest) (*pb.CreateCanvasResponse, error) {
+func (s *SuperplaneService) CreateCanvas(ctx context.Context, req *pb.CreateCanvasRequest) (*pb.CreateCanvasResponse, error) {
 	return canvases.CreateCanvas(ctx, req, s.authorizationService)
->>>>>>> ef950887
 }
 
 func (s *SuperplaneService) DescribeCanvas(ctx context.Context, req *pb.DescribeCanvasRequest) (*pb.DescribeCanvasResponse, error) {
@@ -86,13 +69,8 @@
 	return stages.ListStages(ctx, req)
 }
 
-<<<<<<< HEAD
 func (s *SuperplaneService) ListCanvases(ctx context.Context, req *pb.ListCanvasesRequest) (*pb.ListCanvasesResponse, error) {
-	return canvases.ListCanvases(ctx, req)
-=======
-func (s *DeliveryService) ListCanvases(ctx context.Context, req *pb.ListCanvasesRequest) (*pb.ListCanvasesResponse, error) {
 	return canvases.ListCanvases(ctx, req, s.authorizationService)
->>>>>>> ef950887
 }
 
 func (s *SuperplaneService) ListStageEvents(ctx context.Context, req *pb.ListStageEventsRequest) (*pb.ListStageEventsResponse, error) {
