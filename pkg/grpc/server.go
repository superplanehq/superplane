--- conflicted
+++ resolved
@@ -39,9 +39,6 @@
 	customFunc recovery.RecoveryHandlerFunc = sentryRecoveryHandler
 )
 
-<<<<<<< HEAD
-func RunServer(baseURL string, encryptor crypto.Encryptor, authService authorization.Authorization, registry *registry.Registry, port int) {
-=======
 func sentryRecoveryHandler(p any) error {
 	log.Errorf("recovered from panic in gRPC handler: %v", p)
 
@@ -54,8 +51,7 @@
 	return status.Errorf(codes.Internal, "internal server error")
 }
 
-func RunServer(encryptor crypto.Encryptor, authService authorization.Authorization, registry *registry.Registry, port int) {
->>>>>>> ab014f6a
+func RunServer(baseURL string, encryptor crypto.Encryptor, authService authorization.Authorization, registry *registry.Registry, port int) {
 	endpoint := fmt.Sprintf("0.0.0.0:%d", port)
 	lis, err := net.Listen("tcp", endpoint)
 
