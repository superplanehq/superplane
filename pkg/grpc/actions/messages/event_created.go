--- conflicted
+++ resolved
@@ -19,11 +19,7 @@
 			CanvasId:   canvasId,
 			SourceId:   event.SourceID.String(),
 			EventId:    event.ID.String(),
-<<<<<<< HEAD
-			SourceType: events.EventSourceTypeToProto(event.SourceType),
-=======
 			SourceType: actions.EventSourceTypeToProto(event.SourceType),
->>>>>>> 8344ce66
 			Timestamp:  timestamppb.Now(),
 		},
 	}
