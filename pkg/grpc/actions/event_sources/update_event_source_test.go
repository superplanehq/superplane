--- conflicted
+++ resolved
@@ -134,7 +134,6 @@
 		assert.NotEmpty(t, res.Key)
 	})
 
-<<<<<<< HEAD
 	t.Run("connection source names are updated when event source name changes", func(t *testing.T) {
 		connectedStage, err := stages.CreateStage(ctx, r.Encryptor, r.Registry, r.Organization.ID.String(), r.Canvas.ID.String(), &protos.Stage{
 			Metadata: &protos.Stage_Metadata{
@@ -150,6 +149,7 @@
 				},
 			},
 		})
+
 		require.NoError(t, err)
 		connectedStageUUID, err := uuid.Parse(connectedStage.Stage.Metadata.GetId())
 		require.NoError(t, err)
@@ -178,7 +178,8 @@
 		require.NoError(t, err)
 		require.Len(t, dbConnections, 1)
 		assert.Equal(t, "updated-event-source-name", dbConnections[0].SourceName)
-=======
+	})
+
 	t.Run("event source updated to add schedule", func(t *testing.T) {
 		res, err := UpdateEventSource(ctx, r.Encryptor, r.Registry, r.Organization.ID.String(), r.Canvas.ID.String(), eventSourceID, &protos.EventSource{
 			Metadata: &protos.EventSource_Metadata{
@@ -194,7 +195,6 @@
 				},
 			},
 		})
-
 		require.NoError(t, err)
 		require.NotNil(t, res)
 		assert.Equal(t, eventSourceID, res.EventSource.Metadata.Id)
@@ -227,6 +227,5 @@
 		assert.Nil(t, res.EventSource.Spec.Resource)
 		assert.Nil(t, res.EventSource.Spec.Schedule)
 		assert.NotEmpty(t, res.Key)
->>>>>>> b6b6782b
 	})
 }