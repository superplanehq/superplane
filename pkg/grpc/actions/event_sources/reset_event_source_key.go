package eventsources

import (
	"context"
	"errors"

<<<<<<< HEAD
	uuid "github.com/google/uuid"
	log "github.com/sirupsen/logrus"
	"github.com/superplanehq/superplane/pkg/crypto"
	"github.com/superplanehq/superplane/pkg/grpc/actions"
	"github.com/superplanehq/superplane/pkg/models"
=======
	log "github.com/sirupsen/logrus"
	"github.com/superplanehq/superplane/pkg/crypto"
>>>>>>> dccf0d3f
	pb "github.com/superplanehq/superplane/pkg/protos/canvases"
	"google.golang.org/grpc/codes"
	"google.golang.org/grpc/status"
	"gorm.io/gorm"
)

func ResetEventSourceKey(ctx context.Context, encryptor crypto.Encryptor, canvasID string, idOrName string) (*pb.ResetEventSourceKeyResponse, error) {
<<<<<<< HEAD
	err := actions.ValidateUUIDs(idOrName)
	var source *models.EventSource
	if err != nil {
		source, err = models.FindEventSourceByName(canvasID, idOrName)
	} else {
		source, err = models.FindEventSourceByID(canvasID, uuid.MustParse(idOrName))
	}

=======
	source, err := findEventSource(canvasID, idOrName)
>>>>>>> dccf0d3f
	if err != nil {
		if errors.Is(err, gorm.ErrRecordNotFound) {
			return nil, status.Error(codes.NotFound, "event source not found")
		}

<<<<<<< HEAD
		log.Errorf("Error resetting key for event source %s in canvas %s: %v", idOrName, canvasID, err)
=======
		log.Errorf("Error describing event source %s in canvas %s: %v", idOrName, canvasID, err)
>>>>>>> dccf0d3f
		return nil, err
	}

	plainKey, encryptedKey, err := crypto.NewRandomKey(ctx, encryptor, source.Name)
	if err != nil {
		log.Errorf("Error generating new key for event source %s in canvas %s: %v", idOrName, canvasID, err)
		return nil, status.Error(codes.Internal, "error generating key")
	}

	err = source.UpdateKey(encryptedKey)
	if err != nil {
		log.Errorf("Error updating key for event source %s in canvas %s: %v", idOrName, canvasID, err)
		return nil, status.Error(codes.Internal, "error updating key")
	}

	protoSource, err := serializeEventSource(*source)
	if err != nil {
		return nil, err
	}

	response := &pb.ResetEventSourceKeyResponse{
		EventSource: protoSource,
		Key:         string(plainKey),
	}

	return response, nil
}<|MERGE_RESOLUTION|>--- conflicted
+++ resolved
@@ -4,16 +4,8 @@
 	"context"
 	"errors"
 
-<<<<<<< HEAD
-	uuid "github.com/google/uuid"
 	log "github.com/sirupsen/logrus"
 	"github.com/superplanehq/superplane/pkg/crypto"
-	"github.com/superplanehq/superplane/pkg/grpc/actions"
-	"github.com/superplanehq/superplane/pkg/models"
-=======
-	log "github.com/sirupsen/logrus"
-	"github.com/superplanehq/superplane/pkg/crypto"
->>>>>>> dccf0d3f
 	pb "github.com/superplanehq/superplane/pkg/protos/canvases"
 	"google.golang.org/grpc/codes"
 	"google.golang.org/grpc/status"
@@ -21,28 +13,13 @@
 )
 
 func ResetEventSourceKey(ctx context.Context, encryptor crypto.Encryptor, canvasID string, idOrName string) (*pb.ResetEventSourceKeyResponse, error) {
-<<<<<<< HEAD
-	err := actions.ValidateUUIDs(idOrName)
-	var source *models.EventSource
-	if err != nil {
-		source, err = models.FindEventSourceByName(canvasID, idOrName)
-	} else {
-		source, err = models.FindEventSourceByID(canvasID, uuid.MustParse(idOrName))
-	}
-
-=======
 	source, err := findEventSource(canvasID, idOrName)
->>>>>>> dccf0d3f
 	if err != nil {
 		if errors.Is(err, gorm.ErrRecordNotFound) {
 			return nil, status.Error(codes.NotFound, "event source not found")
 		}
 
-<<<<<<< HEAD
-		log.Errorf("Error resetting key for event source %s in canvas %s: %v", idOrName, canvasID, err)
-=======
 		log.Errorf("Error describing event source %s in canvas %s: %v", idOrName, canvasID, err)
->>>>>>> dccf0d3f
 		return nil, err
 	}
 
