package eventsources

import (
	"context"
	"testing"

	"github.com/stretchr/testify/assert"
	"github.com/stretchr/testify/require"
	"github.com/superplanehq/superplane/pkg/models"
	protos "github.com/superplanehq/superplane/pkg/protos/superplane"
	"github.com/superplanehq/superplane/test/support"
	"google.golang.org/grpc/codes"
	"google.golang.org/grpc/status"
)

func Test__ListEventSources(t *testing.T) {
	r := support.SetupWithOptions(t, support.SetupOptions{})

	t.Run("no canvas ID -> error", func(t *testing.T) {
		_, err := ListEventSources(context.Background(), &protos.ListEventSourcesRequest{})
		s, ok := status.FromError(err)
		assert.True(t, ok)
		assert.Equal(t, codes.InvalidArgument, s.Code())
		assert.Equal(t, "canvas not found", s.Message())
	})

	t.Run("no event sources -> empty list", func(t *testing.T) {
<<<<<<< HEAD
		org, err := models.CreateOrganization(uuid.New(), "test", "test", "")
		require.NoError(t, err)

		canvas, err := models.CreateCanvas(r.User, org.ID, "empty-canvas")
		require.NoError(t, err)

=======
>>>>>>> 23a42b79
		res, err := ListEventSources(context.Background(), &protos.ListEventSourcesRequest{
			CanvasIdOrName: r.Canvas.ID.String(),
		})

		require.NoError(t, err)
		require.NotNil(t, res)
		assert.Empty(t, res.EventSources)
	})

	t.Run("lists only external event sources", func(t *testing.T) {
		external, err := r.Canvas.CreateEventSource("external", []byte("key"), models.EventSourceScopeExternal, nil)
		require.NoError(t, err)

		_, err = r.Canvas.CreateEventSource("internal", []byte(`key`), models.EventSourceScopeInternal, nil)
		require.NoError(t, err)

		res, err := ListEventSources(context.Background(), &protos.ListEventSourcesRequest{
			CanvasIdOrName: r.Canvas.ID.String(),
		})

		require.NoError(t, err)
		require.NotNil(t, res)
		require.Len(t, res.EventSources, 1)
		assert.Equal(t, external.ID.String(), res.EventSources[0].Metadata.Id)
		assert.Equal(t, external.Name, res.EventSources[0].Metadata.Name)
		assert.Equal(t, r.Canvas.ID.String(), res.EventSources[0].Metadata.CanvasId)
		assert.NotEmpty(t, res.EventSources[0].Metadata.CreatedAt)
	})
}<|MERGE_RESOLUTION|>--- conflicted
+++ resolved
@@ -25,15 +25,6 @@
 	})
 
 	t.Run("no event sources -> empty list", func(t *testing.T) {
-<<<<<<< HEAD
-		org, err := models.CreateOrganization(uuid.New(), "test", "test", "")
-		require.NoError(t, err)
-
-		canvas, err := models.CreateCanvas(r.User, org.ID, "empty-canvas")
-		require.NoError(t, err)
-
-=======
->>>>>>> 23a42b79
 		res, err := ListEventSources(context.Background(), &protos.ListEventSourcesRequest{
 			CanvasIdOrName: r.Canvas.ID.String(),
 		})
