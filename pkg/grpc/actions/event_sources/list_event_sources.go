--- conflicted
+++ resolved
@@ -10,11 +10,7 @@
 )
 
 func ListEventSources(ctx context.Context, canvasID string) (*pb.ListEventSourcesResponse, error) {
-<<<<<<< HEAD
-	canvas, err := models.FindCanvasByIDOnly(canvasID)
-=======
-	canvas, err := models.FindCanvasByID(canvasID)
->>>>>>> dccf0d3f
+	canvas, err := models.FindUnscopedCanvasByID(canvasID)
 	if err != nil {
 		return nil, status.Error(codes.InvalidArgument, "canvas not found")
 	}
