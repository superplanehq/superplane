package canvases

import (
	"context"
	"errors"

	"github.com/google/uuid"
	log "github.com/sirupsen/logrus"
	"github.com/superplanehq/superplane/pkg/authentication"
	"github.com/superplanehq/superplane/pkg/authorization"
	"github.com/superplanehq/superplane/pkg/models"
	pb "github.com/superplanehq/superplane/pkg/protos/canvases"
	"google.golang.org/grpc/codes"
	"google.golang.org/grpc/status"
	"google.golang.org/protobuf/types/known/timestamppb"
)

func CreateCanvas(ctx context.Context, req *pb.CreateCanvasRequest, authorizationService authorization.Authorization) (*pb.CreateCanvasResponse, error) {
	userID, userIsSet := authentication.GetUserIdFromMetadata(ctx)

	if !userIsSet {
		return nil, status.Error(codes.Unauthenticated, "user not authenticated")
	}

	if req.Canvas == nil || req.Canvas.Metadata == nil || req.Canvas.Metadata.Name == "" {
		return nil, status.Error(codes.InvalidArgument, "canvas name is required")
	}

	orgID, err := uuid.Parse(req.OrganizationId)
	if err != nil {
		return nil, status.Error(codes.InvalidArgument, "invalid organization ID")
	}

	_, err = models.FindOrganizationByID(orgID.String())
	if err != nil {
		return nil, status.Error(codes.InvalidArgument, "organization not found")
	}

	userIDUUID, err := uuid.Parse(userID)
	if err != nil {
		return nil, status.Error(codes.InvalidArgument, "invalid user ID")
	}

	canvas, err := models.CreateCanvas(userIDUUID, orgID, req.Canvas.Metadata.Name)
	if err != nil {
		if errors.Is(err, models.ErrNameAlreadyUsed) {
			return nil, status.Error(codes.InvalidArgument, err.Error())
		}

		log.Errorf("Error creating canvas on %v for CreateCanvas: %v", req, err)
		return nil, err
	}

	response := &pb.CreateCanvasResponse{
		Canvas: &pb.Canvas{
			Metadata: &pb.Canvas_Metadata{
				Id:        canvas.ID.String(),
				Name:      canvas.Name,
				CreatedAt: timestamppb.New(*canvas.CreatedAt),
			},
		},
	}

	err = authorizationService.SetupCanvasRoles(canvas.ID.String())

	if err != nil {
		log.Errorf("Error setting up canvas roles on %v for CreateCanvas: %v", req, err)
		return nil, err
	}

<<<<<<< HEAD
	err = authorizationService.AssignRole(userID, models.RoleCanvasOwner, canvas.ID.String(), models.DomainCanvas)
=======
	err = authorizationService.AssignRole(userID, authorization.RoleCanvasOwner, canvas.ID.String(), models.DomainTypeCanvas)
>>>>>>> 895f2d97
	if err != nil {
		log.Errorf("Error assigning canvas owner role on %v for CreateCanvas: %v", req, err)
		return nil, err
	}

	return response, nil
}<|MERGE_RESOLUTION|>--- conflicted
+++ resolved
@@ -68,11 +68,7 @@
 		return nil, err
 	}
 
-<<<<<<< HEAD
-	err = authorizationService.AssignRole(userID, models.RoleCanvasOwner, canvas.ID.String(), models.DomainCanvas)
-=======
-	err = authorizationService.AssignRole(userID, authorization.RoleCanvasOwner, canvas.ID.String(), models.DomainTypeCanvas)
->>>>>>> 895f2d97
+	err = authorizationService.AssignRole(userID, models.RoleCanvasOwner, canvas.ID.String(), models.DomainTypeCanvas)
 	if err != nil {
 		log.Errorf("Error assigning canvas owner role on %v for CreateCanvas: %v", req, err)
 		return nil, err
