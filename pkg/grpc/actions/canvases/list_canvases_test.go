package canvases

import (
	"context"
	"testing"

	"github.com/google/uuid"
	"github.com/stretchr/testify/assert"
	"github.com/stretchr/testify/require"
	"github.com/superplanehq/superplane/pkg/authentication"
	protos "github.com/superplanehq/superplane/pkg/protos/canvases"
	"github.com/superplanehq/superplane/test/support"
)

func Test__ListCanvases(t *testing.T) {
	r := support.Setup(t)
	ctx := authentication.SetUserIdInMetadata(context.Background(), r.User.String())

<<<<<<< HEAD
	t.Run("with organization ID -> list canvases from organization", func(t *testing.T) {
		ctx := context.Background()
		ctx = authentication.SetUserIdInMetadata(ctx, user.ID.String())

		authService.SetupCanvasRoles(r.Canvas.ID.String())
		authService.AssignRole(user.ID.String(), models.RoleCanvasOwner, r.Canvas.ID.String(), models.DomainTypeCanvas)

		res, err := ListCanvases(ctx, r.Organization.ID.String(), &protos.ListCanvasesRequest{}, authService)
=======
	t.Run("no organization ID -> list all canvases", func(t *testing.T) {
		res, err := ListCanvases(ctx, &protos.ListCanvasesRequest{}, r.AuthService)
		require.NoError(t, err)
		require.NotNil(t, res)
		require.Len(t, res.Canvases, 1)
		require.NotNil(t, res.Canvases[0].Metadata)
		assert.Equal(t, r.Canvas.ID.String(), res.Canvases[0].Metadata.Id)
		assert.Equal(t, r.Canvas.Name, res.Canvases[0].Metadata.Name)
		assert.Equal(t, r.Canvas.CreatedBy.String(), res.Canvases[0].Metadata.CreatedBy)
		assert.NotNil(t, res.Canvases[0].Metadata.CreatedAt)
	})

	t.Run("with organization ID -> list canvases from organization", func(t *testing.T) {
		res, err := ListCanvases(ctx, &protos.ListCanvasesRequest{
			OrganizationId: r.Organization.ID.String(),
		}, r.AuthService)

>>>>>>> dccf0d3f
		require.NoError(t, err)
		require.NotNil(t, res)
		require.Len(t, res.Canvases, 1)
		require.NotNil(t, res.Canvases[0].Metadata)
		assert.Equal(t, r.Canvas.ID.String(), res.Canvases[0].Metadata.Id)
		assert.Equal(t, r.Canvas.Name, res.Canvases[0].Metadata.Name)
		assert.Equal(t, r.Canvas.CreatedBy.String(), res.Canvases[0].Metadata.CreatedBy)
		assert.NotNil(t, res.Canvases[0].Metadata.CreatedAt)
	})

<<<<<<< HEAD
	t.Run("organization with no canvases -> empty list", func(t *testing.T) {
		ctx := context.Background()
		ctx = authentication.SetUserIdInMetadata(ctx, user.ID.String())

		res, err := ListCanvases(ctx, uuid.New().String(), &protos.ListCanvasesRequest{}, authService)
=======
	t.Run("Organization with no canvases -> empty list", func(t *testing.T) {
		res, err := ListCanvases(ctx, &protos.ListCanvasesRequest{
			OrganizationId: uuid.New().String(),
		}, r.AuthService)

>>>>>>> dccf0d3f
		require.NoError(t, err)
		require.NotNil(t, res)
		require.Empty(t, res.Canvases)
	})
}<|MERGE_RESOLUTION|>--- conflicted
+++ resolved
@@ -8,7 +8,6 @@
 	"github.com/stretchr/testify/assert"
 	"github.com/stretchr/testify/require"
 	"github.com/superplanehq/superplane/pkg/authentication"
-	protos "github.com/superplanehq/superplane/pkg/protos/canvases"
 	"github.com/superplanehq/superplane/test/support"
 )
 
@@ -16,18 +15,9 @@
 	r := support.Setup(t)
 	ctx := authentication.SetUserIdInMetadata(context.Background(), r.User.String())
 
-<<<<<<< HEAD
 	t.Run("with organization ID -> list canvases from organization", func(t *testing.T) {
-		ctx := context.Background()
-		ctx = authentication.SetUserIdInMetadata(ctx, user.ID.String())
+		res, err := ListCanvases(ctx, r.Organization.ID.String(), r.AuthService)
 
-		authService.SetupCanvasRoles(r.Canvas.ID.String())
-		authService.AssignRole(user.ID.String(), models.RoleCanvasOwner, r.Canvas.ID.String(), models.DomainTypeCanvas)
-
-		res, err := ListCanvases(ctx, r.Organization.ID.String(), &protos.ListCanvasesRequest{}, authService)
-=======
-	t.Run("no organization ID -> list all canvases", func(t *testing.T) {
-		res, err := ListCanvases(ctx, &protos.ListCanvasesRequest{}, r.AuthService)
 		require.NoError(t, err)
 		require.NotNil(t, res)
 		require.Len(t, res.Canvases, 1)
@@ -38,35 +28,9 @@
 		assert.NotNil(t, res.Canvases[0].Metadata.CreatedAt)
 	})
 
-	t.Run("with organization ID -> list canvases from organization", func(t *testing.T) {
-		res, err := ListCanvases(ctx, &protos.ListCanvasesRequest{
-			OrganizationId: r.Organization.ID.String(),
-		}, r.AuthService)
+	t.Run("Organization with no canvases -> empty list", func(t *testing.T) {
+		res, err := ListCanvases(ctx, uuid.New().String(), r.AuthService)
 
->>>>>>> dccf0d3f
-		require.NoError(t, err)
-		require.NotNil(t, res)
-		require.Len(t, res.Canvases, 1)
-		require.NotNil(t, res.Canvases[0].Metadata)
-		assert.Equal(t, r.Canvas.ID.String(), res.Canvases[0].Metadata.Id)
-		assert.Equal(t, r.Canvas.Name, res.Canvases[0].Metadata.Name)
-		assert.Equal(t, r.Canvas.CreatedBy.String(), res.Canvases[0].Metadata.CreatedBy)
-		assert.NotNil(t, res.Canvases[0].Metadata.CreatedAt)
-	})
-
-<<<<<<< HEAD
-	t.Run("organization with no canvases -> empty list", func(t *testing.T) {
-		ctx := context.Background()
-		ctx = authentication.SetUserIdInMetadata(ctx, user.ID.String())
-
-		res, err := ListCanvases(ctx, uuid.New().String(), &protos.ListCanvasesRequest{}, authService)
-=======
-	t.Run("Organization with no canvases -> empty list", func(t *testing.T) {
-		res, err := ListCanvases(ctx, &protos.ListCanvasesRequest{
-			OrganizationId: uuid.New().String(),
-		}, r.AuthService)
-
->>>>>>> dccf0d3f
 		require.NoError(t, err)
 		require.NotNil(t, res)
 		require.Empty(t, res.Canvases)
