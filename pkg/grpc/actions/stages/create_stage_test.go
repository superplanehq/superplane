package stages

import (
	"context"
	"testing"

	uuid "github.com/google/uuid"
	"github.com/stretchr/testify/assert"
	"github.com/stretchr/testify/require"
	"github.com/superplanehq/superplane/pkg/authentication"
	"github.com/superplanehq/superplane/pkg/config"
	"github.com/superplanehq/superplane/pkg/integrations/semaphore"
	"github.com/superplanehq/superplane/pkg/models"
	pbAuth "github.com/superplanehq/superplane/pkg/protos/authorization"
	pb "github.com/superplanehq/superplane/pkg/protos/canvases"
	integrationpb "github.com/superplanehq/superplane/pkg/protos/integrations"
	"github.com/superplanehq/superplane/test/support"
	testconsumer "github.com/superplanehq/superplane/test/test_consumer"
	"google.golang.org/grpc/codes"
	"google.golang.org/grpc/status"
	"gorm.io/datatypes"
)

const StageCreatedRoutingKey = "stage-created"

func Test__CreateStage(t *testing.T) {
	r := support.SetupWithOptions(t, support.SetupOptions{
		Source:      true,
		Integration: true,
	})

	executor := support.ProtoExecutor(t, r)

	t.Run("canvas does not exist -> error", func(t *testing.T) {
		ctx := authentication.SetUserIdInMetadata(context.Background(), r.User.String())
		_, err := CreateStage(ctx, r.Encryptor, r.Registry, &pb.CreateStageRequest{
			CanvasIdOrName: uuid.New().String(),
			Stage: &pb.Stage{
				Metadata: &pb.Stage_Metadata{
					Name: "test",
				},
				Spec: &pb.Stage_Spec{
					Executor: executor,
				},
			},
		})

		s, ok := status.FromError(err)
		assert.True(t, ok)
		assert.Equal(t, codes.InvalidArgument, s.Code())
		assert.Equal(t, "canvas not found", s.Message())
	})

	t.Run("unauthenticated user -> error", func(t *testing.T) {
		_, err := CreateStage(context.Background(), r.Encryptor, r.Registry, &pb.CreateStageRequest{
			CanvasIdOrName: r.Canvas.ID.String(),
			Stage: &pb.Stage{
				Metadata: &pb.Stage_Metadata{
					Name: "test",
				},
				Spec: &pb.Stage_Spec{
					Executor: executor,
				},
			},
		})

		s, ok := status.FromError(err)
		assert.True(t, ok)
		assert.Equal(t, codes.Unauthenticated, s.Code())
		assert.Equal(t, "user not authenticated", s.Message())
	})

	t.Run("connection for source that does not exist -> error", func(t *testing.T) {
		ctx := authentication.SetUserIdInMetadata(context.Background(), r.User.String())
		_, err := CreateStage(ctx, r.Encryptor, r.Registry, &pb.CreateStageRequest{
			CanvasIdOrName: r.Canvas.Name,
			Stage: &pb.Stage{
				Metadata: &pb.Stage_Metadata{
					Name: "test",
				},
				Spec: &pb.Stage_Spec{
					Executor: executor,
					Connections: []*pb.Connection{
						{
							Name: "source-does-not-exist",
							Type: pb.Connection_TYPE_EVENT_SOURCE,
						},
					},
				},
			},
		})

		s, ok := status.FromError(err)
		assert.True(t, ok)
		assert.Equal(t, codes.InvalidArgument, s.Code())
		assert.Equal(t, "invalid connection: event source source-does-not-exist not found", s.Message())
	})

	t.Run("connection for internal event source -> error", func(t *testing.T) {
		internalSource, err := r.Canvas.CreateEventSource("internal", []byte(`key`), models.EventSourceScopeInternal, nil)
		require.NoError(t, err)

		ctx := authentication.SetUserIdInMetadata(context.Background(), uuid.NewString())
		_, err = CreateStage(ctx, r.Encryptor, r.Registry, &pb.CreateStageRequest{
			CanvasIdOrName: r.Canvas.Name,
			Stage: &pb.Stage{
				Metadata: &pb.Stage_Metadata{
					Name: "test",
				},
				Spec: &pb.Stage_Spec{
					Executor: executor,
					Connections: []*pb.Connection{
						{
							Name: internalSource.Name,
							Type: pb.Connection_TYPE_EVENT_SOURCE,
						},
					},
				},
			},
		})

		s, ok := status.FromError(err)
		assert.True(t, ok)
		assert.Equal(t, codes.InvalidArgument, s.Code())
		assert.Equal(t, "invalid connection: event source internal not found", s.Message())
	})

	t.Run("invalid approval condition -> error", func(t *testing.T) {
		ctx := authentication.SetUserIdInMetadata(context.Background(), r.User.String())
		_, err := CreateStage(ctx, r.Encryptor, r.Registry, &pb.CreateStageRequest{
			CanvasIdOrName: r.Canvas.ID.String(),
			Stage: &pb.Stage{
				Metadata: &pb.Stage_Metadata{
					Name: "test",
				},
				Spec: &pb.Stage_Spec{
					Executor: executor,
					Connections: []*pb.Connection{
						{
							Name: r.Source.Name,
							Type: pb.Connection_TYPE_EVENT_SOURCE,
						},
					},
					Conditions: []*pb.Condition{
						{Type: pb.Condition_CONDITION_TYPE_APPROVAL, Approval: &pb.ConditionApproval{}},
					},
				},
			},
		})

		s, ok := status.FromError(err)
		assert.True(t, ok)
		assert.Equal(t, codes.InvalidArgument, s.Code())
		assert.Equal(t, "invalid condition: invalid approval condition: count must be greater than 0", s.Message())
	})

	t.Run("time window condition with no start -> error", func(t *testing.T) {
		ctx := authentication.SetUserIdInMetadata(context.Background(), r.User.String())
		_, err := CreateStage(ctx, r.Encryptor, r.Registry, &pb.CreateStageRequest{
			CanvasIdOrName: r.Canvas.ID.String(),
			Stage: &pb.Stage{
				Metadata: &pb.Stage_Metadata{
					Name: "test",
				},
				Spec: &pb.Stage_Spec{
					Executor: executor,
					Connections: []*pb.Connection{
						{
							Name: r.Source.Name,
							Type: pb.Connection_TYPE_EVENT_SOURCE,
						},
					},
					Conditions: []*pb.Condition{
						{
							Type:       pb.Condition_CONDITION_TYPE_TIME_WINDOW,
							TimeWindow: &pb.ConditionTimeWindow{},
						},
					},
				},
			},
		})

		s, ok := status.FromError(err)
		assert.True(t, ok)
		assert.Equal(t, codes.InvalidArgument, s.Code())
		assert.Equal(t, "invalid condition: invalid time window condition: invalid start", s.Message())
	})

	t.Run("time window condition with no end -> error", func(t *testing.T) {
		ctx := authentication.SetUserIdInMetadata(context.Background(), r.User.String())
		_, err := CreateStage(ctx, r.Encryptor, r.Registry, &pb.CreateStageRequest{
			CanvasIdOrName: r.Canvas.ID.String(),
			Stage: &pb.Stage{
				Metadata: &pb.Stage_Metadata{
					Name: "test",
				},
				Spec: &pb.Stage_Spec{
					Executor: executor,
					Connections: []*pb.Connection{
						{
							Name: r.Source.Name,
							Type: pb.Connection_TYPE_EVENT_SOURCE,
						},
					},
					Conditions: []*pb.Condition{
						{
							Type: pb.Condition_CONDITION_TYPE_TIME_WINDOW,
							TimeWindow: &pb.ConditionTimeWindow{
								Start: "08:00",
							},
						},
					},
				},
			},
		})

		s, ok := status.FromError(err)
		assert.True(t, ok)
		assert.Equal(t, codes.InvalidArgument, s.Code())
		assert.Equal(t, "invalid condition: invalid time window condition: invalid end", s.Message())
	})

	t.Run("time window condition with invalid start -> error", func(t *testing.T) {
		ctx := authentication.SetUserIdInMetadata(context.Background(), r.User.String())
		_, err := CreateStage(ctx, r.Encryptor, r.Registry, &pb.CreateStageRequest{
			CanvasIdOrName: r.Canvas.ID.String(),
			Stage: &pb.Stage{
				Metadata: &pb.Stage_Metadata{
					Name: "test",
				},
				Spec: &pb.Stage_Spec{
					Executor: executor,
					Connections: []*pb.Connection{
						{
							Name: r.Source.Name,
							Type: pb.Connection_TYPE_EVENT_SOURCE,
						},
					},
					Conditions: []*pb.Condition{
						{
							Type: pb.Condition_CONDITION_TYPE_TIME_WINDOW,
							TimeWindow: &pb.ConditionTimeWindow{
								Start: "52:00",
							},
						},
					},
				},
			},
		})

		s, ok := status.FromError(err)
		assert.True(t, ok)
		assert.Equal(t, codes.InvalidArgument, s.Code())
		assert.Equal(t, "invalid condition: invalid time window condition: invalid start", s.Message())
	})

	t.Run("time window condition with no week days list -> error", func(t *testing.T) {
		ctx := authentication.SetUserIdInMetadata(context.Background(), r.User.String())
		_, err := CreateStage(ctx, r.Encryptor, r.Registry, &pb.CreateStageRequest{
			CanvasIdOrName: r.Canvas.ID.String(),
			Stage: &pb.Stage{
				Metadata: &pb.Stage_Metadata{
					Name: "test",
				},
				Spec: &pb.Stage_Spec{
					Executor: executor,
					Connections: []*pb.Connection{
						{
							Name: r.Source.Name,
							Type: pb.Connection_TYPE_EVENT_SOURCE,
						},
					},
					Conditions: []*pb.Condition{
						{
							Type: pb.Condition_CONDITION_TYPE_TIME_WINDOW,
							TimeWindow: &pb.ConditionTimeWindow{
								Start: "08:00",
								End:   "17:00",
							},
						},
					},
				},
			},
		})

		s, ok := status.FromError(err)
		assert.True(t, ok)
		assert.Equal(t, codes.InvalidArgument, s.Code())
		assert.Equal(t, "invalid condition: invalid time window condition: missing week day list", s.Message())
	})

	t.Run("time window condition with invalid day -> error", func(t *testing.T) {
		ctx := authentication.SetUserIdInMetadata(context.Background(), r.User.String())
		_, err := CreateStage(ctx, r.Encryptor, r.Registry, &pb.CreateStageRequest{
			CanvasIdOrName: r.Canvas.ID.String(),
			Stage: &pb.Stage{
				Metadata: &pb.Stage_Metadata{
					Name: "test",
				},
				Spec: &pb.Stage_Spec{
					Executor: executor,
					Connections: []*pb.Connection{
						{
							Name: r.Source.Name,
							Type: pb.Connection_TYPE_EVENT_SOURCE,
						},
					},
					Conditions: []*pb.Condition{
						{
							Type: pb.Condition_CONDITION_TYPE_TIME_WINDOW,
							TimeWindow: &pb.ConditionTimeWindow{
								Start:    "08:00",
								End:      "17:00",
								WeekDays: []string{"Monday", "DoesNotExist"},
							},
						},
					},
				},
			},
		})

		s, ok := status.FromError(err)
		assert.True(t, ok)
		assert.Equal(t, codes.InvalidArgument, s.Code())
		assert.Equal(t, "invalid condition: invalid time window condition: invalid day DoesNotExist", s.Message())
	})

<<<<<<< HEAD
	t.Run("stage without integration", func(t *testing.T) {
		name := support.RandomName("test")
		ctx := authentication.SetUserIdInMetadata(context.Background(), r.User.String())
		res, err := CreateStage(ctx, r.Encryptor, specValidator, &pb.CreateStageRequest{
			CanvasIdOrName: r.Canvas.ID.String(),
			Stage: &pb.Stage{
				Metadata: &pb.Stage_Metadata{
					Name: name,
				},
				Spec: &pb.Stage_Spec{
					Executor: &pb.ExecutorSpec{
						Type: pb.ExecutorSpec_TYPE_HTTP,
						Http: &pb.ExecutorSpec_HTTP{Url: "https://example.com"},
=======
	t.Run("stage with integration that does not exist -> error", func(t *testing.T) {
		amqpURL, _ := config.RabbitMQURL()
		testconsumer := testconsumer.New(amqpURL, StageCreatedRoutingKey)
		testconsumer.Start()
		defer testconsumer.Stop()

		name := support.RandomName("test")
		ctx := authentication.SetUserIdInMetadata(context.Background(), r.User.String())
		_, err := CreateStage(ctx, r.Encryptor, r.Registry, &pb.CreateStageRequest{
			CanvasIdOrName: r.Canvas.ID.String(),
			Stage: &pb.Stage{
				Metadata: &pb.Stage_Metadata{Name: name},
				Spec: &pb.Stage_Spec{
					Executor: &pb.Executor{
						Type:        executor.Type,
						Spec:        executor.Spec,
						Integration: &integrationpb.IntegrationRef{Name: "does-not-exist"},
>>>>>>> 676031c4
					},
					Connections: []*pb.Connection{
						{
							Name: r.Source.Name,
							Type: pb.Connection_TYPE_EVENT_SOURCE,
						},
					},
				},
			},
		})

<<<<<<< HEAD
		require.NoError(t, err)
		assert.Equal(t, pb.ExecutorSpec_TYPE_HTTP, res.Stage.Spec.Executor.Type)
		assert.Nil(t, res.Stage.Spec.Executor.Integration)
		assert.Equal(t, "https://example.com", res.Stage.Spec.Executor.Http.Url)
=======
		require.Error(t, err)
		s, ok := status.FromError(err)
		assert.True(t, ok)
		assert.Equal(t, codes.InvalidArgument, s.Code())
		assert.Equal(t, "integration does-not-exist not found", s.Message())
>>>>>>> 676031c4
	})

	t.Run("stage with integration", func(t *testing.T) {
		amqpURL, _ := config.RabbitMQURL()
		testconsumer := testconsumer.New(amqpURL, StageCreatedRoutingKey)
		testconsumer.Start()
		defer testconsumer.Stop()

		name := support.RandomName("test")
		ctx := authentication.SetUserIdInMetadata(context.Background(), r.User.String())
		res, err := CreateStage(ctx, r.Encryptor, r.Registry, &pb.CreateStageRequest{
			CanvasIdOrName: r.Canvas.ID.String(),
			Stage: &pb.Stage{
				Metadata: &pb.Stage_Metadata{
					Name: name,
				},
				Spec: &pb.Stage_Spec{
					Executor: executor,
					Conditions: []*pb.Condition{
						{
							Type:     pb.Condition_CONDITION_TYPE_APPROVAL,
							Approval: &pb.ConditionApproval{Count: 1},
						},
						{
							Type: pb.Condition_CONDITION_TYPE_TIME_WINDOW,
							TimeWindow: &pb.ConditionTimeWindow{
								Start:    "08:00",
								End:      "17:00",
								WeekDays: []string{"Monday", "Tuesday"},
							},
						},
					},
					Connections: []*pb.Connection{
						{
							Name: r.Source.Name,
							Type: pb.Connection_TYPE_EVENT_SOURCE,
							Filters: []*pb.Filter{
								{
									Type: pb.FilterType_FILTER_TYPE_DATA,
									Data: &pb.DataFilter{
										Expression: "test == 12",
									},
								},
								{
									Type: pb.FilterType_FILTER_TYPE_HEADER,
									Header: &pb.HeaderFilter{
										Expression: "test == 12",
									},
								},
							},
						},
					},
				},
			},
		})

		require.NoError(t, err)
		require.NotNil(t, res)
		require.NotNil(t, res.Stage.Metadata)
		assert.NotNil(t, res.Stage.Metadata.Id)
		assert.NotNil(t, res.Stage.Metadata.CreatedAt)
		assert.Equal(t, r.Canvas.ID.String(), res.Stage.Metadata.CanvasId)
		assert.Equal(t, name, res.Stage.Metadata.Name)

		// Assert executor is correct
		require.NotNil(t, res.Stage.Spec)
		assert.Equal(t, executor.Type, res.Stage.Spec.Executor.Type)
		assert.Equal(t, executor.Integration.Name, res.Stage.Spec.Executor.Integration.Name)
		assert.NotEmpty(t, executor.Spec)

		// Check that we have a connection to the source
		require.Len(t, res.Stage.Spec.Connections, 1)
		assert.Len(t, res.Stage.Spec.Connections[0].Filters, 2)
		assert.Equal(t, pb.FilterOperator_FILTER_OPERATOR_AND, res.Stage.Spec.Connections[0].FilterOperator)

		// Assert metadata and conditions are correct
		require.NotNil(t, res.Stage.Metadata)
		require.NotNil(t, res.Stage.Spec)
		require.Len(t, res.Stage.Spec.Conditions, 2)
		assert.Equal(t, pb.Condition_CONDITION_TYPE_APPROVAL, res.Stage.Spec.Conditions[0].Type)
		assert.Equal(t, uint32(1), res.Stage.Spec.Conditions[0].Approval.Count)
		assert.Equal(t, pb.Condition_CONDITION_TYPE_TIME_WINDOW, res.Stage.Spec.Conditions[1].Type)
		assert.Equal(t, "08:00", res.Stage.Spec.Conditions[1].TimeWindow.Start)
		assert.Equal(t, "17:00", res.Stage.Spec.Conditions[1].TimeWindow.End)
		assert.Equal(t, []string{"Monday", "Tuesday"}, res.Stage.Spec.Conditions[1].TimeWindow.WeekDays)
		assert.True(t, testconsumer.HasReceivedMessage())

		// Assert internally scoped event source was created
		resource, err := models.FindResource(r.Integration.ID, semaphore.ResourceTypeProject, executor.Resource.Name)
		require.NoError(t, err)
		require.NotNil(t, resource)
		eventSource, err := resource.FindEventSource()
		require.NoError(t, err)
		require.NotNil(t, eventSource)
		require.Equal(t, eventSource.Name, executor.Integration.Name+"-"+executor.Resource.Name)
		require.Equal(t, eventSource.Scope, models.EventSourceScopeInternal)
	})

	t.Run("stage with org-level integration", func(t *testing.T) {
		secret, err := support.CreateOrganizationSecret(t, r, map[string]string{"key": "test"})
		require.NoError(t, err)
		integration, err := models.CreateIntegration(&models.Integration{
			Name:       support.RandomName("integration"),
			CreatedBy:  r.User,
			Type:       models.IntegrationTypeSemaphore,
			DomainType: models.DomainTypeOrganization,
			DomainID:   r.Organization.ID,
			URL:        r.SemaphoreAPIMock.Server.URL,
			AuthType:   models.IntegrationAuthTypeToken,
			Auth: datatypes.NewJSONType(models.IntegrationAuth{
				Token: &models.IntegrationAuthToken{
					ValueFrom: models.ValueDefinitionFrom{
						Secret: &models.ValueDefinitionFromSecret{
							DomainType: models.DomainTypeOrganization,
							Name:       secret.Name,
							Key:        "key",
						},
					},
				},
			}),
		})

		name := support.RandomName("test")
		ctx := authentication.SetUserIdInMetadata(context.Background(), r.User.String())
		res, err := CreateStage(ctx, r.Encryptor, r.Registry, &pb.CreateStageRequest{
			CanvasIdOrName: r.Canvas.ID.String(),
			Stage: &pb.Stage{
				Metadata: &pb.Stage_Metadata{Name: name},
				Spec: &pb.Stage_Spec{
					Executor: &pb.Executor{
						Type: executor.Type,
						Integration: &integrationpb.IntegrationRef{
							Name:       integration.Name,
							DomainType: pbAuth.DomainType_DOMAIN_TYPE_ORGANIZATION,
						},
						Resource: &integrationpb.ResourceRef{
							Type: executor.Resource.Type,
							Name: executor.Resource.Name,
						},
						Spec: executor.Spec,
					},
					Conditions: []*pb.Condition{},
					Connections: []*pb.Connection{
						{
							Name: r.Source.Name,
							Type: pb.Connection_TYPE_EVENT_SOURCE,
						},
					},
				},
			},
		})

		require.NoError(t, err)
		require.NotNil(t, res)
		require.NotNil(t, res.Stage.Metadata)
		assert.NotNil(t, res.Stage.Metadata.Id)
		assert.NotNil(t, res.Stage.Metadata.CreatedAt)
		assert.Equal(t, r.Canvas.ID.String(), res.Stage.Metadata.CanvasId)
		assert.Equal(t, name, res.Stage.Metadata.Name)

		// Assert executor is correct
		require.NotNil(t, res.Stage.Spec)
		assert.Equal(t, executor.Type, res.Stage.Spec.Executor.Type)
		assert.Equal(t, integration.Name, res.Stage.Spec.Executor.Integration.Name)
		assert.Equal(t, pbAuth.DomainType_DOMAIN_TYPE_ORGANIZATION, res.Stage.Spec.Executor.Integration.DomainType)
		assert.NotEmpty(t, res.Stage.Spec.Executor.Spec)

		// Check that we have a connection to the source
		require.Len(t, res.Stage.Spec.Connections, 1)

		// Assert internally scoped event source was created
		resource, err := models.FindResource(integration.ID, semaphore.ResourceTypeProject, executor.Resource.Name)
		require.NoError(t, err)
		require.NotNil(t, resource)
		eventSource, err := resource.FindEventSource()
		require.NoError(t, err)
		require.NotNil(t, eventSource)
		require.Equal(t, eventSource.Name, integration.Name+"-"+executor.Resource.Name)
		require.Equal(t, eventSource.Scope, models.EventSourceScopeInternal)
	})

	t.Run("stage with same integration resource re-uses internally scoped event source", func(t *testing.T) {
		ctx := authentication.SetUserIdInMetadata(context.Background(), r.User.String())

		//
		// Create first stage using the demo-project Semaphore project integration resource.
		//
		res, err := CreateStage(ctx, r.Encryptor, r.Registry, &pb.CreateStageRequest{
			CanvasIdOrName: r.Canvas.ID.String(),
			Stage: &pb.Stage{
				Metadata: &pb.Stage_Metadata{
					Name: support.RandomName("test"),
				},
				Spec: &pb.Stage_Spec{
					Executor:   executor,
					Conditions: []*pb.Condition{},
					Connections: []*pb.Connection{
						{
							Name: r.Source.Name,
							Type: pb.Connection_TYPE_EVENT_SOURCE,
						},
					},
				},
			},
		})

		require.NoError(t, err)
		require.NotNil(t, res.Stage)

		//
		// Create second stage using the demo-project Semaphore project integration resource.
		//
		res, err = CreateStage(ctx, r.Encryptor, r.Registry, &pb.CreateStageRequest{
			CanvasIdOrName: r.Canvas.ID.String(),
			Stage: &pb.Stage{
				Metadata: &pb.Stage_Metadata{
					Name: support.RandomName("test"),
				},
				Spec: &pb.Stage_Spec{
					Executor:   executor,
					Conditions: []*pb.Condition{},
					Connections: []*pb.Connection{
						{
							Name: r.Source.Name,
							Type: pb.Connection_TYPE_EVENT_SOURCE,
						},
					},
				},
			},
		})

		require.NoError(t, err)
		require.NotNil(t, res.Stage)

		// Assert the same integration resource record and
		// internally scoped event source are re-used by both stages.
		resources, err := r.Integration.ListResources(semaphore.ResourceTypeProject)
		require.NoError(t, err)
		require.Len(t, resources, 1)
		sources, err := resources[0].ListEventSources()
		require.NoError(t, err)
		assert.Len(t, sources, 1)
		assert.Equal(t, sources[0].Name, r.Integration.Name+"-"+executor.Resource.Name)
		assert.Equal(t, sources[0].Scope, models.EventSourceScopeInternal)
	})

	t.Run("stage name already used -> error", func(t *testing.T) {
		ctx := authentication.SetUserIdInMetadata(context.Background(), r.User.String())

		//
		// First stage works
		//
		name := support.RandomName("test")
		res, err := CreateStage(ctx, r.Encryptor, r.Registry, &pb.CreateStageRequest{
			CanvasIdOrName: r.Canvas.ID.String(),
			Stage: &pb.Stage{
				Metadata: &pb.Stage_Metadata{
					Name: name,
				},
				Spec: &pb.Stage_Spec{
					Executor: executor,
					Connections: []*pb.Connection{
						{
							Name: r.Source.Name,
							Type: pb.Connection_TYPE_EVENT_SOURCE,
						},
					},
				},
			},
		})

		require.NoError(t, err)
		require.NotNil(t, res.Stage)

		//
		// Second stage with the same name fails
		//
		_, err = CreateStage(ctx, r.Encryptor, r.Registry, &pb.CreateStageRequest{
			CanvasIdOrName: r.Canvas.ID.String(),
			Stage: &pb.Stage{
				Metadata: &pb.Stage_Metadata{
					Name: name,
				},
				Spec: &pb.Stage_Spec{
					Executor: executor,
					Connections: []*pb.Connection{
						{
							Name: r.Source.Name,
							Type: pb.Connection_TYPE_EVENT_SOURCE,
						},
					},
				},
			},
		})

		s, ok := status.FromError(err)
		assert.True(t, ok)
		assert.Equal(t, codes.InvalidArgument, s.Code())
		assert.Equal(t, "name already used", s.Message())
	})
}<|MERGE_RESOLUTION|>--- conflicted
+++ resolved
@@ -325,21 +325,6 @@
 		assert.Equal(t, "invalid condition: invalid time window condition: invalid day DoesNotExist", s.Message())
 	})
 
-<<<<<<< HEAD
-	t.Run("stage without integration", func(t *testing.T) {
-		name := support.RandomName("test")
-		ctx := authentication.SetUserIdInMetadata(context.Background(), r.User.String())
-		res, err := CreateStage(ctx, r.Encryptor, specValidator, &pb.CreateStageRequest{
-			CanvasIdOrName: r.Canvas.ID.String(),
-			Stage: &pb.Stage{
-				Metadata: &pb.Stage_Metadata{
-					Name: name,
-				},
-				Spec: &pb.Stage_Spec{
-					Executor: &pb.ExecutorSpec{
-						Type: pb.ExecutorSpec_TYPE_HTTP,
-						Http: &pb.ExecutorSpec_HTTP{Url: "https://example.com"},
-=======
 	t.Run("stage with integration that does not exist -> error", func(t *testing.T) {
 		amqpURL, _ := config.RabbitMQURL()
 		testconsumer := testconsumer.New(amqpURL, StageCreatedRoutingKey)
@@ -357,30 +342,22 @@
 						Type:        executor.Type,
 						Spec:        executor.Spec,
 						Integration: &integrationpb.IntegrationRef{Name: "does-not-exist"},
->>>>>>> 676031c4
-					},
-					Connections: []*pb.Connection{
-						{
-							Name: r.Source.Name,
-							Type: pb.Connection_TYPE_EVENT_SOURCE,
-						},
-					},
-				},
-			},
-		})
-
-<<<<<<< HEAD
-		require.NoError(t, err)
-		assert.Equal(t, pb.ExecutorSpec_TYPE_HTTP, res.Stage.Spec.Executor.Type)
-		assert.Nil(t, res.Stage.Spec.Executor.Integration)
-		assert.Equal(t, "https://example.com", res.Stage.Spec.Executor.Http.Url)
-=======
+					},
+					Connections: []*pb.Connection{
+						{
+							Name: r.Source.Name,
+							Type: pb.Connection_TYPE_EVENT_SOURCE,
+						},
+					},
+				},
+			},
+		})
+
 		require.Error(t, err)
 		s, ok := status.FromError(err)
 		assert.True(t, ok)
 		assert.Equal(t, codes.InvalidArgument, s.Code())
 		assert.Equal(t, "integration does-not-exist not found", s.Message())
->>>>>>> 676031c4
 	})
 
 	t.Run("stage with integration", func(t *testing.T) {
