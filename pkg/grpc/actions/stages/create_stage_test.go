package stages

import (
	"context"
	"testing"

	uuid "github.com/google/uuid"
	"github.com/stretchr/testify/assert"
	"github.com/stretchr/testify/require"
	"github.com/superplanehq/superplane/pkg/authentication"
	"github.com/superplanehq/superplane/pkg/config"
	"github.com/superplanehq/superplane/pkg/integrations/semaphore"
	"github.com/superplanehq/superplane/pkg/models"
	pbAuth "github.com/superplanehq/superplane/pkg/protos/authorization"
	pb "github.com/superplanehq/superplane/pkg/protos/canvases"
	integrationpb "github.com/superplanehq/superplane/pkg/protos/integrations"
	testconsumer "github.com/superplanehq/superplane/test/consumer"
	"github.com/superplanehq/superplane/test/support"
	"google.golang.org/grpc/codes"
	"google.golang.org/grpc/status"
	"gorm.io/datatypes"
)

const StageCreatedRoutingKey = "stage-created"

func Test__CreateStage(t *testing.T) {
	r := support.SetupWithOptions(t, support.SetupOptions{
		Source:      true,
		Integration: true,
	})

	ctx := authentication.SetUserIdInMetadata(context.Background(), r.User.String())
	executor := support.ProtoExecutor(t, r)
	ctx := authentication.SetUserIdInMetadata(context.Background(), r.User.String())

	t.Run("canvas does not exist -> error", func(t *testing.T) {
<<<<<<< HEAD
		_, err := CreateStage(ctx, r.Encryptor, r.Registry, uuid.NewString(), &pb.Stage{
=======
		_, err := CreateStage(ctx, r.Encryptor, r.Registry, uuid.New().String(), &pb.Stage{
>>>>>>> dccf0d3f
			Metadata: &pb.Stage_Metadata{
				Name: "test",
			},
			Spec: &pb.Stage_Spec{
				Executor: executor,
			},
		})

		s, ok := status.FromError(err)
		assert.True(t, ok)
		assert.Equal(t, codes.InvalidArgument, s.Code())
		assert.Equal(t, "canvas not found", s.Message())
	})

	t.Run("unauthenticated user -> error", func(t *testing.T) {
		_, err := CreateStage(context.Background(), r.Encryptor, r.Registry, r.Canvas.ID.String(), &pb.Stage{
			Metadata: &pb.Stage_Metadata{
				Name: "test",
			},
			Spec: &pb.Stage_Spec{
				Executor: executor,
			},
		})

		s, ok := status.FromError(err)
		assert.True(t, ok)
		assert.Equal(t, codes.Unauthenticated, s.Code())
		assert.Equal(t, "user not authenticated", s.Message())
	})

	t.Run("connection for source that does not exist -> error", func(t *testing.T) {
		_, err := CreateStage(ctx, r.Encryptor, r.Registry, r.Canvas.ID.String(), &pb.Stage{
			Metadata: &pb.Stage_Metadata{
				Name: "test",
			},
			Spec: &pb.Stage_Spec{
				Executor: executor,
				Connections: []*pb.Connection{
					{
						Name: "source-does-not-exist",
						Type: pb.Connection_TYPE_EVENT_SOURCE,
					},
				},
			},
		})

		s, ok := status.FromError(err)
		assert.True(t, ok)
		assert.Equal(t, codes.InvalidArgument, s.Code())
		assert.Equal(t, "invalid connection: event source source-does-not-exist not found", s.Message())
	})

	t.Run("connection for internal event source -> error", func(t *testing.T) {
		internalSource := models.EventSource{
<<<<<<< HEAD
			CanvasID: r.Canvas.ID,
			Name:     "internal",
			Scope:    models.EventSourceScopeInternal,
			Key:      []byte(`key`),
		}

		err := internalSource.Create([]models.EventType{}, nil)
=======
			CanvasID:   r.Canvas.ID,
			Name:       "internal",
			Key:        []byte(`key`),
			Scope:      models.EventSourceScopeInternal,
			EventTypes: datatypes.NewJSONSlice([]models.EventType{}),
		}

		err := internalSource.Create()
>>>>>>> dccf0d3f
		require.NoError(t, err)

		_, err = CreateStage(ctx, r.Encryptor, r.Registry, r.Canvas.ID.String(), &pb.Stage{
			Metadata: &pb.Stage_Metadata{
				Name: "test",
			},
			Spec: &pb.Stage_Spec{
				Executor: executor,
				Connections: []*pb.Connection{
					{
						Name: internalSource.Name,
						Type: pb.Connection_TYPE_EVENT_SOURCE,
					},
				},
			},
		})

		s, ok := status.FromError(err)
		assert.True(t, ok)
		assert.Equal(t, codes.InvalidArgument, s.Code())
		assert.Equal(t, "invalid connection: event source internal not found", s.Message())
	})

	t.Run("invalid approval condition -> error", func(t *testing.T) {
		_, err := CreateStage(ctx, r.Encryptor, r.Registry, r.Canvas.ID.String(), &pb.Stage{
			Metadata: &pb.Stage_Metadata{
				Name: "test",
			},
			Spec: &pb.Stage_Spec{
				Executor: executor,
				Connections: []*pb.Connection{
					{
						Name: r.Source.Name,
						Type: pb.Connection_TYPE_EVENT_SOURCE,
					},
				},
				Conditions: []*pb.Condition{
					{Type: pb.Condition_CONDITION_TYPE_APPROVAL, Approval: &pb.ConditionApproval{}},
				},
			},
		})

		s, ok := status.FromError(err)
		assert.True(t, ok)
		assert.Equal(t, codes.InvalidArgument, s.Code())
		assert.Equal(t, "invalid condition: invalid approval condition: count must be greater than 0", s.Message())
	})

	t.Run("time window condition with no start -> error", func(t *testing.T) {
		_, err := CreateStage(ctx, r.Encryptor, r.Registry, r.Canvas.ID.String(), &pb.Stage{
			Metadata: &pb.Stage_Metadata{
				Name: "test",
			},
			Spec: &pb.Stage_Spec{
				Executor: executor,
				Connections: []*pb.Connection{
					{
						Name: r.Source.Name,
						Type: pb.Connection_TYPE_EVENT_SOURCE,
					},
				},
				Conditions: []*pb.Condition{
					{
						Type:       pb.Condition_CONDITION_TYPE_TIME_WINDOW,
						TimeWindow: &pb.ConditionTimeWindow{},
					},
				},
			},
		})

		s, ok := status.FromError(err)
		assert.True(t, ok)
		assert.Equal(t, codes.InvalidArgument, s.Code())
		assert.Equal(t, "invalid condition: invalid time window condition: invalid start", s.Message())
	})

	t.Run("time window condition with no end -> error", func(t *testing.T) {
		_, err := CreateStage(ctx, r.Encryptor, r.Registry, r.Canvas.ID.String(), &pb.Stage{
			Metadata: &pb.Stage_Metadata{
				Name: "test",
			},
			Spec: &pb.Stage_Spec{
				Executor: executor,
				Connections: []*pb.Connection{
					{
						Name: r.Source.Name,
						Type: pb.Connection_TYPE_EVENT_SOURCE,
					},
				},
				Conditions: []*pb.Condition{
					{
						Type: pb.Condition_CONDITION_TYPE_TIME_WINDOW,
						TimeWindow: &pb.ConditionTimeWindow{
							Start: "08:00",
						},
					},
				},
			},
		})

		s, ok := status.FromError(err)
		assert.True(t, ok)
		assert.Equal(t, codes.InvalidArgument, s.Code())
		assert.Equal(t, "invalid condition: invalid time window condition: invalid end", s.Message())
	})

	t.Run("time window condition with invalid start -> error", func(t *testing.T) {
		_, err := CreateStage(ctx, r.Encryptor, r.Registry, r.Canvas.ID.String(), &pb.Stage{
			Metadata: &pb.Stage_Metadata{
				Name: "test",
			},
			Spec: &pb.Stage_Spec{
				Executor: executor,
				Connections: []*pb.Connection{
					{
						Name: r.Source.Name,
						Type: pb.Connection_TYPE_EVENT_SOURCE,
					},
				},
				Conditions: []*pb.Condition{
					{
						Type: pb.Condition_CONDITION_TYPE_TIME_WINDOW,
						TimeWindow: &pb.ConditionTimeWindow{
							Start: "52:00",
						},
					},
				},
			},
		})

		s, ok := status.FromError(err)
		assert.True(t, ok)
		assert.Equal(t, codes.InvalidArgument, s.Code())
		assert.Equal(t, "invalid condition: invalid time window condition: invalid start", s.Message())
	})

	t.Run("time window condition with no week days list -> error", func(t *testing.T) {
		_, err := CreateStage(ctx, r.Encryptor, r.Registry, r.Canvas.ID.String(), &pb.Stage{
			Metadata: &pb.Stage_Metadata{
				Name: "test",
			},
			Spec: &pb.Stage_Spec{
				Executor: executor,
				Connections: []*pb.Connection{
					{
						Name: r.Source.Name,
						Type: pb.Connection_TYPE_EVENT_SOURCE,
					},
				},
				Conditions: []*pb.Condition{
					{
						Type: pb.Condition_CONDITION_TYPE_TIME_WINDOW,
						TimeWindow: &pb.ConditionTimeWindow{
							Start: "08:00",
							End:   "17:00",
						},
					},
				},
			},
		})

		s, ok := status.FromError(err)
		assert.True(t, ok)
		assert.Equal(t, codes.InvalidArgument, s.Code())
		assert.Equal(t, "invalid condition: invalid time window condition: missing week day list", s.Message())
	})

	t.Run("time window condition with invalid day -> error", func(t *testing.T) {
		_, err := CreateStage(ctx, r.Encryptor, r.Registry, r.Canvas.ID.String(), &pb.Stage{
			Metadata: &pb.Stage_Metadata{
				Name: "test",
			},
			Spec: &pb.Stage_Spec{
				Executor: executor,
				Connections: []*pb.Connection{
					{
						Name: r.Source.Name,
						Type: pb.Connection_TYPE_EVENT_SOURCE,
					},
				},
				Conditions: []*pb.Condition{
					{
						Type: pb.Condition_CONDITION_TYPE_TIME_WINDOW,
						TimeWindow: &pb.ConditionTimeWindow{
							Start:    "08:00",
							End:      "17:00",
							WeekDays: []string{"Monday", "DoesNotExist"},
						},
					},
				},
			},
		})

		s, ok := status.FromError(err)
		assert.True(t, ok)
		assert.Equal(t, codes.InvalidArgument, s.Code())
		assert.Equal(t, "invalid condition: invalid time window condition: invalid day DoesNotExist", s.Message())
	})

	t.Run("stage with integration that does not exist -> error", func(t *testing.T) {
		amqpURL, _ := config.RabbitMQURL()
		testconsumer := testconsumer.New(amqpURL, StageCreatedRoutingKey)
		testconsumer.Start()
		defer testconsumer.Stop()

		name := support.RandomName("test")
		_, err := CreateStage(ctx, r.Encryptor, r.Registry, r.Canvas.ID.String(), &pb.Stage{
			Metadata: &pb.Stage_Metadata{Name: name},
			Spec: &pb.Stage_Spec{
				Executor: &pb.Executor{
					Type:        executor.Type,
					Spec:        executor.Spec,
					Integration: &integrationpb.IntegrationRef{Name: "does-not-exist"},
				},
				Connections: []*pb.Connection{
					{
						Name: r.Source.Name,
						Type: pb.Connection_TYPE_EVENT_SOURCE,
					},
				},
			},
		})

		require.Error(t, err)
		s, ok := status.FromError(err)
		assert.True(t, ok)
		assert.Equal(t, codes.InvalidArgument, s.Code())
		assert.Equal(t, "integration does-not-exist not found", s.Message())
	})

	t.Run("stage with integration", func(t *testing.T) {
		amqpURL, _ := config.RabbitMQURL()
		testconsumer := testconsumer.New(amqpURL, StageCreatedRoutingKey)
		testconsumer.Start()
		defer testconsumer.Stop()

		name := support.RandomName("test")
		description := support.RandomName("description")
		res, err := CreateStage(ctx, r.Encryptor, r.Registry, r.Canvas.ID.String(), &pb.Stage{
			Metadata: &pb.Stage_Metadata{
				Name:        name,
				Description: description,
			},
			Spec: &pb.Stage_Spec{
				Executor: executor,
				Conditions: []*pb.Condition{
					{
						Type:     pb.Condition_CONDITION_TYPE_APPROVAL,
						Approval: &pb.ConditionApproval{Count: 1},
					},
					{
						Type: pb.Condition_CONDITION_TYPE_TIME_WINDOW,
						TimeWindow: &pb.ConditionTimeWindow{
							Start:    "08:00",
							End:      "17:00",
							WeekDays: []string{"Monday", "Tuesday"},
						},
					},
				},
				Connections: []*pb.Connection{
					{
						Name: r.Source.Name,
						Type: pb.Connection_TYPE_EVENT_SOURCE,
						Filters: []*pb.Filter{
							{
								Type: pb.FilterType_FILTER_TYPE_DATA,
								Data: &pb.DataFilter{
									Expression: "test == 12",
								},
							},
							{
								Type: pb.FilterType_FILTER_TYPE_HEADER,
								Header: &pb.HeaderFilter{
									Expression: "test == 12",
								},
							},
						},
					},
				},
			},
		})

		require.NoError(t, err)
		require.NotNil(t, res)
		require.NotNil(t, res.Stage.Metadata)
		assert.NotNil(t, res.Stage.Metadata.Id)
		assert.NotNil(t, res.Stage.Metadata.CreatedAt)
		assert.Equal(t, r.Canvas.ID.String(), res.Stage.Metadata.CanvasId)
		assert.Equal(t, name, res.Stage.Metadata.Name)
		assert.Equal(t, description, res.Stage.Metadata.Description)

		// Assert executor is correct
		require.NotNil(t, res.Stage.Spec)
		assert.Equal(t, executor.Type, res.Stage.Spec.Executor.Type)
		assert.Equal(t, executor.Integration.Name, res.Stage.Spec.Executor.Integration.Name)
		assert.NotEmpty(t, executor.Spec)

		// Check that we have a connection to the source
		require.Len(t, res.Stage.Spec.Connections, 1)
		assert.Len(t, res.Stage.Spec.Connections[0].Filters, 2)
		assert.Equal(t, pb.FilterOperator_FILTER_OPERATOR_AND, res.Stage.Spec.Connections[0].FilterOperator)

		// Assert metadata and conditions are correct
		require.NotNil(t, res.Stage.Metadata)
		require.NotNil(t, res.Stage.Spec)
		require.Len(t, res.Stage.Spec.Conditions, 2)
		assert.Equal(t, pb.Condition_CONDITION_TYPE_APPROVAL, res.Stage.Spec.Conditions[0].Type)
		assert.Equal(t, uint32(1), res.Stage.Spec.Conditions[0].Approval.Count)
		assert.Equal(t, pb.Condition_CONDITION_TYPE_TIME_WINDOW, res.Stage.Spec.Conditions[1].Type)
		assert.Equal(t, "08:00", res.Stage.Spec.Conditions[1].TimeWindow.Start)
		assert.Equal(t, "17:00", res.Stage.Spec.Conditions[1].TimeWindow.End)
		assert.Equal(t, []string{"Monday", "Tuesday"}, res.Stage.Spec.Conditions[1].TimeWindow.WeekDays)
		assert.True(t, testconsumer.HasReceivedMessage())

		// Assert internally scoped event source was created
		resource, err := models.FindResource(r.Integration.ID, semaphore.ResourceTypeProject, executor.Resource.Name)
		require.NoError(t, err)
		require.NotNil(t, resource)
		eventSource, err := resource.FindEventSource()
		require.NoError(t, err)
		require.NotNil(t, eventSource)
		require.Equal(t, eventSource.Name, executor.Integration.Name+"-"+executor.Resource.Name)
		require.Equal(t, eventSource.Scope, models.EventSourceScopeInternal)
	})

	t.Run("stage with org-level integration", func(t *testing.T) {
		secret, err := support.CreateOrganizationSecret(t, r, map[string]string{"key": "test"})
		require.NoError(t, err)
		integration, err := models.CreateIntegration(&models.Integration{
			Name:       support.RandomName("integration"),
			CreatedBy:  r.User,
			Type:       models.IntegrationTypeSemaphore,
			DomainType: models.DomainTypeOrganization,
			DomainID:   r.Organization.ID,
			URL:        r.SemaphoreAPIMock.Server.URL,
			AuthType:   models.IntegrationAuthTypeToken,
			Auth: datatypes.NewJSONType(models.IntegrationAuth{
				Token: &models.IntegrationAuthToken{
					ValueFrom: models.ValueDefinitionFrom{
						Secret: &models.ValueDefinitionFromSecret{
							DomainType: models.DomainTypeOrganization,
							Name:       secret.Name,
							Key:        "key",
						},
					},
				},
			}),
		})

		name := support.RandomName("test")
		res, err := CreateStage(ctx, r.Encryptor, r.Registry, r.Canvas.ID.String(), &pb.Stage{
			Metadata: &pb.Stage_Metadata{Name: name},
			Spec: &pb.Stage_Spec{
				Executor: &pb.Executor{
					Type: executor.Type,
					Integration: &integrationpb.IntegrationRef{
						Name:       integration.Name,
						DomainType: pbAuth.DomainType_DOMAIN_TYPE_ORGANIZATION,
					},
					Resource: &integrationpb.ResourceRef{
						Type: executor.Resource.Type,
						Name: executor.Resource.Name,
					},
					Spec: executor.Spec,
				},
				Conditions: []*pb.Condition{},
				Connections: []*pb.Connection{
					{
						Name: r.Source.Name,
						Type: pb.Connection_TYPE_EVENT_SOURCE,
					},
				},
			},
		})

		require.NoError(t, err)
		require.NotNil(t, res)
		require.NotNil(t, res.Stage.Metadata)
		assert.NotNil(t, res.Stage.Metadata.Id)
		assert.NotNil(t, res.Stage.Metadata.CreatedAt)
		assert.Equal(t, r.Canvas.ID.String(), res.Stage.Metadata.CanvasId)
		assert.Equal(t, name, res.Stage.Metadata.Name)

		// Assert executor is correct
		require.NotNil(t, res.Stage.Spec)
		assert.Equal(t, executor.Type, res.Stage.Spec.Executor.Type)
		assert.Equal(t, integration.Name, res.Stage.Spec.Executor.Integration.Name)
		assert.Equal(t, pbAuth.DomainType_DOMAIN_TYPE_ORGANIZATION, res.Stage.Spec.Executor.Integration.DomainType)
		assert.NotEmpty(t, res.Stage.Spec.Executor.Spec)

		// Check that we have a connection to the source
		require.Len(t, res.Stage.Spec.Connections, 1)

		// Assert internally scoped event source was created
		resource, err := models.FindResource(integration.ID, semaphore.ResourceTypeProject, executor.Resource.Name)
		require.NoError(t, err)
		require.NotNil(t, resource)
		eventSource, err := resource.FindEventSource()
		require.NoError(t, err)
		require.NotNil(t, eventSource)
		require.Equal(t, eventSource.Name, integration.Name+"-"+executor.Resource.Name)
		require.Equal(t, eventSource.Scope, models.EventSourceScopeInternal)
	})

	t.Run("stage with same integration resource re-uses internally scoped event source", func(t *testing.T) {

		//
		// Create first stage using the demo-project Semaphore project integration resource.
		//
		res, err := CreateStage(ctx, r.Encryptor, r.Registry, r.Canvas.ID.String(), &pb.Stage{
			Metadata: &pb.Stage_Metadata{
				Name: support.RandomName("test"),
			},
			Spec: &pb.Stage_Spec{
				Executor:   executor,
				Conditions: []*pb.Condition{},
				Connections: []*pb.Connection{
					{
						Name: r.Source.Name,
						Type: pb.Connection_TYPE_EVENT_SOURCE,
					},
				},
			},
		})

		require.NoError(t, err)
		require.NotNil(t, res.Stage)

		//
		// Create second stage using the demo-project Semaphore project integration resource.
		//
		res, err = CreateStage(ctx, r.Encryptor, r.Registry, r.Canvas.ID.String(), &pb.Stage{
			Metadata: &pb.Stage_Metadata{
				Name: support.RandomName("test"),
			},
			Spec: &pb.Stage_Spec{
				Executor:   executor,
				Conditions: []*pb.Condition{},
				Connections: []*pb.Connection{
					{
						Name: r.Source.Name,
						Type: pb.Connection_TYPE_EVENT_SOURCE,
					},
				},
			},
		})

		require.NoError(t, err)
		require.NotNil(t, res.Stage)

		// Assert the same integration resource record and
		// internally scoped event source are re-used by both stages.
		resources, err := r.Integration.ListResources(semaphore.ResourceTypeProject)
		require.NoError(t, err)
		require.Len(t, resources, 1)
		sources, err := resources[0].ListEventSources()
		require.NoError(t, err)
		assert.Len(t, sources, 1)
		assert.Equal(t, sources[0].Name, r.Integration.Name+"-"+executor.Resource.Name)
		assert.Equal(t, sources[0].Scope, models.EventSourceScopeInternal)
	})

	t.Run("stage name already used -> error", func(t *testing.T) {

		//
		// First stage works
		//
		name := support.RandomName("test")
		res, err := CreateStage(ctx, r.Encryptor, r.Registry, r.Canvas.ID.String(), &pb.Stage{
			Metadata: &pb.Stage_Metadata{
				Name: name,
			},
			Spec: &pb.Stage_Spec{
				Executor: executor,
				Connections: []*pb.Connection{
					{
						Name: r.Source.Name,
						Type: pb.Connection_TYPE_EVENT_SOURCE,
					},
				},
			},
		})

		require.NoError(t, err)
		require.NotNil(t, res.Stage)

		//
		// Second stage with the same name fails
		//
		_, err = CreateStage(ctx, r.Encryptor, r.Registry, r.Canvas.ID.String(), &pb.Stage{
			Metadata: &pb.Stage_Metadata{
				Name: name,
			},
			Spec: &pb.Stage_Spec{
				Executor: executor,
				Connections: []*pb.Connection{
					{
						Name: r.Source.Name,
						Type: pb.Connection_TYPE_EVENT_SOURCE,
					},
				},
			},
		})

		s, ok := status.FromError(err)
		assert.True(t, ok)
		assert.Equal(t, codes.InvalidArgument, s.Code())
		assert.Equal(t, "name already used", s.Message())
	})
}<|MERGE_RESOLUTION|>--- conflicted
+++ resolved
@@ -31,14 +31,9 @@
 
 	ctx := authentication.SetUserIdInMetadata(context.Background(), r.User.String())
 	executor := support.ProtoExecutor(t, r)
-	ctx := authentication.SetUserIdInMetadata(context.Background(), r.User.String())
 
 	t.Run("canvas does not exist -> error", func(t *testing.T) {
-<<<<<<< HEAD
-		_, err := CreateStage(ctx, r.Encryptor, r.Registry, uuid.NewString(), &pb.Stage{
-=======
 		_, err := CreateStage(ctx, r.Encryptor, r.Registry, uuid.New().String(), &pb.Stage{
->>>>>>> dccf0d3f
 			Metadata: &pb.Stage_Metadata{
 				Name: "test",
 			},
@@ -93,15 +88,6 @@
 
 	t.Run("connection for internal event source -> error", func(t *testing.T) {
 		internalSource := models.EventSource{
-<<<<<<< HEAD
-			CanvasID: r.Canvas.ID,
-			Name:     "internal",
-			Scope:    models.EventSourceScopeInternal,
-			Key:      []byte(`key`),
-		}
-
-		err := internalSource.Create([]models.EventType{}, nil)
-=======
 			CanvasID:   r.Canvas.ID,
 			Name:       "internal",
 			Key:        []byte(`key`),
@@ -110,7 +96,6 @@
 		}
 
 		err := internalSource.Create()
->>>>>>> dccf0d3f
 		require.NoError(t, err)
 
 		_, err = CreateStage(ctx, r.Encryptor, r.Registry, r.Canvas.ID.String(), &pb.Stage{
