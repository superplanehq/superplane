--- conflicted
+++ resolved
@@ -22,11 +22,7 @@
 			return nil, status.Error(codes.NotFound, "stage not found")
 		}
 
-<<<<<<< HEAD
-		log.Errorf("Error describing stage %s in canvas %s: %v", idOrName, canvasID, err)
-=======
 		log.Errorf("Error describing stage %s in canvas %s: %v", canvasID, idOrName, err)
->>>>>>> dccf0d3f
 		return nil, err
 	}
 
@@ -61,17 +57,6 @@
 
 func findStage(canvasID string, idOrName string) (*models.Stage, error) {
 	if idOrName == "" {
-<<<<<<< HEAD
-		return nil, status.Errorf(codes.InvalidArgument, "must specify either the ID or name of the stage")
-	}
-
-	ID, err := uuid.Parse(idOrName)
-	if err != nil {
-		return models.FindStageByName(canvasID, idOrName)
-	}
-
-	return models.FindStageByID(canvasID, ID.String())
-=======
 		return nil, status.Errorf(codes.InvalidArgument, "must specify one of: id or name")
 	}
 
@@ -81,5 +66,4 @@
 	}
 
 	return models.FindStageByName(canvasID, idOrName)
->>>>>>> dccf0d3f
 }