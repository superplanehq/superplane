package stages

import (
	"context"
	"encoding/json"
	"errors"
	"fmt"

	"github.com/google/uuid"
	"github.com/superplanehq/superplane/pkg/authentication"
	"github.com/superplanehq/superplane/pkg/builders"
	"github.com/superplanehq/superplane/pkg/crypto"
	"github.com/superplanehq/superplane/pkg/grpc/actions"
	"github.com/superplanehq/superplane/pkg/grpc/actions/messages"
	"github.com/superplanehq/superplane/pkg/inputs"
	"github.com/superplanehq/superplane/pkg/integrations"
	"github.com/superplanehq/superplane/pkg/logging"
	"github.com/superplanehq/superplane/pkg/models"
	pb "github.com/superplanehq/superplane/pkg/protos/canvases"
	integrationpb "github.com/superplanehq/superplane/pkg/protos/integrations"
	"github.com/superplanehq/superplane/pkg/registry"
	"github.com/superplanehq/superplane/pkg/secrets"
	"google.golang.org/grpc/codes"
	"google.golang.org/grpc/status"
	"google.golang.org/protobuf/types/known/structpb"
	"google.golang.org/protobuf/types/known/timestamppb"
)

<<<<<<< HEAD
func CreateStage(
	ctx context.Context,
	encryptor crypto.Encryptor,
	registry *registry.Registry,
	canvasID string,
	stage *pb.Stage,
) (*pb.CreateStageResponse, error) {
=======
func CreateStage(ctx context.Context, encryptor crypto.Encryptor, registry *registry.Registry, canvasID string, stage *pb.Stage) (*pb.CreateStageResponse, error) {
	canvas, err := models.FindCanvasByID(canvasID)
	if err != nil {
		return nil, status.Error(codes.InvalidArgument, "canvas not found")
	}

>>>>>>> dccf0d3f
	userID, userIsSet := authentication.GetUserIdFromMetadata(ctx)
	if !userIsSet {
		return nil, status.Error(codes.Unauthenticated, "user not authenticated")
	}

<<<<<<< HEAD
	canvas, err := models.FindCanvasByIDOnly(canvasID)
	if err != nil {
		return nil, status.Error(codes.InvalidArgument, "canvas not found")
	}

	if stage == nil {
		return nil, status.Error(codes.InvalidArgument, "stage is required")
	}

	if stage.Metadata == nil {
		return nil, status.Error(codes.InvalidArgument, "stage metadata is required")
	}

	if stage.Spec == nil {
		return nil, status.Error(codes.InvalidArgument, "stage spec is required")
	}

=======
	if stage == nil {
		return nil, status.Error(codes.InvalidArgument, "stage is required")
	}

	if stage.Metadata == nil {
		return nil, status.Error(codes.InvalidArgument, "stage.metadata is required")
	}

	if stage.Spec == nil {
		return nil, status.Error(codes.InvalidArgument, "stage.spec is required")
	}

>>>>>>> dccf0d3f
	inputValidator := inputs.NewValidator(
		inputs.WithInputs(stage.Spec.Inputs),
		inputs.WithOutputs(stage.Spec.Outputs),
		inputs.WithInputMappings(stage.Spec.InputMappings),
		inputs.WithConnections(stage.Spec.Connections),
	)

	err = inputValidator.Validate()
	if err != nil {
		return nil, status.Error(codes.InvalidArgument, err.Error())
	}

	connections, err := actions.ValidateConnections(canvasID, stage.Spec.Connections)
	if err != nil {
		return nil, status.Error(codes.InvalidArgument, err.Error())
	}

	conditions, err := validateConditions(stage.Spec.Conditions)
	if err != nil {
		return nil, status.Error(codes.InvalidArgument, err.Error())
	}

	secrets, err := validateSecrets(ctx, encryptor, canvas, stage.Spec.Secrets)
	if err != nil {
		return nil, status.Error(codes.InvalidArgument, err.Error())
	}

	//
	// It is OK to create a stage without an integration.
	//
	var integration *models.Integration
	if stage.Spec != nil && stage.Spec.Executor != nil && stage.Spec.Executor.Integration != nil {
		integration, err = actions.ValidateIntegration(canvas, stage.Spec.Executor.Integration)
		if err != nil {
			return nil, err
		}
	}

	//
	// If integration is defined, find the integration resource we are interested in.
	//
	var resource integrations.Resource
	if integration != nil {
		resource, err = actions.ValidateResource(ctx, registry, integration, stage.Spec.Executor.Resource)
		if err != nil {
			return nil, err
		}
	}

	executorSpec, err := stage.Spec.Executor.Spec.MarshalJSON()
	if err != nil {
		return nil, status.Errorf(codes.InvalidArgument, "failed to marshal executor spec: %v", err)
	}

	newStage, err := builders.NewStageBuilder(registry).
		WithContext(ctx).
		WithEncryptor(encryptor).
<<<<<<< HEAD
		InCanvas(uuid.MustParse(canvasID)).
=======
		InCanvas(canvas.ID).
>>>>>>> dccf0d3f
		WithName(stage.Metadata.Name).
		WithDescription(stage.Metadata.Description).
		WithRequester(uuid.MustParse(userID)).
		WithConditions(conditions).
		WithConnections(connections).
		WithInputs(inputValidator.SerializeInputs()).
		WithInputMappings(inputValidator.SerializeInputMappings()).
		WithOutputs(inputValidator.SerializeOutputs()).
		WithSecrets(secrets).
		WithExecutorType(stage.Spec.Executor.Type).
		WithExecutorSpec(executorSpec).
		ForIntegration(integration).
		ForResource(resource).
		Create()

	if err != nil {
		if errors.Is(err, models.ErrNameAlreadyUsed) {
			return nil, status.Error(codes.InvalidArgument, err.Error())
		}

		return nil, err
	}

	serialized, err := serializeStage(
		*newStage,
		stage.Spec.Connections,
		stage.Spec.Inputs,
		stage.Spec.Outputs,
		stage.Spec.InputMappings,
	)

	if err != nil {
		return nil, err
	}

	response := &pb.CreateStageResponse{
		Stage: serialized,
	}

	err = messages.NewStageCreatedMessage(newStage).Publish()
<<<<<<< HEAD
=======

>>>>>>> dccf0d3f
	if err != nil {
		logging.ForStage(newStage).Errorf("failed to publish stage created message: %v", err)
	}

	return response, nil
}

func validateSecrets(ctx context.Context, encryptor crypto.Encryptor, canvas *models.Canvas, in []*pb.ValueDefinition) ([]models.ValueDefinition, error) {
	out := []models.ValueDefinition{}
	for _, s := range in {
		if s.Name == "" {
			return nil, fmt.Errorf("empty name")
		}

		if s.ValueFrom == nil || s.ValueFrom.Secret == nil {
			return nil, fmt.Errorf("missing secret")
		}

		if s.ValueFrom.Secret.Name == "" || s.ValueFrom.Secret.Key == "" {
			return nil, fmt.Errorf("missing secret name or key")
		}

		domainType, domainID, err := actions.GetDomainForSecret(models.DomainTypeCanvas, &canvas.ID, s.ValueFrom.Secret.DomainType)
		if err != nil {
			return nil, err
		}

		name := s.ValueFrom.Secret.Name
		provider, err := secrets.NewProvider(encryptor, name, domainType, *domainID)
		if err != nil {
			return nil, err
		}

		values, err := provider.Load(ctx)
		if err != nil {
			return nil, fmt.Errorf("error loading values for secret %s: %v", name, err)
		}

		key := s.ValueFrom.Secret.Key
		_, ok := values[key]
		if !ok {
			return nil, fmt.Errorf("key %s not found in secret %s", key, name)
		}

		out = append(out, models.ValueDefinition{
			Name:  s.Name,
			Value: nil,
			ValueFrom: &models.ValueDefinitionFrom{
				Secret: &models.ValueDefinitionFromSecret{
					DomainType: domainType,
					Name:       s.ValueFrom.Secret.Name,
					Key:        s.ValueFrom.Secret.Key,
				},
			},
		})
	}

	return out, nil
}

func validateConditions(conditions []*pb.Condition) ([]models.StageCondition, error) {
	cs := []models.StageCondition{}

	for _, condition := range conditions {
		c, err := validateCondition(condition)
		if err != nil {
			return nil, fmt.Errorf("invalid condition: %v", err)
		}

		cs = append(cs, *c)
	}

	return cs, nil
}

func validateCondition(condition *pb.Condition) (*models.StageCondition, error) {
	switch condition.Type {
	case pb.Condition_CONDITION_TYPE_APPROVAL:
		if condition.Approval == nil {
			return nil, fmt.Errorf("missing approval settings")
		}

		if condition.Approval.Count == 0 {
			return nil, fmt.Errorf("invalid approval condition: count must be greater than 0")
		}

		return &models.StageCondition{
			Type: models.StageConditionTypeApproval,
			Approval: &models.ApprovalCondition{
				Count: int(condition.Approval.Count),
			},
		}, nil

	case pb.Condition_CONDITION_TYPE_TIME_WINDOW:
		if condition.TimeWindow == nil {
			return nil, fmt.Errorf("missing time window settings")
		}

		c := condition.TimeWindow
		t, err := models.NewTimeWindowCondition(c.Start, c.End, c.WeekDays)
		if err != nil {
			return nil, fmt.Errorf("invalid time window condition: %v", err)
		}

		return &models.StageCondition{
			Type:       models.StageConditionTypeTimeWindow,
			TimeWindow: t,
		}, nil

	default:
		return nil, fmt.Errorf("invalid condition type: %s", condition.Type)
	}
}

func serializeStage(
	stage models.Stage,
	connections []*pb.Connection,
	inputs []*pb.InputDefinition,
	outputs []*pb.OutputDefinition,
	inputMappings []*pb.InputMapping,
) (*pb.Stage, error) {
	executor, err := serializeExecutor(stage)
	if err != nil {
		return nil, err
	}

	conditions, err := serializeConditions(stage.Conditions)
	if err != nil {
		return nil, err
	}

	secrets := []*pb.ValueDefinition{}
	for _, valueDef := range stage.Secrets {
		secrets = append(secrets, serializeValueDefinition(valueDef))
	}

	return &pb.Stage{
		Metadata: &pb.Stage_Metadata{
			Id:          stage.ID.String(),
			Name:        stage.Name,
			Description: stage.Description,
			CanvasId:    stage.CanvasID.String(),
			CreatedAt:   timestamppb.New(*stage.CreatedAt),
		},
		Spec: &pb.Stage_Spec{
			Conditions:    conditions,
			Connections:   connections,
			Executor:      executor,
			Inputs:        inputs,
			Outputs:       outputs,
			InputMappings: inputMappings,
			Secrets:       secrets,
		},
	}, nil
}

func serializeInputs(in []models.InputDefinition) []*pb.InputDefinition {
	out := []*pb.InputDefinition{}
	for _, def := range in {
		out = append(out, &pb.InputDefinition{
			Name:        def.Name,
			Description: def.Description,
		})
	}

	return out
}

func serializeOutputs(in []models.OutputDefinition) []*pb.OutputDefinition {
	out := []*pb.OutputDefinition{}
	for _, def := range in {
		out = append(out, &pb.OutputDefinition{
			Name:        def.Name,
			Description: def.Description,
			Required:    def.Required,
		})
	}

	return out
}

func serializeInputMappings(in []models.InputMapping) []*pb.InputMapping {
	out := []*pb.InputMapping{}
	for _, m := range in {
		mapping := &pb.InputMapping{
			Values: []*pb.ValueDefinition{},
		}

		for _, valueDef := range m.Values {
			mapping.Values = append(mapping.Values, serializeValueDefinition(valueDef))
		}

		if m.When != nil && m.When.TriggeredBy != nil {
			mapping.When = &pb.InputMapping_When{
				TriggeredBy: &pb.InputMapping_WhenTriggeredBy{
					Connection: m.When.TriggeredBy.Connection,
				},
			}
		}

		out = append(out, mapping)
	}

	return out
}

func serializeValueDefinition(in models.ValueDefinition) *pb.ValueDefinition {
	v := &pb.ValueDefinition{
		Name: in.Name,
	}

	if in.Value != nil {
		v.Value = *in.Value
	}

	if in.ValueFrom != nil {
		v.ValueFrom = serializeValueFrom(*in.ValueFrom)
	}

	return v
}

func serializeValueFrom(in models.ValueDefinitionFrom) *pb.ValueFrom {
	if in.EventData != nil {
		return &pb.ValueFrom{
			EventData: &pb.ValueFromEventData{
				Connection: in.EventData.Connection,
				Expression: in.EventData.Expression,
			},
		}
	}

	if in.LastExecution != nil {
		results := []pb.Execution_Result{}
		for _, r := range in.LastExecution.Results {
			results = append(results, actions.ExecutionResultToProto(r))
		}

		return &pb.ValueFrom{
			LastExecution: &pb.ValueFromLastExecution{
				Results: results,
			},
		}
	}

	if in.Secret != nil {
		return &pb.ValueFrom{
			Secret: &pb.ValueFromSecret{
				DomainType: actions.DomainTypeToProto(in.Secret.DomainType),
				Name:       in.Secret.Name,
				Key:        in.Secret.Key,
			},
		}
	}

	return nil
}

func serializeConditions(conditions []models.StageCondition) ([]*pb.Condition, error) {
	cs := []*pb.Condition{}

	for _, condition := range conditions {
		c, err := serializeCondition(condition)
		if err != nil {
			return nil, fmt.Errorf("invalid condition: %v", err)
		}

		cs = append(cs, c)
	}

	return cs, nil
}

func serializeCondition(condition models.StageCondition) (*pb.Condition, error) {
	switch condition.Type {
	case models.StageConditionTypeApproval:
		return &pb.Condition{
			Type: pb.Condition_CONDITION_TYPE_APPROVAL,
			Approval: &pb.ConditionApproval{
				Count: uint32(condition.Approval.Count),
			},
		}, nil

	case models.StageConditionTypeTimeWindow:
		return &pb.Condition{
			Type: pb.Condition_CONDITION_TYPE_TIME_WINDOW,
			TimeWindow: &pb.ConditionTimeWindow{
				Start:    condition.TimeWindow.Start,
				End:      condition.TimeWindow.End,
				WeekDays: condition.TimeWindow.WeekDays,
			},
		}, nil

	default:
		return nil, fmt.Errorf("invalid condition type: %s", condition.Type)
	}
}

func serializeExecutor(stage models.Stage) (*pb.Executor, error) {
	var executorSpec map[string]any
	err := json.Unmarshal(stage.ExecutorSpec, &executorSpec)
	if err != nil {
		return nil, err
	}

	spec, err := structpb.NewStruct(executorSpec)
	if err != nil {
		return nil, err
	}

	if stage.ResourceID == nil {
		return &pb.Executor{
			Type: stage.ExecutorType,
			Spec: spec,
		}, nil
	}

	integrationResource, err := stage.GetIntegrationResource()
	if err != nil {
		return nil, err
	}

	return &pb.Executor{
		Type: stage.ExecutorType,
		Spec: spec,
		Integration: &integrationpb.IntegrationRef{
			Name:       integrationResource.IntegrationName,
			DomainType: actions.DomainTypeToProto(integrationResource.DomainType),
		},
		Resource: &integrationpb.ResourceRef{
			Type: integrationResource.Type,
			Name: integrationResource.Name,
		},
	}, nil
}

func serializeStages(stages []models.Stage) ([]*pb.Stage, error) {
	s := []*pb.Stage{}
	for _, stage := range stages {
		connections, err := models.ListConnections(stage.ID, models.ConnectionTargetTypeStage)
		if err != nil {
			return nil, err
		}

		serialized, err := actions.SerializeConnections(connections)
		if err != nil {
			return nil, err
		}

		stage, err := serializeStage(
			stage,
			serialized,
			serializeInputs(stage.Inputs),
			serializeOutputs(stage.Outputs),
			serializeInputMappings(stage.InputMappings),
		)

		if err != nil {
			return nil, err
		}

		s = append(s, stage)
	}

	return s, nil
}<|MERGE_RESOLUTION|>--- conflicted
+++ resolved
@@ -26,51 +26,22 @@
 	"google.golang.org/protobuf/types/known/timestamppb"
 )
 
-<<<<<<< HEAD
-func CreateStage(
-	ctx context.Context,
-	encryptor crypto.Encryptor,
-	registry *registry.Registry,
-	canvasID string,
-	stage *pb.Stage,
-) (*pb.CreateStageResponse, error) {
-=======
 func CreateStage(ctx context.Context, encryptor crypto.Encryptor, registry *registry.Registry, canvasID string, stage *pb.Stage) (*pb.CreateStageResponse, error) {
-	canvas, err := models.FindCanvasByID(canvasID)
+	canvas, err := models.FindUnscopedCanvasByID(canvasID)
 	if err != nil {
 		return nil, status.Error(codes.InvalidArgument, "canvas not found")
 	}
 
->>>>>>> dccf0d3f
 	userID, userIsSet := authentication.GetUserIdFromMetadata(ctx)
 	if !userIsSet {
 		return nil, status.Error(codes.Unauthenticated, "user not authenticated")
 	}
 
-<<<<<<< HEAD
-	canvas, err := models.FindCanvasByIDOnly(canvasID)
-	if err != nil {
-		return nil, status.Error(codes.InvalidArgument, "canvas not found")
-	}
-
 	if stage == nil {
 		return nil, status.Error(codes.InvalidArgument, "stage is required")
 	}
 
 	if stage.Metadata == nil {
-		return nil, status.Error(codes.InvalidArgument, "stage metadata is required")
-	}
-
-	if stage.Spec == nil {
-		return nil, status.Error(codes.InvalidArgument, "stage spec is required")
-	}
-
-=======
-	if stage == nil {
-		return nil, status.Error(codes.InvalidArgument, "stage is required")
-	}
-
-	if stage.Metadata == nil {
 		return nil, status.Error(codes.InvalidArgument, "stage.metadata is required")
 	}
 
@@ -78,7 +49,6 @@
 		return nil, status.Error(codes.InvalidArgument, "stage.spec is required")
 	}
 
->>>>>>> dccf0d3f
 	inputValidator := inputs.NewValidator(
 		inputs.WithInputs(stage.Spec.Inputs),
 		inputs.WithOutputs(stage.Spec.Outputs),
@@ -136,11 +106,7 @@
 	newStage, err := builders.NewStageBuilder(registry).
 		WithContext(ctx).
 		WithEncryptor(encryptor).
-<<<<<<< HEAD
-		InCanvas(uuid.MustParse(canvasID)).
-=======
 		InCanvas(canvas.ID).
->>>>>>> dccf0d3f
 		WithName(stage.Metadata.Name).
 		WithDescription(stage.Metadata.Description).
 		WithRequester(uuid.MustParse(userID)).
@@ -181,10 +147,6 @@
 	}
 
 	err = messages.NewStageCreatedMessage(newStage).Publish()
-<<<<<<< HEAD
-=======
-
->>>>>>> dccf0d3f
 	if err != nil {
 		logging.ForStage(newStage).Errorf("failed to publish stage created message: %v", err)
 	}
