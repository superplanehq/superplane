--- conflicted
+++ resolved
@@ -17,15 +17,10 @@
 func Test__ListStageEvents(t *testing.T) {
 	r := support.Setup(t)
 
-<<<<<<< HEAD
-	t.Run("wrong canvas -> error", func(t *testing.T) {
-		_, err := ListStageEvents(context.Background(), uuid.NewString(), r.Stage.ID.String(), []protos.StageEvent_State{})
-=======
 	states := []protos.StageEvent_State{}
 
 	t.Run("wrong canvas -> error", func(t *testing.T) {
 		_, err := ListStageEvents(context.Background(), uuid.NewString(), r.Stage.ID.String(), states)
->>>>>>> dccf0d3f
 		s, ok := status.FromError(err)
 		assert.True(t, ok)
 		assert.Equal(t, codes.InvalidArgument, s.Code())
@@ -33,11 +28,7 @@
 	})
 
 	t.Run("stage does not exist -> error", func(t *testing.T) {
-<<<<<<< HEAD
-		_, err := ListStageEvents(context.Background(), r.Canvas.ID.String(), uuid.NewString(), []protos.StageEvent_State{})
-=======
 		_, err := ListStageEvents(context.Background(), r.Canvas.ID.String(), uuid.NewString(), states)
->>>>>>> dccf0d3f
 		s, ok := status.FromError(err)
 		assert.True(t, ok)
 		assert.Equal(t, codes.InvalidArgument, s.Code())
@@ -45,11 +36,7 @@
 	})
 
 	t.Run("stage with no stage events -> empty list", func(t *testing.T) {
-<<<<<<< HEAD
-		res, err := ListStageEvents(context.Background(), r.Canvas.ID.String(), r.Stage.ID.String(), []protos.StageEvent_State{})
-=======
 		res, err := ListStageEvents(context.Background(), r.Canvas.ID.String(), r.Stage.ID.String(), states)
->>>>>>> dccf0d3f
 		require.NoError(t, err)
 		require.NotNil(t, res)
 		assert.Empty(t, res.Events)
@@ -72,11 +59,7 @@
 			"VERSION": "v1",
 		})
 
-<<<<<<< HEAD
-		execution, err := models.CreateStageExecution(r.Stage.CanvasID, r.Stage.ID, eventWithExecution.ID)
-=======
 		execution, err := models.CreateStageExecution(r.Canvas.ID, r.Stage.ID, eventWithExecution.ID)
->>>>>>> dccf0d3f
 		require.NoError(t, err)
 		require.NoError(t, eventWithExecution.UpdateState(models.StageEventStateWaiting, models.StageEventStateReasonExecution))
 		require.NoError(t, execution.UpdateOutputs(map[string]any{
@@ -87,11 +70,7 @@
 		execution, err = models.FindExecutionByID(execution.ID)
 		require.NoError(t, err)
 
-<<<<<<< HEAD
-		res, err := ListStageEvents(context.Background(), r.Canvas.ID.String(), r.Stage.ID.String(), []protos.StageEvent_State{})
-=======
 		res, err := ListStageEvents(context.Background(), r.Canvas.ID.String(), r.Stage.ID.String(), states)
->>>>>>> dccf0d3f
 		require.NoError(t, err)
 		require.NotNil(t, res)
 		require.Len(t, res.Events, 3)
