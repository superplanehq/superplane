--- conflicted
+++ resolved
@@ -12,7 +12,6 @@
 	pb "github.com/superplanehq/superplane/pkg/protos/canvases"
 	"google.golang.org/grpc/codes"
 	"google.golang.org/grpc/status"
-	"google.golang.org/protobuf/types/known/structpb"
 	"google.golang.org/protobuf/types/known/timestamppb"
 	"gorm.io/gorm"
 )
@@ -185,13 +184,6 @@
 		return models.StageEventStateReasonApproval, nil
 	case pb.StageEvent_STATE_REASON_TIME_WINDOW:
 		return models.StageEventStateReasonTimeWindow, nil
-<<<<<<< HEAD
-	case pb.StageEvent_STATE_REASON_EXECUTION:
-		return models.StageEventStateReasonExecution, nil
-	case pb.StageEvent_STATE_REASON_CANCELLED:
-		return models.StageEventStateReasonCancelled, nil
-=======
->>>>>>> 8344ce66
 	case pb.StageEvent_STATE_REASON_STUCK:
 		return models.StageEventStateReasonStuck, nil
 	case pb.StageEvent_STATE_REASON_TIMEOUT:
@@ -219,7 +211,7 @@
 func serializeStageEvents(in []models.StageEvent) ([]*pb.StageEvent, error) {
 	out := []*pb.StageEvent{}
 	for _, i := range in {
-		e, err := serializeStageEvent(i)
+		e, err := actions.SerializeStageEvent(i)
 		if err != nil {
 			return nil, err
 		}
@@ -228,156 +220,4 @@
 	}
 
 	return out, nil
-}
-
-func serializeStageEvent(in models.StageEvent) (*pb.StageEvent, error) {
-	e := pb.StageEvent{
-		Id:          in.ID.String(),
-		State:       stateToProto(in.State),
-		StateReason: stateReasonToProto(in.StateReason),
-		CreatedAt:   timestamppb.New(*in.CreatedAt),
-		Approvals:   []*pb.StageEventApproval{},
-		Inputs:      []*pb.KeyValuePair{},
-		Name:        in.Name,
-	}
-
-	if in.DiscardedBy != nil {
-		e.DiscardedBy = in.DiscardedBy.String()
-	}
-	if in.DiscardedAt != nil {
-		e.DiscardedAt = timestamppb.New(*in.DiscardedAt)
-	}
-
-	//
-	// Add inputs
-	//
-	for k, v := range in.Inputs.Data() {
-		e.Inputs = append(e.Inputs, &pb.KeyValuePair{Name: k, Value: v.(string)})
-	}
-
-	//
-	// Add approvals
-	//
-	approvals, err := in.FindApprovals()
-	if err != nil {
-		return nil, err
-	}
-
-	for _, approval := range approvals {
-		e.Approvals = append(e.Approvals, &pb.StageEventApproval{
-			ApprovedBy: approval.ApprovedBy.String(),
-			ApprovedAt: timestamppb.New(*approval.ApprovedAt),
-		})
-	}
-
-	if in.Event != nil {
-		serializedTriggerEvent, err := serializeEvent(*in.Event)
-		if err != nil {
-			return nil, err
-		}
-		e.TriggerEvent = serializedTriggerEvent
-	}
-
-	return &e, nil
-}
-
-func stateToProto(state string) pb.StageEvent_State {
-	switch state {
-	case models.StageEventStatePending:
-		return pb.StageEvent_STATE_PENDING
-	case models.StageEventStateWaiting:
-		return pb.StageEvent_STATE_WAITING
-	case models.StageEventStateProcessed:
-		return pb.StageEvent_STATE_PROCESSED
-	case models.StageEventStateDiscarded:
-		return pb.StageEvent_STATE_DISCARDED
-	default:
-		return pb.StageEvent_STATE_UNKNOWN
-	}
-}
-
-func stateReasonToProto(stateReason string) pb.StageEvent_StateReason {
-	switch stateReason {
-	case models.StageEventStateReasonApproval:
-		return pb.StageEvent_STATE_REASON_APPROVAL
-	case models.StageEventStateReasonTimeWindow:
-		return pb.StageEvent_STATE_REASON_TIME_WINDOW
-<<<<<<< HEAD
-	case models.StageEventStateReasonExecution:
-		return pb.StageEvent_STATE_REASON_EXECUTION
-	case models.StageEventStateReasonCancelled:
-		return pb.StageEvent_STATE_REASON_CANCELLED
-=======
->>>>>>> 8344ce66
-	case models.StageEventStateReasonStuck:
-		return pb.StageEvent_STATE_REASON_STUCK
-	case models.StageEventStateReasonTimeout:
-		return pb.StageEvent_STATE_REASON_TIMEOUT
-	default:
-		return pb.StageEvent_STATE_REASON_UNKNOWN
-	}
-}
-
-func serializeEvent(event models.Event) (*pb.Event, error) {
-	e := &pb.Event{
-		Id:         event.ID.String(),
-		SourceId:   event.SourceID.String(),
-		SourceName: event.SourceName,
-		SourceType: sourceTypeModelToProto(event.SourceType),
-		Type:       event.Type,
-		State:      eventStateModelToProto(event.State),
-		ReceivedAt: timestamppb.New(*event.ReceivedAt),
-	}
-
-	if len(event.Raw) > 0 {
-		data, err := event.GetData()
-		if err != nil {
-			return nil, err
-		}
-
-		e.Raw, err = structpb.NewStruct(data)
-		if err != nil {
-			return nil, err
-		}
-	}
-
-	if len(event.Headers) > 0 {
-		headers, err := event.GetHeaders()
-		if err != nil {
-			return nil, err
-		}
-
-		e.Headers, err = structpb.NewStruct(headers)
-		if err != nil {
-			return nil, err
-		}
-	}
-
-	return e, nil
-}
-
-func sourceTypeModelToProto(sourceType string) pb.EventSourceType {
-	switch sourceType {
-	case models.SourceTypeEventSource:
-		return pb.EventSourceType_EVENT_SOURCE_TYPE_EVENT_SOURCE
-	case models.SourceTypeStage:
-		return pb.EventSourceType_EVENT_SOURCE_TYPE_STAGE
-	case models.SourceTypeConnectionGroup:
-		return pb.EventSourceType_EVENT_SOURCE_TYPE_CONNECTION_GROUP
-	default:
-		return pb.EventSourceType_EVENT_SOURCE_TYPE_UNKNOWN
-	}
-}
-
-func eventStateModelToProto(state string) pb.Event_State {
-	switch state {
-	case models.EventStatePending:
-		return pb.Event_STATE_PENDING
-	case models.EventStateDiscarded:
-		return pb.Event_STATE_DISCARDED
-	case models.EventStateProcessed:
-		return pb.Event_STATE_PROCESSED
-	default:
-		return pb.Event_STATE_UNKNOWN
-	}
 }