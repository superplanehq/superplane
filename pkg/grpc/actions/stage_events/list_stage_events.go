package stageevents

import (
	"context"
	"errors"
	"fmt"

	"github.com/superplanehq/superplane/pkg/grpc/actions"
	"github.com/superplanehq/superplane/pkg/models"
	pb "github.com/superplanehq/superplane/pkg/protos/canvases"
	"google.golang.org/grpc/codes"
	"google.golang.org/grpc/status"
	"google.golang.org/protobuf/types/known/timestamppb"
	"gorm.io/gorm"
)

<<<<<<< HEAD
func ListStageEvents(ctx context.Context, canvasID string, idOrName string, pbStates []pb.StageEvent_State) (*pb.ListStageEventsResponse, error) {
	err := actions.ValidateUUIDs(idOrName)
	var stage *models.Stage
	if err != nil {
		stage, err = models.FindStageByName(canvasID, idOrName)
	} else {
		stage, err = models.FindStageByID(canvasID, idOrName)
=======
func ListStageEvents(ctx context.Context, canvasID string, stageIdOrName string, pbStates []pb.StageEvent_State) (*pb.ListStageEventsResponse, error) {
	err := actions.ValidateUUIDs(stageIdOrName)
	var stage *models.Stage
	if err != nil {
		stage, err = models.FindStageByName(canvasID, stageIdOrName)
	} else {
		stage, err = models.FindStageByID(canvasID, stageIdOrName)
>>>>>>> dccf0d3f
	}

	if err != nil {
		if errors.Is(err, gorm.ErrRecordNotFound) {
			return nil, status.Error(codes.InvalidArgument, "stage not found")
		}

		return nil, err
	}

	states, err := validateStageEventStates(pbStates)
	if err != nil {
		return nil, status.Error(codes.InvalidArgument, err.Error())
	}

	events, err := stage.ListEvents(states, []string{})
	if err != nil {
		return nil, err
	}

	serialized, err := serializeStageEvents(events)
	if err != nil {
		return nil, err
	}

	response := &pb.ListStageEventsResponse{
		Events: serialized,
	}

	return response, nil
}

func validateStageEventStates(in []pb.StageEvent_State) ([]string, error) {
	//
	// If no states are provided, return all states.
	//
	if len(in) == 0 {
		return []string{
			models.StageEventStatePending,
			models.StageEventStateWaiting,
			models.StageEventStateProcessed,
		}, nil
	}

	states := []string{}
	for _, s := range in {
		state, err := protoToState(s)
		if err != nil {
			return nil, err
		}

		states = append(states, state)
	}

	return states, nil
}

func protoToState(state pb.StageEvent_State) (string, error) {
	switch state {
	case pb.StageEvent_STATE_PENDING:
		return models.StageEventStatePending, nil
	case pb.StageEvent_STATE_WAITING:
		return models.StageEventStateWaiting, nil
	case pb.StageEvent_STATE_PROCESSED:
		return models.StageEventStateProcessed, nil
	default:
		return "", fmt.Errorf("invalid state: %v", state)
	}
}

func serializeStageEvents(in []models.StageEvent) ([]*pb.StageEvent, error) {
	out := []*pb.StageEvent{}
	for _, i := range in {
		e, err := serializeStageEvent(i)
		if err != nil {
			return nil, err
		}

		out = append(out, e)
	}

	return out, nil
}

// TODO: very inefficient way of querying the approvals/execution that we should fix later
func serializeStageEvent(in models.StageEvent) (*pb.StageEvent, error) {
	e := pb.StageEvent{
		Id:          in.ID.String(),
		State:       stateToProto(in.State),
		StateReason: stateReasonToProto(in.StateReason),
		CreatedAt:   timestamppb.New(*in.CreatedAt),
		SourceId:    in.SourceID.String(),
		SourceType:  pb.Connection_TYPE_EVENT_SOURCE,
		Approvals:   []*pb.StageEventApproval{},
		Inputs:      []*pb.KeyValuePair{},
	}

	//
	// Add execution
	//
	execution, err := serializeStageEventExecution(in)
	if err != nil {
		return nil, err
	}

	e.Execution = execution

	//
	// Add inputs
	//
	for k, v := range in.Inputs.Data() {
		e.Inputs = append(e.Inputs, &pb.KeyValuePair{Name: k, Value: v.(string)})
	}

	//
	// Add approvals
	//
	approvals, err := in.FindApprovals()
	if err != nil {
		return nil, err
	}

	for _, approval := range approvals {
		e.Approvals = append(e.Approvals, &pb.StageEventApproval{
			ApprovedBy: approval.ApprovedBy.String(),
			ApprovedAt: timestamppb.New(*approval.ApprovedAt),
		})
	}

	return &e, nil
}

func serializeStageEventExecution(event models.StageEvent) (*pb.Execution, error) {
	execution, err := models.FindExecutionByStageEventID(event.ID)
	if err != nil {
		if !errors.Is(err, gorm.ErrRecordNotFound) {
			return nil, err
		}

		return nil, nil
	}

	e := &pb.Execution{
		Id:        execution.ID.String(),
		State:     executionStateToProto(execution.State),
		Result:    actions.ExecutionResultToProto(execution.Result),
		CreatedAt: timestamppb.New(*execution.CreatedAt),
		Outputs:   []*pb.OutputValue{},
		Resources: []*pb.ExecutionResource{},
	}

	if execution.StartedAt != nil {
		e.StartedAt = timestamppb.New(*execution.StartedAt)
	}

	if execution.FinishedAt != nil {
		e.FinishedAt = timestamppb.New(*execution.FinishedAt)
	}

	for k, v := range execution.Outputs.Data() {
		e.Outputs = append(e.Outputs, &pb.OutputValue{Name: k, Value: v.(string)})
	}

	resources, err := execution.Resources()
	if err != nil {
		return nil, err
	}

	for _, r := range resources {
		e.Resources = append(e.Resources, &pb.ExecutionResource{
			Id: r.ExternalID,
		})
	}

	return e, nil
}

func executionStateToProto(state string) pb.Execution_State {
	switch state {
	case models.ExecutionPending:
		return pb.Execution_STATE_PENDING
	case models.ExecutionStarted:
		return pb.Execution_STATE_STARTED
	case models.ExecutionFinished:
		return pb.Execution_STATE_FINISHED
	default:
		return pb.Execution_STATE_UNKNOWN
	}
}

func stateToProto(state string) pb.StageEvent_State {
	switch state {
	case models.StageEventStatePending:
		return pb.StageEvent_STATE_PENDING
	case models.StageEventStateWaiting:
		return pb.StageEvent_STATE_WAITING
	case models.StageEventStateProcessed:
		return pb.StageEvent_STATE_PROCESSED
	default:
		return pb.StageEvent_STATE_UNKNOWN
	}
}

func stateReasonToProto(stateReason string) pb.StageEvent_StateReason {
	switch stateReason {
	case models.StageEventStateReasonApproval:
		return pb.StageEvent_STATE_REASON_APPROVAL
	case models.StageEventStateReasonTimeWindow:
		return pb.StageEvent_STATE_REASON_TIME_WINDOW
	case models.StageEventStateReasonExecution:
		return pb.StageEvent_STATE_REASON_EXECUTION
	case models.StageEventStateReasonConnection:
		return pb.StageEvent_STATE_REASON_CONNECTION
	case models.StageEventStateReasonCancelled:
		return pb.StageEvent_STATE_REASON_CANCELLED
	case models.StageEventStateReasonUnhealthy:
		return pb.StageEvent_STATE_REASON_UNHEALTHY
	default:
		return pb.StageEvent_STATE_REASON_UNKNOWN
	}
}<|MERGE_RESOLUTION|>--- conflicted
+++ resolved
@@ -14,15 +14,6 @@
 	"gorm.io/gorm"
 )
 
-<<<<<<< HEAD
-func ListStageEvents(ctx context.Context, canvasID string, idOrName string, pbStates []pb.StageEvent_State) (*pb.ListStageEventsResponse, error) {
-	err := actions.ValidateUUIDs(idOrName)
-	var stage *models.Stage
-	if err != nil {
-		stage, err = models.FindStageByName(canvasID, idOrName)
-	} else {
-		stage, err = models.FindStageByID(canvasID, idOrName)
-=======
 func ListStageEvents(ctx context.Context, canvasID string, stageIdOrName string, pbStates []pb.StageEvent_State) (*pb.ListStageEventsResponse, error) {
 	err := actions.ValidateUUIDs(stageIdOrName)
 	var stage *models.Stage
@@ -30,7 +21,6 @@
 		stage, err = models.FindStageByName(canvasID, stageIdOrName)
 	} else {
 		stage, err = models.FindStageByID(canvasID, stageIdOrName)
->>>>>>> dccf0d3f
 	}
 
 	if err != nil {
