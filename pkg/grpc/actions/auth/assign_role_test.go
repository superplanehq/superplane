--- conflicted
+++ resolved
@@ -6,43 +6,24 @@
 
 	"github.com/stretchr/testify/assert"
 	"github.com/stretchr/testify/require"
-	"github.com/superplanehq/superplane/pkg/authorization"
 	"github.com/superplanehq/superplane/pkg/models"
 	"github.com/superplanehq/superplane/test/support"
 )
 
 func Test_AssignRole(t *testing.T) {
 	r := support.Setup(t)
-<<<<<<< HEAD
-	authService := SetupTestAuthService(t)
-
-	err := authService.SetupOrganizationRoles(r.Organization.ID.String())
-	require.NoError(t, err)
-
-	ctx := context.WithValue(context.Background(), authorization.OrganizationContextKey, r.Organization.ID.String())
-
-	t.Run("assign role with ID", func(t *testing.T) {
-		resp, err := AssignRole(ctx, models.DomainTypeOrganization, r.Organization.ID.String(), models.RoleOrgAdmin, r.User.String(), "", authService)
-=======
 	ctx := context.Background()
 	orgID := r.Organization.ID.String()
 
 	t.Run("successful role assignment with user ID", func(t *testing.T) {
 		resp, err := AssignRole(ctx, models.DomainTypeOrganization, orgID, models.RoleOrgAdmin, r.User.String(), "", r.AuthService)
->>>>>>> dccf0d3f
 		require.NoError(t, err)
 		assert.NotNil(t, resp)
 	})
 
-<<<<<<< HEAD
-	t.Run("assign role with email", func(t *testing.T) {
+	t.Run("successful role assignment with user email", func(t *testing.T) {
 		email := "test@example.com"
-		resp, err := AssignRole(ctx, models.DomainTypeOrganization, r.Organization.ID.String(), models.RoleOrgAdmin, "", email, authService)
-=======
-	t.Run("successful role assignment with user email", func(t *testing.T) {
-		testEmail := "test@example.com"
-		resp, err := AssignRole(ctx, models.DomainTypeOrganization, orgID, models.RoleOrgAdmin, "", testEmail, r.AuthService)
->>>>>>> dccf0d3f
+		resp, err := AssignRole(ctx, models.DomainTypeOrganization, orgID, models.RoleOrgAdmin, "", email, r.AuthService)
 		require.NoError(t, err)
 		assert.NotNil(t, resp)
 
@@ -57,31 +38,19 @@
 	})
 
 	t.Run("invalid request - missing role", func(t *testing.T) {
-<<<<<<< HEAD
-		_, err := AssignRole(ctx, models.DomainTypeOrganization, r.Organization.ID.String(), "", r.User.String(), "", authService)
-=======
 		_, err := AssignRole(ctx, models.DomainTypeOrganization, orgID, "", r.User.String(), "", r.AuthService)
->>>>>>> dccf0d3f
 		assert.Error(t, err)
 		assert.Contains(t, err.Error(), "invalid role")
 	})
 
 	t.Run("invalid request - missing user identifier", func(t *testing.T) {
-<<<<<<< HEAD
-		_, err := AssignRole(ctx, models.DomainTypeOrganization, r.Organization.ID.String(), models.RoleOrgAdmin, "", "", authService)
-=======
 		_, err := AssignRole(ctx, models.DomainTypeOrganization, orgID, models.RoleOrgAdmin, "", "", r.AuthService)
->>>>>>> dccf0d3f
 		assert.Error(t, err)
 		assert.Contains(t, err.Error(), "invalid user ID or Email")
 	})
 
 	t.Run("invalid request - invalid user ID", func(t *testing.T) {
-<<<<<<< HEAD
-		_, err := AssignRole(ctx, models.DomainTypeOrganization, r.Organization.ID.String(), models.RoleOrgAdmin, "invalid-uuid", "", authService)
-=======
 		_, err := AssignRole(ctx, models.DomainTypeOrganization, orgID, models.RoleOrgAdmin, "invalid-uuid", "", r.AuthService)
->>>>>>> dccf0d3f
 		assert.Error(t, err)
 		assert.Contains(t, err.Error(), "invalid user ID")
 	})
