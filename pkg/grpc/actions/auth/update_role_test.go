package auth

import (
	"context"
	"testing"

	"github.com/google/uuid"
	"github.com/stretchr/testify/assert"
	"github.com/stretchr/testify/require"
	"github.com/superplanehq/superplane/pkg/authorization"
	"github.com/superplanehq/superplane/pkg/models"
	pb "github.com/superplanehq/superplane/pkg/protos/authorization"
)

func Test_UpdateRole(t *testing.T) {
	authService := SetupTestAuthService(t)
	ctx := context.Background()

	orgID := uuid.New().String()
	err := authService.SetupOrganizationRoles(orgID)
	require.NoError(t, err)

	// Create a custom role first
	customRoleDef := &authorization.RoleDefinition{
		Name:       "test-custom-role",
<<<<<<< HEAD
		DomainType: models.DomainOrg,
=======
		DomainType: models.DomainTypeOrganization,
>>>>>>> 895f2d97
		Permissions: []*authorization.Permission{
			{
				Resource:   "canvas",
				Action:     "read",
<<<<<<< HEAD
				DomainType: models.DomainOrg,
=======
				DomainType: models.DomainTypeOrganization,
>>>>>>> 895f2d97
			},
		},
	}
	err = authService.CreateCustomRole(orgID, customRoleDef)
	require.NoError(t, err)

	t.Run("successful custom role update", func(t *testing.T) {
		req := &pb.UpdateRoleRequest{
			RoleName:   "test-custom-role",
			DomainType: pb.DomainType_DOMAIN_TYPE_ORGANIZATION,
			DomainId:   orgID,
			Permissions: []*pb.Permission{
				{
					Resource:   "canvas",
					Action:     "read",
					DomainType: pb.DomainType_DOMAIN_TYPE_ORGANIZATION,
				},
				{
					Resource:   "canvas",
					Action:     "write",
					DomainType: pb.DomainType_DOMAIN_TYPE_ORGANIZATION,
				},
				{
					Resource:   "secret",
					Action:     "read",
					DomainType: pb.DomainType_DOMAIN_TYPE_ORGANIZATION,
				},
			},
		}

		resp, err := UpdateRole(ctx, req, authService)
		require.NoError(t, err)
		assert.NotNil(t, resp)

		// Check if role was updated by verifying permissions
<<<<<<< HEAD
		roleDef, err := authService.GetRoleDefinition("test-custom-role", models.DomainOrg, orgID)
=======
		roleDef, err := authService.GetRoleDefinition("test-custom-role", models.DomainTypeOrganization, orgID)
>>>>>>> 895f2d97
		require.NoError(t, err)
		assert.Equal(t, "test-custom-role", roleDef.Name)
		assert.Len(t, roleDef.Permissions, 3)
	})

	t.Run("successful custom role update with inheritance", func(t *testing.T) {
		req := &pb.UpdateRoleRequest{
			RoleName:      "test-custom-role",
			DomainType:    pb.DomainType_DOMAIN_TYPE_ORGANIZATION,
			DomainId:      orgID,
			InheritedRole: models.RoleOrgViewer,
			Permissions: []*pb.Permission{
				{
					Resource:   "canvas",
					Action:     "create",
					DomainType: pb.DomainType_DOMAIN_TYPE_ORGANIZATION,
				},
			},
		}

		resp, err := UpdateRole(ctx, req, authService)
		require.NoError(t, err)
		assert.NotNil(t, resp)

		// Check if role was updated with inheritance
<<<<<<< HEAD
		roleDef, err := authService.GetRoleDefinition("test-custom-role", models.DomainOrg, orgID)
=======
		roleDef, err := authService.GetRoleDefinition("test-custom-role", models.DomainTypeOrganization, orgID)
>>>>>>> 895f2d97
		require.NoError(t, err)
		assert.Equal(t, "test-custom-role", roleDef.Name)
		assert.NotNil(t, roleDef.InheritsFrom)
		assert.Equal(t, models.RoleOrgViewer, roleDef.InheritsFrom.Name)
		assert.Len(t, roleDef.Permissions, 1)
	})

	t.Run("invalid request - missing role name", func(t *testing.T) {
		req := &pb.UpdateRoleRequest{
			RoleName:   "",
			DomainType: pb.DomainType_DOMAIN_TYPE_ORGANIZATION,
			DomainId:   orgID,
			Permissions: []*pb.Permission{
				{
					Resource:   "canvas",
					Action:     "read",
					DomainType: pb.DomainType_DOMAIN_TYPE_ORGANIZATION,
				},
			},
		}

		_, err := UpdateRole(ctx, req, authService)
		assert.Error(t, err)
		assert.Contains(t, err.Error(), "role name must be specified")
	})

	t.Run("invalid request - invalid domain type", func(t *testing.T) {
		req := &pb.UpdateRoleRequest{
			RoleName:   "test-custom-role",
			DomainType: pb.DomainType_DOMAIN_TYPE_UNSPECIFIED,
			DomainId:   orgID,
			Permissions: []*pb.Permission{
				{
					Resource:   "canvas",
					Action:     "read",
					DomainType: pb.DomainType_DOMAIN_TYPE_ORGANIZATION,
				},
			},
		}

		_, err := UpdateRole(ctx, req, authService)
		assert.Error(t, err)
		assert.Contains(t, err.Error(), "invalid domain type")
	})

	t.Run("invalid request - default role name", func(t *testing.T) {
		req := &pb.UpdateRoleRequest{
			RoleName:   models.RoleOrgAdmin,
			DomainType: pb.DomainType_DOMAIN_TYPE_ORGANIZATION,
			DomainId:   orgID,
			Permissions: []*pb.Permission{
				{
					Resource:   "canvas",
					Action:     "read",
					DomainType: pb.DomainType_DOMAIN_TYPE_ORGANIZATION,
				},
			},
		}

		_, err := UpdateRole(ctx, req, authService)
		assert.Error(t, err)
		assert.Contains(t, err.Error(), "cannot update default role")
	})

	t.Run("invalid request - nonexistent role", func(t *testing.T) {
		req := &pb.UpdateRoleRequest{
			RoleName:   "nonexistent-role",
			DomainType: pb.DomainType_DOMAIN_TYPE_ORGANIZATION,
			DomainId:   orgID,
			Permissions: []*pb.Permission{
				{
					Resource:   "canvas",
					Action:     "read",
					DomainType: pb.DomainType_DOMAIN_TYPE_ORGANIZATION,
				},
			},
		}

		_, err := UpdateRole(ctx, req, authService)
		assert.Error(t, err)
		assert.Contains(t, err.Error(), "role not found")
	})

	t.Run("invalid request - invalid UUID", func(t *testing.T) {
		req := &pb.UpdateRoleRequest{
			RoleName:   "test-custom-role",
			DomainType: pb.DomainType_DOMAIN_TYPE_ORGANIZATION,
			DomainId:   "invalid-uuid",
			Permissions: []*pb.Permission{
				{
					Resource:   "canvas",
					Action:     "read",
					DomainType: pb.DomainType_DOMAIN_TYPE_ORGANIZATION,
				},
			},
		}

		_, err := UpdateRole(ctx, req, authService)
		assert.Error(t, err)
		assert.Contains(t, err.Error(), "invalid UUIDs")
	})

	t.Run("invalid request - nonexistent inherited role", func(t *testing.T) {
		req := &pb.UpdateRoleRequest{
			RoleName:      "test-custom-role",
			DomainType:    pb.DomainType_DOMAIN_TYPE_ORGANIZATION,
			DomainId:      orgID,
			InheritedRole: "nonexistent-role",
			Permissions: []*pb.Permission{
				{
					Resource:   "canvas",
					Action:     "read",
					DomainType: pb.DomainType_DOMAIN_TYPE_ORGANIZATION,
				},
			},
		}

		_, err := UpdateRole(ctx, req, authService)
		assert.Error(t, err)
		assert.Contains(t, err.Error(), "inherited role not found")
	})
}<|MERGE_RESOLUTION|>--- conflicted
+++ resolved
@@ -23,20 +23,12 @@
 	// Create a custom role first
 	customRoleDef := &authorization.RoleDefinition{
 		Name:       "test-custom-role",
-<<<<<<< HEAD
-		DomainType: models.DomainOrg,
-=======
-		DomainType: models.DomainTypeOrganization,
->>>>>>> 895f2d97
+		DomainType: models.DomainTypeOrg,
 		Permissions: []*authorization.Permission{
 			{
 				Resource:   "canvas",
 				Action:     "read",
-<<<<<<< HEAD
-				DomainType: models.DomainOrg,
-=======
-				DomainType: models.DomainTypeOrganization,
->>>>>>> 895f2d97
+				DomainType: models.DomainTypeOrg,
 			},
 		},
 	}
@@ -72,11 +64,7 @@
 		assert.NotNil(t, resp)
 
 		// Check if role was updated by verifying permissions
-<<<<<<< HEAD
-		roleDef, err := authService.GetRoleDefinition("test-custom-role", models.DomainOrg, orgID)
-=======
-		roleDef, err := authService.GetRoleDefinition("test-custom-role", models.DomainTypeOrganization, orgID)
->>>>>>> 895f2d97
+		roleDef, err := authService.GetRoleDefinition("test-custom-role", models.DomainTypeOrg, orgID)
 		require.NoError(t, err)
 		assert.Equal(t, "test-custom-role", roleDef.Name)
 		assert.Len(t, roleDef.Permissions, 3)
@@ -102,11 +90,7 @@
 		assert.NotNil(t, resp)
 
 		// Check if role was updated with inheritance
-<<<<<<< HEAD
-		roleDef, err := authService.GetRoleDefinition("test-custom-role", models.DomainOrg, orgID)
-=======
-		roleDef, err := authService.GetRoleDefinition("test-custom-role", models.DomainTypeOrganization, orgID)
->>>>>>> 895f2d97
+		roleDef, err := authService.GetRoleDefinition("test-custom-role", models.DomainTypeOrg, orgID)
 		require.NoError(t, err)
 		assert.Equal(t, "test-custom-role", roleDef.Name)
 		assert.NotNil(t, roleDef.InheritsFrom)
