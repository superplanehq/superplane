package auth

import (
	"context"
	"testing"

	"github.com/google/uuid"
	"github.com/stretchr/testify/assert"
	"github.com/stretchr/testify/require"
	"github.com/superplanehq/superplane/pkg/models"
	pb "github.com/superplanehq/superplane/pkg/protos/authorization"
)

func Test_DescribeRole(t *testing.T) {
	authService := SetupTestAuthService(t)
	ctx := context.Background()

	orgID := uuid.New().String()
	err := authService.SetupOrganizationRoles(orgID)
	require.NoError(t, err)

	t.Run("successful role description", func(t *testing.T) {
		req := &pb.DescribeRoleRequest{
			DomainType: pb.DomainType_DOMAIN_TYPE_ORGANIZATION,
			DomainId:   orgID,
			Role:       models.RoleOrgAdmin,
		}

		resp, err := DescribeRole(ctx, req, authService)
		require.NoError(t, err)
		assert.NotNil(t, resp.Role)
		assert.NotNil(t, resp.Role.InheritedRole)
<<<<<<< HEAD
		assert.Equal(t, models.RoleOrgAdmin, resp.Role.Name)
		assert.Equal(t, models.RoleOrgViewer, resp.Role.InheritedRole.Name)
		assert.Len(t, resp.Role.Permissions, 18)
=======
		assert.Equal(t, authorization.RoleOrgAdmin, resp.Role.Name)
		assert.Equal(t, authorization.RoleOrgViewer, resp.Role.InheritedRole.Name)
		assert.Len(t, resp.Role.Permissions, 24)
>>>>>>> 895f2d97
		assert.Len(t, resp.Role.InheritedRole.Permissions, 2)

		// Test beautiful display names and descriptions
		assert.Equal(t, "Admin", resp.Role.DisplayName)
		assert.Equal(t, "Viewer", resp.Role.InheritedRole.DisplayName)
		assert.Contains(t, resp.Role.Description, "Can manage canvases, users, groups, and roles")
		assert.Contains(t, resp.Role.InheritedRole.Description, "Read-only access to organization resources")
	})

	t.Run("successful canvas role description", func(t *testing.T) {
		canvasID := uuid.New().String()
		err := authService.SetupCanvasRoles(canvasID)
		require.NoError(t, err)

		req := &pb.DescribeRoleRequest{
			DomainType: pb.DomainType_DOMAIN_TYPE_CANVAS,
			DomainId:   canvasID,
			Role:       models.RoleCanvasAdmin,
		}

		resp, err := DescribeRole(ctx, req, authService)
		require.NoError(t, err)
		assert.NotNil(t, resp.Role)
		assert.Equal(t, models.RoleCanvasAdmin, resp.Role.Name)

		// Test beautiful display names and descriptions for canvas roles
		assert.Equal(t, "Admin", resp.Role.DisplayName)
		assert.Contains(t, resp.Role.Description, "Can manage stages, events, connections, and secrets")
	})

	t.Run("invalid request - missing domain ID", func(t *testing.T) {
		req := &pb.DescribeRoleRequest{
			DomainType: pb.DomainType_DOMAIN_TYPE_ORGANIZATION,
			DomainId:   "",
			Role:       models.RoleOrgAdmin,
		}

		_, err := DescribeRole(ctx, req, authService)
		assert.Error(t, err)
		assert.Contains(t, err.Error(), "domain ID must be specified")
	})
}<|MERGE_RESOLUTION|>--- conflicted
+++ resolved
@@ -30,15 +30,9 @@
 		require.NoError(t, err)
 		assert.NotNil(t, resp.Role)
 		assert.NotNil(t, resp.Role.InheritedRole)
-<<<<<<< HEAD
 		assert.Equal(t, models.RoleOrgAdmin, resp.Role.Name)
 		assert.Equal(t, models.RoleOrgViewer, resp.Role.InheritedRole.Name)
-		assert.Len(t, resp.Role.Permissions, 18)
-=======
-		assert.Equal(t, authorization.RoleOrgAdmin, resp.Role.Name)
-		assert.Equal(t, authorization.RoleOrgViewer, resp.Role.InheritedRole.Name)
 		assert.Len(t, resp.Role.Permissions, 24)
->>>>>>> 895f2d97
 		assert.Len(t, resp.Role.InheritedRole.Permissions, 2)
 
 		// Test beautiful display names and descriptions
