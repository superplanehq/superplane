package auth

import (
	"testing"

	"github.com/stretchr/testify/require"
	"github.com/superplanehq/superplane/pkg/authorization"
	"github.com/superplanehq/superplane/pkg/grpc/actions"
	"github.com/superplanehq/superplane/pkg/models"
	pbAuth "github.com/superplanehq/superplane/pkg/protos/authorization"
	pbRoles "github.com/superplanehq/superplane/pkg/protos/roles"
	pb "github.com/superplanehq/superplane/pkg/protos/users"
	pbUsers "github.com/superplanehq/superplane/pkg/protos/users"
	"google.golang.org/grpc/codes"
	"google.golang.org/grpc/status"
	"google.golang.org/protobuf/types/known/timestamppb"
)

<<<<<<< HEAD
func convertRoleDefinitionToProto(roleDef *authorization.RoleDefinition, authService authorization.Authorization, domainID string, roleMetadataMap map[string]*models.RoleMetadata) (*pbRoles.Role, error) {
=======
func convertRoleDefinitionToProto(roleDef *authorization.RoleDefinition, domainID string, roleMetadataMap map[string]*models.RoleMetadata) (*pbRoles.Role, error) {
>>>>>>> 4a29b3e4
	permissions := convertPermissionsToProto(roleDef.Permissions)

	roleMetadata := roleMetadataMap[roleDef.Name]
	role := &pbRoles.Role{
		Metadata: &pbRoles.Role_Metadata{
			Name:       roleDef.Name,
			DomainType: actions.DomainTypeToProto(roleDef.DomainType),
			DomainId:   domainID,
			CreatedAt:  timestamppb.New(roleMetadataMap[roleDef.Name].CreatedAt),
			UpdatedAt:  timestamppb.New(roleMetadataMap[roleDef.Name].UpdatedAt),
		},
		Spec: &pbRoles.Role_Spec{
<<<<<<< HEAD
			DisplayName: models.GetRoleDisplayNameWithFallback(roleDef.Name, roleDef.DomainType, domainID, roleMetadata),
			Description: models.GetRoleDescriptionWithFallback(roleDef.Name, roleDef.DomainType, domainID, roleMetadata),
=======
			DisplayName: roleMetadata.DisplayName,
			Description: roleMetadata.Description,
>>>>>>> 4a29b3e4
			Permissions: permissions,
		},
	}

	if roleDef.InheritsFrom != nil {
		inheritedRoleMetadata := roleMetadataMap[roleDef.InheritsFrom.Name]
		role.Spec.InheritedRole = &pbRoles.Role{
			Metadata: &pbRoles.Role_Metadata{
				Name:       roleDef.InheritsFrom.Name,
				DomainType: actions.DomainTypeToProto(roleDef.InheritsFrom.DomainType),
				DomainId:   domainID,
				CreatedAt:  timestamppb.New(inheritedRoleMetadata.CreatedAt),
				UpdatedAt:  timestamppb.New(inheritedRoleMetadata.UpdatedAt),
			},
			Spec: &pbRoles.Role_Spec{
<<<<<<< HEAD
				DisplayName: models.GetRoleDisplayNameWithFallback(roleDef.InheritsFrom.Name, roleDef.InheritsFrom.DomainType, domainID, inheritedRoleMetadata),
				Description: models.GetRoleDescriptionWithFallback(roleDef.InheritsFrom.Name, roleDef.InheritsFrom.DomainType, domainID, inheritedRoleMetadata),
=======
				DisplayName: inheritedRoleMetadata.DisplayName,
				Description: inheritedRoleMetadata.Description,
>>>>>>> 4a29b3e4
				Permissions: convertPermissionsToProto(roleDef.InheritsFrom.Permissions),
			},
		}
	}

	return role, nil
}

func convertPermissionsToProto(permissions []*authorization.Permission) []*pbAuth.Permission {
	permList := make([]*pbAuth.Permission, len(permissions))
	for i, perm := range permissions {
		permList[i] = convertPermissionToProto(perm)
	}
	return permList
}

func convertPermissionToProto(permission *authorization.Permission) *pbAuth.Permission {
	return &pbAuth.Permission{
		Resource:   permission.Resource,
		Action:     permission.Action,
		DomainType: actions.DomainTypeToProto(permission.DomainType),
	}
}

func SetupTestAuthService(t *testing.T) authorization.Authorization {
	authService, err := authorization.NewAuthService()
	require.NoError(t, err)
	authService.EnableCache(false)
	return authService
}

func ResolveUserID(userID, userEmail string) (string, error) {
	if userID == "" && userEmail == "" {
		return "", status.Error(codes.InvalidArgument, "user identifier must be specified")
	}

	if userID != "" {
		return resolveByID(userID)
	}

	return resolveByEmail(userEmail, true)
}

func ResolveUserIDWithoutCreation(userID, userEmail string) (string, error) {
	if userID == "" && userEmail == "" {
		return "", status.Error(codes.InvalidArgument, "user identifier must be specified")
	}

	if userID != "" {
		return resolveByID(userID)
	}

	return resolveByEmail(userEmail, false)
}

func resolveByID(userID string) (string, error) {
	if err := actions.ValidateUUIDs(userID); err != nil {
		return "", status.Error(codes.InvalidArgument, "invalid user ID")
	}

	if _, err := models.FindUserByID(userID); err != nil {
		return "", status.Error(codes.NotFound, "user not found")
	}

	return userID, nil
}

func resolveByEmail(userEmail string, create bool) (string, error) {
	if !create {
		user, err := models.FindUserByEmail(userEmail)
		if err != nil {
			return "", status.Error(codes.NotFound, "user not found")
		}
		return user.ID.String(), nil
	}

	user, err := findOrCreateUser(userEmail)
	if err != nil {
		return "", err
	}
	return user.ID.String(), nil
}

func findOrCreateUser(email string) (*models.User, error) {
	if user, err := models.FindUserByEmail(email); err == nil {
		return user, nil
	}

	if user, err := models.FindInactiveUserByEmail(email); err == nil {
		return user, nil
	}

	user := &models.User{
		Name:     email,
		IsActive: false,
	}

	if err := user.Create(); err != nil {
		return nil, status.Error(codes.Internal, "failed to create user")
	}

	return user, nil
}

func GetUsersWithRolesInDomain(domainID, domainType string, authService authorization.Authorization) ([]*pbUsers.User, error) {
	roleDefinitions, err := authService.GetAllRoleDefinitions(domainType, domainID)
	if err != nil {
		return nil, err
	}

	// Extract all role names for batch metadata lookup
	roleNames := make([]string, len(roleDefinitions))
	for i, roleDef := range roleDefinitions {
		roleNames[i] = roleDef.Name
	}

	// Batch fetch role metadata
	roleMetadataMap, err := models.FindRoleMetadataByNames(roleNames, domainType, domainID)
	if err != nil {
<<<<<<< HEAD
		// Log error but continue with fallback behavior
		roleMetadataMap = make(map[string]*models.RoleMetadata)
=======
		return nil, status.Error(codes.NotFound, "role not found")
>>>>>>> 4a29b3e4
	}

	userRoleMap := make(map[string][]*pbUsers.UserRoleAssignment)

	for _, roleDef := range roleDefinitions {
		var userIDs []string

		if domainType == models.DomainTypeOrganization {
			userIDs, err = authService.GetOrgUsersForRole(roleDef.Name, domainID)
		} else {
			userIDs, err = authService.GetCanvasUsersForRole(roleDef.Name, domainID)
		}

		if err != nil {
			continue
		}

		roleMetadata := roleMetadataMap[roleDef.Name]
		roleAssignment := &pb.UserRoleAssignment{
			RoleName:        roleDef.Name,
<<<<<<< HEAD
			RoleDisplayName: models.GetRoleDisplayNameWithFallback(roleDef.Name, domainType, domainID, roleMetadata),
			RoleDescription: models.GetRoleDescriptionWithFallback(roleDef.Name, domainType, domainID, roleMetadata),
=======
			RoleDisplayName: roleMetadata.DisplayName,
			RoleDescription: roleMetadata.Description,
>>>>>>> 4a29b3e4
			DomainType:      actions.DomainTypeToProto(domainType),
			DomainId:        domainID,
			AssignedAt:      timestamppb.Now(),
		}

		for _, userID := range userIDs {
			userRoleMap[userID] = append(userRoleMap[userID], roleAssignment)
		}
	}

	var users []*pbUsers.User
	for userID, roleAssignments := range userRoleMap {
		user, err := convertUserToProto(userID, roleAssignments)
		if err != nil {
			continue
		}
		users = append(users, user)
	}

	return users, nil
}

func convertUserToProto(userID string, roleAssignments []*pbUsers.UserRoleAssignment) (*pbUsers.User, error) {
	dbUser, err := models.FindUserByID(userID)
	if err != nil {
		return &pb.User{
			Metadata: &pb.User_Metadata{
				Id:        userID,
				Email:     "test@example.com",
				CreatedAt: timestamppb.Now(),
				UpdatedAt: timestamppb.Now(),
			},
			Spec: &pb.User_Spec{
				DisplayName:      "Test User",
				AvatarUrl:        "",
				AccountProviders: []*pbUsers.AccountProvider{},
			},
			Status: &pb.User_Status{
				IsActive:        false,
				RoleAssignments: roleAssignments,
			},
		}, nil
	}

	accountProviders, err := dbUser.GetAccountProviders()
	if err != nil {
		accountProviders = []models.AccountProvider{}
	}

	pbAccountProviders := make([]*pbUsers.AccountProvider, len(accountProviders))
	for i, provider := range accountProviders {
		pbAccountProviders[i] = &pb.AccountProvider{
			ProviderType: provider.Provider,
			ProviderId:   provider.ProviderID,
			Email:        provider.Email,
			DisplayName:  provider.Name,
			AvatarUrl:    provider.AvatarURL,
			IsPrimary:    i == 0, // TODO: Change when we have another login besides github
			CreatedAt:    timestamppb.New(provider.CreatedAt),
			UpdatedAt:    timestamppb.New(provider.UpdatedAt),
		}
	}

	// Determine primary email and avatar
	primaryEmail := ""
	primaryAvatar := ""
	primaryDisplayName := dbUser.Name

	if !dbUser.IsActive {
		primaryEmail = dbUser.Name
	} else if len(accountProviders) > 0 {
		primaryEmail = accountProviders[0].Email
		primaryAvatar = accountProviders[0].AvatarURL
		if primaryDisplayName == "" {
			primaryDisplayName = accountProviders[0].Name
		}
	}

	return &pb.User{
		Metadata: &pb.User_Metadata{
			Id:        userID,
			Email:     primaryEmail,
			CreatedAt: timestamppb.New(dbUser.CreatedAt),
			UpdatedAt: timestamppb.New(dbUser.UpdatedAt),
		},
		Spec: &pb.User_Spec{
			DisplayName:      primaryDisplayName,
			AvatarUrl:        primaryAvatar,
			AccountProviders: pbAccountProviders,
		},
		Status: &pb.User_Status{
			IsActive:        dbUser.IsActive,
			RoleAssignments: roleAssignments,
		},
	}, nil
}<|MERGE_RESOLUTION|>--- conflicted
+++ resolved
@@ -16,11 +16,7 @@
 	"google.golang.org/protobuf/types/known/timestamppb"
 )
 
-<<<<<<< HEAD
-func convertRoleDefinitionToProto(roleDef *authorization.RoleDefinition, authService authorization.Authorization, domainID string, roleMetadataMap map[string]*models.RoleMetadata) (*pbRoles.Role, error) {
-=======
 func convertRoleDefinitionToProto(roleDef *authorization.RoleDefinition, domainID string, roleMetadataMap map[string]*models.RoleMetadata) (*pbRoles.Role, error) {
->>>>>>> 4a29b3e4
 	permissions := convertPermissionsToProto(roleDef.Permissions)
 
 	roleMetadata := roleMetadataMap[roleDef.Name]
@@ -33,13 +29,8 @@
 			UpdatedAt:  timestamppb.New(roleMetadataMap[roleDef.Name].UpdatedAt),
 		},
 		Spec: &pbRoles.Role_Spec{
-<<<<<<< HEAD
-			DisplayName: models.GetRoleDisplayNameWithFallback(roleDef.Name, roleDef.DomainType, domainID, roleMetadata),
-			Description: models.GetRoleDescriptionWithFallback(roleDef.Name, roleDef.DomainType, domainID, roleMetadata),
-=======
 			DisplayName: roleMetadata.DisplayName,
 			Description: roleMetadata.Description,
->>>>>>> 4a29b3e4
 			Permissions: permissions,
 		},
 	}
@@ -55,13 +46,8 @@
 				UpdatedAt:  timestamppb.New(inheritedRoleMetadata.UpdatedAt),
 			},
 			Spec: &pbRoles.Role_Spec{
-<<<<<<< HEAD
-				DisplayName: models.GetRoleDisplayNameWithFallback(roleDef.InheritsFrom.Name, roleDef.InheritsFrom.DomainType, domainID, inheritedRoleMetadata),
-				Description: models.GetRoleDescriptionWithFallback(roleDef.InheritsFrom.Name, roleDef.InheritsFrom.DomainType, domainID, inheritedRoleMetadata),
-=======
 				DisplayName: inheritedRoleMetadata.DisplayName,
 				Description: inheritedRoleMetadata.Description,
->>>>>>> 4a29b3e4
 				Permissions: convertPermissionsToProto(roleDef.InheritsFrom.Permissions),
 			},
 		}
@@ -181,12 +167,7 @@
 	// Batch fetch role metadata
 	roleMetadataMap, err := models.FindRoleMetadataByNames(roleNames, domainType, domainID)
 	if err != nil {
-<<<<<<< HEAD
-		// Log error but continue with fallback behavior
-		roleMetadataMap = make(map[string]*models.RoleMetadata)
-=======
 		return nil, status.Error(codes.NotFound, "role not found")
->>>>>>> 4a29b3e4
 	}
 
 	userRoleMap := make(map[string][]*pbUsers.UserRoleAssignment)
@@ -207,13 +188,8 @@
 		roleMetadata := roleMetadataMap[roleDef.Name]
 		roleAssignment := &pb.UserRoleAssignment{
 			RoleName:        roleDef.Name,
-<<<<<<< HEAD
-			RoleDisplayName: models.GetRoleDisplayNameWithFallback(roleDef.Name, domainType, domainID, roleMetadata),
-			RoleDescription: models.GetRoleDescriptionWithFallback(roleDef.Name, domainType, domainID, roleMetadata),
-=======
 			RoleDisplayName: roleMetadata.DisplayName,
 			RoleDescription: roleMetadata.Description,
->>>>>>> 4a29b3e4
 			DomainType:      actions.DomainTypeToProto(domainType),
 			DomainId:        domainID,
 			AssignedAt:      timestamppb.Now(),
