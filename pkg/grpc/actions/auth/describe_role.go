--- conflicted
+++ resolved
@@ -27,17 +27,10 @@
 
 	roleMetadataMap, err := models.FindRoleMetadataByNames(roleNames, domainType, domainID)
 	if err != nil {
-<<<<<<< HEAD
-		roleMetadataMap = make(map[string]*models.RoleMetadata)
-	}
-
-	role, err := convertRoleDefinitionToProto(roleDefinition, authService, domainID, roleMetadataMap)
-=======
 		return nil, status.Error(codes.NotFound, "role metadata not found")
 	}
 
 	role, err := convertRoleDefinitionToProto(roleDefinition, domainID, roleMetadataMap)
->>>>>>> 4a29b3e4
 	if err != nil {
 		return nil, status.Error(codes.Internal, "failed to convert role definition")
 	}
