--- conflicted
+++ resolved
@@ -6,27 +6,12 @@
 
 	"github.com/stretchr/testify/assert"
 	"github.com/stretchr/testify/require"
-	"github.com/superplanehq/superplane/pkg/authorization"
 	"github.com/superplanehq/superplane/pkg/models"
 	"github.com/superplanehq/superplane/test/support"
 )
 
 func Test_RemoveRole(t *testing.T) {
 	r := support.Setup(t)
-<<<<<<< HEAD
-	authService := SetupTestAuthService(t)
-	err := authService.SetupOrganizationRoles(r.Organization.ID.String())
-	require.NoError(t, err)
-
-	// Assign role first
-	err = authService.AssignRole(r.User.String(), models.RoleOrgAdmin, r.Organization.ID.String(), models.DomainTypeOrganization)
-	require.NoError(t, err)
-
-	ctx := context.WithValue(context.Background(), authorization.OrganizationContextKey, r.Organization.ID.String())
-
-	t.Run("remove role with user ID", func(t *testing.T) {
-		resp, err := RemoveRole(ctx, models.DomainTypeOrganization, r.Organization.ID.String(), models.RoleOrgAdmin, r.User.String(), "", authService)
-=======
 	ctx := context.Background()
 	orgID := r.Organization.ID.String()
 
@@ -35,7 +20,6 @@
 
 	t.Run("successful role removal with user ID", func(t *testing.T) {
 		resp, err := RemoveRole(ctx, models.DomainTypeOrganization, orgID, models.RoleOrgAdmin, r.User.String(), "", r.AuthService)
->>>>>>> dccf0d3f
 		require.NoError(t, err)
 		assert.NotNil(t, resp)
 	})
@@ -61,47 +45,28 @@
 		err = accountProvider.Create()
 		require.NoError(t, err)
 
-<<<<<<< HEAD
-		err = authService.AssignRole(user.ID.String(), models.RoleOrgAdmin, r.Organization.ID.String(), models.DomainTypeOrganization)
-		require.NoError(t, err)
-
-		resp, err := RemoveRole(ctx, models.DomainTypeOrganization, r.Organization.ID.String(), models.RoleOrgAdmin, "", email, authService)
-=======
 		err = r.AuthService.AssignRole(user.ID.String(), models.RoleOrgAdmin, orgID, models.DomainTypeOrganization)
 		require.NoError(t, err)
 
-		resp, err := RemoveRole(ctx, models.DomainTypeOrganization, orgID, models.RoleOrgAdmin, "", testEmail, r.AuthService)
->>>>>>> dccf0d3f
+		resp, err := RemoveRole(ctx, models.DomainTypeOrganization, orgID, models.RoleOrgAdmin, "", email, r.AuthService)
 		require.NoError(t, err)
 		assert.NotNil(t, resp)
 	})
 
 	t.Run("user not found by email", func(t *testing.T) {
-<<<<<<< HEAD
-		_, err := RemoveRole(ctx, models.DomainTypeOrganization, r.Organization.ID.String(), models.RoleOrgAdmin, "", "nonexistent@example.com", authService)
-=======
 		_, err := RemoveRole(ctx, models.DomainTypeOrganization, orgID, models.RoleOrgAdmin, "", "nonexistent@example.com", r.AuthService)
->>>>>>> dccf0d3f
 		assert.Error(t, err)
 		assert.Contains(t, err.Error(), "invalid user ID or Email")
 	})
 
 	t.Run("invalid request - missing user identifier", func(t *testing.T) {
-<<<<<<< HEAD
-		_, err := RemoveRole(ctx, models.DomainTypeOrganization, r.Organization.ID.String(), models.RoleOrgAdmin, "", "", authService)
-=======
 		_, err := RemoveRole(ctx, models.DomainTypeOrganization, orgID, models.RoleOrgAdmin, "", "", r.AuthService)
->>>>>>> dccf0d3f
 		assert.Error(t, err)
 		assert.Contains(t, err.Error(), "invalid user ID or Email")
 	})
 
 	t.Run("invalid request - invalid user ID", func(t *testing.T) {
-<<<<<<< HEAD
-		_, err := RemoveRole(ctx, models.DomainTypeOrganization, r.Organization.ID.String(), models.RoleOrgAdmin, "invalid-uuid", "", authService)
-=======
 		_, err := RemoveRole(ctx, models.DomainTypeOrganization, orgID, models.RoleOrgAdmin, "invalid-uuid", "", r.AuthService)
->>>>>>> dccf0d3f
 		assert.Error(t, err)
 		assert.Contains(t, err.Error(), "invalid user ID")
 	})
