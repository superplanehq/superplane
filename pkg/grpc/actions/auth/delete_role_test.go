package auth

import (
	"context"
	"testing"

	"github.com/google/uuid"
	"github.com/stretchr/testify/assert"
	"github.com/stretchr/testify/require"
	"github.com/superplanehq/superplane/pkg/authorization"
	"github.com/superplanehq/superplane/pkg/models"
	pb "github.com/superplanehq/superplane/pkg/protos/authorization"
)

func Test_DeleteRole(t *testing.T) {
	authService := SetupTestAuthService(t)
	ctx := context.Background()

	orgID := uuid.New().String()
	err := authService.SetupOrganizationRoles(orgID)
	require.NoError(t, err)

	// Create a custom role first
	customRoleDef := &authorization.RoleDefinition{
		Name:       "test-custom-role-to-delete",
<<<<<<< HEAD
		DomainType: models.DomainOrg,
=======
		DomainType: models.DomainTypeOrganization,
>>>>>>> 895f2d97
		Permissions: []*authorization.Permission{
			{
				Resource:   "canvas",
				Action:     "read",
<<<<<<< HEAD
				DomainType: models.DomainOrg,
=======
				DomainType: models.DomainTypeOrganization,
>>>>>>> 895f2d97
			},
			{
				Resource:   "canvas",
				Action:     "write",
<<<<<<< HEAD
				DomainType: models.DomainOrg,
=======
				DomainType: models.DomainTypeOrganization,
>>>>>>> 895f2d97
			},
		},
	}
	err = authService.CreateCustomRole(orgID, customRoleDef)
	require.NoError(t, err)

	t.Run("successful custom role deletion", func(t *testing.T) {
		// Verify role exists before deletion
<<<<<<< HEAD
		roleDef, err := authService.GetRoleDefinition("test-custom-role-to-delete", models.DomainOrg, orgID)
=======
		roleDef, err := authService.GetRoleDefinition("test-custom-role-to-delete", models.DomainTypeOrganization, orgID)
>>>>>>> 895f2d97
		require.NoError(t, err)
		assert.Equal(t, "test-custom-role-to-delete", roleDef.Name)

		req := &pb.DeleteRoleRequest{
			RoleName:   "test-custom-role-to-delete",
			DomainType: pb.DomainType_DOMAIN_TYPE_ORGANIZATION,
			DomainId:   orgID,
		}

		resp, err := DeleteRole(ctx, req, authService)
		require.NoError(t, err)
		assert.NotNil(t, resp)

		// Verify role was deleted
<<<<<<< HEAD
		_, err = authService.GetRoleDefinition("test-custom-role-to-delete", models.DomainOrg, orgID)
=======
		_, err = authService.GetRoleDefinition("test-custom-role-to-delete", models.DomainTypeOrganization, orgID)
>>>>>>> 895f2d97
		assert.Error(t, err)
	})

	t.Run("invalid request - missing role name", func(t *testing.T) {
		req := &pb.DeleteRoleRequest{
			RoleName:   "",
			DomainType: pb.DomainType_DOMAIN_TYPE_ORGANIZATION,
			DomainId:   orgID,
		}

		_, err := DeleteRole(ctx, req, authService)
		assert.Error(t, err)
		assert.Contains(t, err.Error(), "role name must be specified")
	})

	t.Run("invalid request - invalid domain type", func(t *testing.T) {
		req := &pb.DeleteRoleRequest{
			RoleName:   "test-role",
			DomainType: pb.DomainType_DOMAIN_TYPE_UNSPECIFIED,
			DomainId:   orgID,
		}

		_, err := DeleteRole(ctx, req, authService)
		assert.Error(t, err)
		assert.Contains(t, err.Error(), "invalid domain type")
	})

	t.Run("invalid request - default role name", func(t *testing.T) {
		req := &pb.DeleteRoleRequest{
			RoleName:   models.RoleOrgAdmin,
			DomainType: pb.DomainType_DOMAIN_TYPE_ORGANIZATION,
			DomainId:   orgID,
		}

		_, err := DeleteRole(ctx, req, authService)
		assert.Error(t, err)
		assert.Contains(t, err.Error(), "cannot delete default role")
	})

	t.Run("invalid request - nonexistent role", func(t *testing.T) {
		req := &pb.DeleteRoleRequest{
			RoleName:   "nonexistent-role",
			DomainType: pb.DomainType_DOMAIN_TYPE_ORGANIZATION,
			DomainId:   orgID,
		}

		_, err := DeleteRole(ctx, req, authService)
		assert.Error(t, err)
		assert.Contains(t, err.Error(), "role not found")
	})

	t.Run("invalid request - invalid UUID", func(t *testing.T) {
		req := &pb.DeleteRoleRequest{
			RoleName:   "test-role",
			DomainType: pb.DomainType_DOMAIN_TYPE_ORGANIZATION,
			DomainId:   "invalid-uuid",
		}

		_, err := DeleteRole(ctx, req, authService)
		assert.Error(t, err)
		assert.Contains(t, err.Error(), "invalid UUIDs")
	})

	t.Run("delete role that users are assigned to", func(t *testing.T) {
		// Create another custom role
		customRoleWithUsers := &authorization.RoleDefinition{
			Name:       "test-role-with-users",
<<<<<<< HEAD
			DomainType: models.DomainOrg,
=======
			DomainType: models.DomainTypeOrganization,
>>>>>>> 895f2d97
			Permissions: []*authorization.Permission{
				{
					Resource:   "canvas",
					Action:     "read",
<<<<<<< HEAD
					DomainType: models.DomainOrg,
=======
					DomainType: models.DomainTypeOrganization,
>>>>>>> 895f2d97
				},
			},
		}
		err = authService.CreateCustomRole(orgID, customRoleWithUsers)
		require.NoError(t, err)

		// Assign role to a user
		userID := uuid.New().String()
<<<<<<< HEAD
		err = authService.AssignRole(userID, "test-role-with-users", orgID, models.DomainOrg)
=======
		err = authService.AssignRole(userID, "test-role-with-users", orgID, models.DomainTypeOrganization)
>>>>>>> 895f2d97
		require.NoError(t, err)

		req := &pb.DeleteRoleRequest{
			RoleName:   "test-role-with-users",
			DomainType: pb.DomainType_DOMAIN_TYPE_ORGANIZATION,
			DomainId:   orgID,
		}

		resp, err := DeleteRole(ctx, req, authService)
		require.NoError(t, err)
		assert.NotNil(t, resp)

		// Verify role was deleted and user no longer has the role
<<<<<<< HEAD
		_, err = authService.GetRoleDefinition("test-role-with-users", models.DomainOrg, orgID)
=======
		_, err = authService.GetRoleDefinition("test-role-with-users", models.DomainTypeOrganization, orgID)
>>>>>>> 895f2d97
		assert.Error(t, err)

		// Verify user no longer has the deleted role
		userRoles, err := authService.GetUserRolesForOrg(userID, orgID)
		require.NoError(t, err)
		for _, role := range userRoles {
			assert.NotEqual(t, "test-role-with-users", role.Name)
		}
	})
}<|MERGE_RESOLUTION|>--- conflicted
+++ resolved
@@ -23,29 +23,17 @@
 	// Create a custom role first
 	customRoleDef := &authorization.RoleDefinition{
 		Name:       "test-custom-role-to-delete",
-<<<<<<< HEAD
-		DomainType: models.DomainOrg,
-=======
-		DomainType: models.DomainTypeOrganization,
->>>>>>> 895f2d97
+		DomainType: models.DomainTypeOrg,
 		Permissions: []*authorization.Permission{
 			{
 				Resource:   "canvas",
 				Action:     "read",
-<<<<<<< HEAD
-				DomainType: models.DomainOrg,
-=======
-				DomainType: models.DomainTypeOrganization,
->>>>>>> 895f2d97
+				DomainType: models.DomainTypeOrg,
 			},
 			{
 				Resource:   "canvas",
 				Action:     "write",
-<<<<<<< HEAD
-				DomainType: models.DomainOrg,
-=======
-				DomainType: models.DomainTypeOrganization,
->>>>>>> 895f2d97
+				DomainType: models.DomainTypeOrg,
 			},
 		},
 	}
@@ -54,11 +42,7 @@
 
 	t.Run("successful custom role deletion", func(t *testing.T) {
 		// Verify role exists before deletion
-<<<<<<< HEAD
-		roleDef, err := authService.GetRoleDefinition("test-custom-role-to-delete", models.DomainOrg, orgID)
-=======
-		roleDef, err := authService.GetRoleDefinition("test-custom-role-to-delete", models.DomainTypeOrganization, orgID)
->>>>>>> 895f2d97
+		roleDef, err := authService.GetRoleDefinition("test-custom-role-to-delete", models.DomainTypeOrg, orgID)
 		require.NoError(t, err)
 		assert.Equal(t, "test-custom-role-to-delete", roleDef.Name)
 
@@ -73,11 +57,7 @@
 		assert.NotNil(t, resp)
 
 		// Verify role was deleted
-<<<<<<< HEAD
-		_, err = authService.GetRoleDefinition("test-custom-role-to-delete", models.DomainOrg, orgID)
-=======
-		_, err = authService.GetRoleDefinition("test-custom-role-to-delete", models.DomainTypeOrganization, orgID)
->>>>>>> 895f2d97
+		_, err = authService.GetRoleDefinition("test-custom-role-to-delete", models.DomainTypeOrg, orgID)
 		assert.Error(t, err)
 	})
 
@@ -145,20 +125,12 @@
 		// Create another custom role
 		customRoleWithUsers := &authorization.RoleDefinition{
 			Name:       "test-role-with-users",
-<<<<<<< HEAD
-			DomainType: models.DomainOrg,
-=======
-			DomainType: models.DomainTypeOrganization,
->>>>>>> 895f2d97
+			DomainType: models.DomainTypeOrg,
 			Permissions: []*authorization.Permission{
 				{
 					Resource:   "canvas",
 					Action:     "read",
-<<<<<<< HEAD
-					DomainType: models.DomainOrg,
-=======
-					DomainType: models.DomainTypeOrganization,
->>>>>>> 895f2d97
+					DomainType: models.DomainTypeOrg,
 				},
 			},
 		}
@@ -167,11 +139,7 @@
 
 		// Assign role to a user
 		userID := uuid.New().String()
-<<<<<<< HEAD
-		err = authService.AssignRole(userID, "test-role-with-users", orgID, models.DomainOrg)
-=======
-		err = authService.AssignRole(userID, "test-role-with-users", orgID, models.DomainTypeOrganization)
->>>>>>> 895f2d97
+		err = authService.AssignRole(userID, "test-role-with-users", orgID, models.DomainTypeOrg)
 		require.NoError(t, err)
 
 		req := &pb.DeleteRoleRequest{
@@ -185,11 +153,7 @@
 		assert.NotNil(t, resp)
 
 		// Verify role was deleted and user no longer has the role
-<<<<<<< HEAD
-		_, err = authService.GetRoleDefinition("test-role-with-users", models.DomainOrg, orgID)
-=======
-		_, err = authService.GetRoleDefinition("test-role-with-users", models.DomainTypeOrganization, orgID)
->>>>>>> 895f2d97
+		_, err = authService.GetRoleDefinition("test-role-with-users", models.DomainTypeOrg, orgID)
 		assert.Error(t, err)
 
 		// Verify user no longer has the deleted role
