package auth

import (
	"context"
	"testing"

	"github.com/stretchr/testify/assert"
	"github.com/stretchr/testify/require"
	"github.com/superplanehq/superplane/pkg/models"
	pbAuth "github.com/superplanehq/superplane/pkg/protos/authorization"
	pb "github.com/superplanehq/superplane/pkg/protos/groups"
	"github.com/superplanehq/superplane/test/support"
)

func Test_CreateGroup(t *testing.T) {
	r := support.Setup(t)
	ctx := context.Background()
	orgID := r.Organization.ID.String()

	t.Run("successful group creation", func(t *testing.T) {
		req := &pb.CreateGroupRequest{
			Group: &pb.Group{
				Metadata: &pb.Group_Metadata{
					Name: "test-group",
				},
				Spec: &pb.Group_Spec{
					Role:        models.RoleOrgAdmin,
					DisplayName: "test-group",
					Description: "test-group",
				},
			},
		}

		resp, err := CreateGroup(ctx, "org", orgID, req.Group, r.AuthService)
		require.NoError(t, err)
		assert.NotNil(t, resp)

		// Check if group was created
		groups, err := r.AuthService.GetGroups(orgID, models.DomainTypeOrganization)
		require.NoError(t, err)
		assert.Contains(t, groups, "test-group")
		assert.Len(t, groups, 1)
	})

	t.Run("successful canvas group creation", func(t *testing.T) {
		req := &pb.CreateGroupRequest{
<<<<<<< HEAD
=======
			DomainType: pbAuth.DomainType_DOMAIN_TYPE_CANVAS,
			DomainId:   r.Canvas.ID.String(),
>>>>>>> dccf0d3f
			Group: &pb.Group{
				Metadata: &pb.Group_Metadata{
					Name: "canvas-group",
				},
				Spec: &pb.Group_Spec{
					Role:        models.RoleCanvasAdmin,
					DisplayName: "canvas-group",
					Description: "canvas-group",
				},
			},
		}

		resp, err := CreateGroup(ctx, "canvas", r.Canvas.ID.String(), req.Group, r.AuthService)
		require.NoError(t, err)
		assert.NotNil(t, resp)
		assert.Equal(t, "canvas-group", resp.Group.Metadata.Name)
		assert.Equal(t, pbAuth.DomainType_DOMAIN_TYPE_CANVAS, resp.Group.Metadata.DomainType)
		assert.Equal(t, r.Canvas.ID.String(), resp.Group.Metadata.DomainId)
	})

	t.Run("invalid request - missing group name", func(t *testing.T) {
		req := &pb.CreateGroupRequest{
			Group: &pb.Group{
				Metadata: &pb.Group_Metadata{
					Name: "",
				},
				Spec: &pb.Group_Spec{
					Role:        models.RoleOrgAdmin,
					DisplayName: "test-group",
					Description: "test-group",
				},
			},
		}

		_, err := CreateGroup(ctx, "org", orgID, req.Group, r.AuthService)
		assert.Error(t, err)
		assert.Contains(t, err.Error(), "group name must be specified")
	})
}<|MERGE_RESOLUTION|>--- conflicted
+++ resolved
@@ -44,11 +44,8 @@
 
 	t.Run("successful canvas group creation", func(t *testing.T) {
 		req := &pb.CreateGroupRequest{
-<<<<<<< HEAD
-=======
 			DomainType: pbAuth.DomainType_DOMAIN_TYPE_CANVAS,
 			DomainId:   r.Canvas.ID.String(),
->>>>>>> dccf0d3f
 			Group: &pb.Group{
 				Metadata: &pb.Group_Metadata{
 					Name: "canvas-group",
