package auth

import (
	"github.com/google/uuid"
	"github.com/superplanehq/superplane/pkg/models"
	pb "github.com/superplanehq/superplane/pkg/protos/authorization"
	"google.golang.org/grpc/codes"
	"google.golang.org/grpc/status"
)

type GroupRequest struct {
	DomainID   string
	GroupName  string
	DomainType pb.DomainType
}

type GroupUserRequest struct {
	DomainID   string
	GroupName  string
	DomainType pb.DomainType
	UserID     string
	UserEmail  string
}

type CreateGroupRequest struct {
	DomainID    string
	GroupName   string
	DomainType  pb.DomainType
	Role        string
	DisplayName string
	Description string
}

type CreateGroupResponse struct {
	Group *pb.Group
}

type ListGroupsResponse struct {
	Groups []*pb.Group
}

type GetGroupUsersRequest struct {
	DomainID   string
	GroupName  string
	DomainType pb.DomainType
}

type GetGroupUsersResponse struct {
	Users []*pb.User
	Group *pb.Group
}

func ValidateGroupRequest(req *GroupRequest) error {
	if req.GroupName == "" {
		return status.Error(codes.InvalidArgument, "group name must be specified")
	}

	if req.DomainType == pb.DomainType_DOMAIN_TYPE_UNSPECIFIED {
		return status.Error(codes.InvalidArgument, "domain type must be specified")
	}

	return nil
}

func ValidateGroupUserRequest(req *GroupUserRequest) error {
	if req.GroupName == "" {
		return status.Error(codes.InvalidArgument, "group name must be specified")
	}

	if req.DomainType == pb.DomainType_DOMAIN_TYPE_UNSPECIFIED {
		return status.Error(codes.InvalidArgument, "domain type must be specified")
	}

	return nil
}

func ValidateCreateGroupRequest(req *CreateGroupRequest) error {
	if req.GroupName == "" {
		return status.Error(codes.InvalidArgument, "group name must be specified")
	}

	if req.Role == "" {
		return status.Error(codes.InvalidArgument, "role must be specified")
	}

	if req.DomainType == pb.DomainType_DOMAIN_TYPE_UNSPECIFIED {
		return status.Error(codes.InvalidArgument, "domain type must be specified")
	}

	return nil
}

func ConvertCanvasIdOrNameToId(canvasIdOrName string) (string, error) {
	if _, err := uuid.Parse(canvasIdOrName); err != nil {
		canvas, err := models.FindCanvasByName(canvasIdOrName)
		if err != nil {
			return "", status.Error(codes.NotFound, "canvas not found")
		}
		return canvas.ID.String(), nil
	}
	return canvasIdOrName, nil
}

<<<<<<< HEAD
func ConvertDomainType(domainType pb.DomainType) (string, error) {
	switch domainType {
	case pb.DomainType_DOMAIN_TYPE_ORGANIZATION:
		return models.DomainOrg, nil
	case pb.DomainType_DOMAIN_TYPE_CANVAS:
		return models.DomainCanvas, nil
	default:
		return "", status.Error(codes.InvalidArgument, "unsupported domain type")
	}
}

=======
>>>>>>> 895f2d97
// Organization group adapters
func ConvertCreateOrganizationGroupRequest(req *pb.CreateOrganizationGroupRequest) *CreateGroupRequest {
	return &CreateGroupRequest{
		DomainID:    "", // Organization ID will be set by server
		GroupName:   req.GroupName,
		DomainType:  pb.DomainType_DOMAIN_TYPE_ORGANIZATION,
		Role:        req.Role,
		DisplayName: req.DisplayName,
		Description: req.Description,
	}
}

func ConvertToCreateOrganizationGroupResponse(resp *CreateGroupResponse) *pb.CreateOrganizationGroupResponse {
	return &pb.CreateOrganizationGroupResponse{
		Group: resp.Group,
	}
}

func ConvertAddUserToOrganizationGroupRequest(req *pb.AddUserToOrganizationGroupRequest) *GroupUserRequest {
	groupReq := &GroupUserRequest{
		DomainID:   "", // Organization ID will be set by server
		GroupName:  req.GroupName,
		DomainType: pb.DomainType_DOMAIN_TYPE_ORGANIZATION,
		UserID:     req.UserId,
		UserEmail:  req.UserEmail,
	}

	return groupReq
}

func ConvertRemoveUserFromOrganizationGroupRequest(req *pb.RemoveUserFromOrganizationGroupRequest) *GroupUserRequest {
	groupReq := &GroupUserRequest{
		DomainID:   "", // Organization ID will be set by server
		GroupName:  req.GroupName,
		DomainType: pb.DomainType_DOMAIN_TYPE_ORGANIZATION,
		UserID:     req.UserId,
		UserEmail:  req.UserEmail,
	}

	return groupReq
}

func ConvertListOrganizationGroupsRequest(req *pb.ListOrganizationGroupsRequest) *GroupRequest {
	return &GroupRequest{
		DomainID:   "", // Organization ID will be set by server
		GroupName:  "", // Not needed for list
		DomainType: pb.DomainType_DOMAIN_TYPE_ORGANIZATION,
	}
}

func ConvertGetOrganizationGroupUsersRequest(req *pb.GetOrganizationGroupUsersRequest) *GetGroupUsersRequest {
	return &GetGroupUsersRequest{
		DomainID:   "", // Organization ID will be set by server
		GroupName:  req.GroupName,
		DomainType: pb.DomainType_DOMAIN_TYPE_ORGANIZATION,
	}
}

func ConvertToGetOrganizationGroupUsersResponse(resp *GetGroupUsersResponse) *pb.GetOrganizationGroupUsersResponse {
	return &pb.GetOrganizationGroupUsersResponse{
		Users: resp.Users,
		Group: resp.Group,
	}
}

func ConvertToListOrganizationGroupsResponse(groups []*pb.Group) *pb.ListOrganizationGroupsResponse {
	return &pb.ListOrganizationGroupsResponse{
		Groups: groups,
	}
}

func ConvertGetOrganizationGroupRequest(req *pb.GetOrganizationGroupRequest) *GetGroupRequest {
	return &GetGroupRequest{
		DomainID:   "", // Organization ID will be set by server
		GroupName:  req.GroupName,
		DomainType: pb.DomainType_DOMAIN_TYPE_ORGANIZATION,
	}
}

func ConvertToGetOrganizationGroupResponse(resp *GetGroupResponse) *pb.GetOrganizationGroupResponse {
	return &pb.GetOrganizationGroupResponse{
		Group: resp.Group,
	}
}

func ConvertUpdateOrganizationGroupRequest(req *pb.UpdateOrganizationGroupRequest) *UpdateGroupRequest {
	return &UpdateGroupRequest{
		DomainID:    "", // Organization ID will be set by server
		GroupName:   req.GroupName,
		DomainType:  pb.DomainType_DOMAIN_TYPE_ORGANIZATION,
		Role:        req.Role,
		DisplayName: req.DisplayName,
		Description: req.Description,
	}
}

func ConvertToUpdateOrganizationGroupResponse(resp *UpdateGroupResponse) *pb.UpdateOrganizationGroupResponse {
	return &pb.UpdateOrganizationGroupResponse{
		Group: resp.Group,
	}
}

// Canvas group adapters
func ConvertCreateCanvasGroupRequest(req *pb.CreateCanvasGroupRequest) (*CreateGroupRequest, error) {
	canvasID, err := ConvertCanvasIdOrNameToId(req.CanvasIdOrName)
	if err != nil {
		return nil, err
	}
	return &CreateGroupRequest{
		DomainID:    canvasID,
		GroupName:   req.GroupName,
		DomainType:  pb.DomainType_DOMAIN_TYPE_CANVAS,
		Role:        req.Role,
		DisplayName: req.DisplayName,
		Description: req.Description,
	}, nil
}

func ConvertToCreateCanvasGroupResponse(resp *CreateGroupResponse) *pb.CreateCanvasGroupResponse {
	return &pb.CreateCanvasGroupResponse{
		Group: resp.Group,
	}
}

func ConvertAddUserToCanvasGroupRequest(req *pb.AddUserToCanvasGroupRequest) (*GroupUserRequest, error) {
	canvasID, err := ConvertCanvasIdOrNameToId(req.CanvasIdOrName)
	if err != nil {
		return nil, err
	}

	groupReq := &GroupUserRequest{
		DomainID:   canvasID,
		GroupName:  req.GroupName,
		DomainType: pb.DomainType_DOMAIN_TYPE_CANVAS,
		UserID:     req.UserId,
		UserEmail:  req.UserEmail,
	}

	return groupReq, nil
}

func ConvertRemoveUserFromCanvasGroupRequest(req *pb.RemoveUserFromCanvasGroupRequest) (*GroupUserRequest, error) {
	canvasID, err := ConvertCanvasIdOrNameToId(req.CanvasIdOrName)
	if err != nil {
		return nil, err
	}

	groupReq := &GroupUserRequest{
		DomainID:   canvasID,
		GroupName:  req.GroupName,
		DomainType: pb.DomainType_DOMAIN_TYPE_CANVAS,
		UserID:     req.UserId,
		UserEmail:  req.UserEmail,
	}

	return groupReq, nil
}

func ConvertListCanvasGroupsRequest(req *pb.ListCanvasGroupsRequest) (*GroupRequest, error) {
	canvasID, err := ConvertCanvasIdOrNameToId(req.CanvasIdOrName)
	if err != nil {
		return nil, err
	}
	return &GroupRequest{
		DomainID:   canvasID,
		GroupName:  "", // Not needed for list
		DomainType: pb.DomainType_DOMAIN_TYPE_CANVAS,
	}, nil
}

func ConvertGetCanvasGroupUsersRequest(req *pb.GetCanvasGroupUsersRequest) (*GetGroupUsersRequest, error) {
	canvasID, err := ConvertCanvasIdOrNameToId(req.CanvasIdOrName)
	if err != nil {
		return nil, err
	}
	return &GetGroupUsersRequest{
		DomainID:   canvasID,
		GroupName:  req.GroupName,
		DomainType: pb.DomainType_DOMAIN_TYPE_CANVAS,
	}, nil
}

func ConvertToGetCanvasGroupUsersResponse(resp *GetGroupUsersResponse) *pb.GetCanvasGroupUsersResponse {
	return &pb.GetCanvasGroupUsersResponse{
		Users: resp.Users,
		Group: resp.Group,
	}
}

func ConvertToListCanvasGroupsResponse(groups []*pb.Group) *pb.ListCanvasGroupsResponse {
	return &pb.ListCanvasGroupsResponse{
		Groups: groups,
	}
}

func ConvertGetCanvasGroupRequest(req *pb.GetCanvasGroupRequest) (*GetGroupRequest, error) {
	canvasID, err := ConvertCanvasIdOrNameToId(req.CanvasIdOrName)
	if err != nil {
		return nil, err
	}
	return &GetGroupRequest{
		DomainID:   canvasID,
		GroupName:  req.GroupName,
		DomainType: pb.DomainType_DOMAIN_TYPE_CANVAS,
	}, nil
}

func ConvertToGetCanvasGroupResponse(resp *GetGroupResponse) *pb.GetCanvasGroupResponse {
	return &pb.GetCanvasGroupResponse{
		Group: resp.Group,
	}
}

func ConvertUpdateCanvasGroupRequest(req *pb.UpdateCanvasGroupRequest) (*UpdateGroupRequest, error) {
	canvasID, err := ConvertCanvasIdOrNameToId(req.CanvasIdOrName)
	if err != nil {
		return nil, err
	}
	return &UpdateGroupRequest{
		DomainID:    canvasID,
		GroupName:   req.GroupName,
		DomainType:  pb.DomainType_DOMAIN_TYPE_CANVAS,
		Role:        req.Role,
		DisplayName: req.DisplayName,
		Description: req.Description,
	}, nil
}

func ConvertToUpdateCanvasGroupResponse(resp *UpdateGroupResponse) *pb.UpdateCanvasGroupResponse {
	return &pb.UpdateCanvasGroupResponse{
		Group: resp.Group,
	}
}<|MERGE_RESOLUTION|>--- conflicted
+++ resolved
@@ -101,20 +101,6 @@
 	return canvasIdOrName, nil
 }
 
-<<<<<<< HEAD
-func ConvertDomainType(domainType pb.DomainType) (string, error) {
-	switch domainType {
-	case pb.DomainType_DOMAIN_TYPE_ORGANIZATION:
-		return models.DomainOrg, nil
-	case pb.DomainType_DOMAIN_TYPE_CANVAS:
-		return models.DomainCanvas, nil
-	default:
-		return "", status.Error(codes.InvalidArgument, "unsupported domain type")
-	}
-}
-
-=======
->>>>>>> 895f2d97
 // Organization group adapters
 func ConvertCreateOrganizationGroupRequest(req *pb.CreateOrganizationGroupRequest) *CreateGroupRequest {
 	return &CreateGroupRequest{
