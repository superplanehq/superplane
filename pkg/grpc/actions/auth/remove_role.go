package auth

import (
	"context"

	"github.com/superplanehq/superplane/pkg/authorization"
	"github.com/superplanehq/superplane/pkg/grpc/actions"
	"github.com/superplanehq/superplane/pkg/models"
	pb "github.com/superplanehq/superplane/pkg/protos/authorization"
	"google.golang.org/grpc/codes"
	"google.golang.org/grpc/status"
)

func RemoveRole(ctx context.Context, req *pb.RemoveRoleRequest, authService authorization.Authorization) (*pb.RemoveRoleResponse, error) {
	if req.RoleAssignment.DomainType == pb.DomainType_DOMAIN_TYPE_UNSPECIFIED {
		return nil, status.Error(codes.InvalidArgument, "domain type must be specified")
	}

<<<<<<< HEAD
	var domainTypeStr string

	switch req.RoleAssignment.DomainType {
	case pb.DomainType_DOMAIN_TYPE_ORGANIZATION:
		domainTypeStr = models.DomainOrg
	case pb.DomainType_DOMAIN_TYPE_CANVAS:
		domainTypeStr = models.DomainCanvas
	default:
		return nil, status.Error(codes.InvalidArgument, "unsupported domain type")
=======
	domainType, err := actions.ProtoToDomainType(req.RoleAssignment.DomainType)
	if err != nil {
		return nil, err
>>>>>>> 895f2d97
	}

	roleStr := req.RoleAssignment.Role
	if roleStr == "" {
		return nil, status.Error(codes.InvalidArgument, "invalid role")
	}

<<<<<<< HEAD
	err := actions.ValidateUUIDs(req.RoleAssignment.DomainId)
	if err != nil {
		return nil, status.Error(codes.InvalidArgument, "invalid domain ID")
	}

	userId, err := ResolveUserIDWithoutCreation(req.UserId, req.UserEmail)
	if err != nil {
		return nil, status.Error(codes.InvalidArgument, "invalid user ID or Email")
	}

	err = authService.RemoveRole(userId, roleStr, req.RoleAssignment.DomainId, domainTypeStr)
=======
	err = authService.RemoveRole(req.UserId, roleStr, req.RoleAssignment.DomainId, domainType)
>>>>>>> 895f2d97
	if err != nil {
		return nil, status.Error(codes.Internal, "failed to remove role")
	}

	return &pb.RemoveRoleResponse{}, nil
}<|MERGE_RESOLUTION|>--- conflicted
+++ resolved
@@ -5,7 +5,6 @@
 
 	"github.com/superplanehq/superplane/pkg/authorization"
 	"github.com/superplanehq/superplane/pkg/grpc/actions"
-	"github.com/superplanehq/superplane/pkg/models"
 	pb "github.com/superplanehq/superplane/pkg/protos/authorization"
 	"google.golang.org/grpc/codes"
 	"google.golang.org/grpc/status"
@@ -16,21 +15,9 @@
 		return nil, status.Error(codes.InvalidArgument, "domain type must be specified")
 	}
 
-<<<<<<< HEAD
-	var domainTypeStr string
-
-	switch req.RoleAssignment.DomainType {
-	case pb.DomainType_DOMAIN_TYPE_ORGANIZATION:
-		domainTypeStr = models.DomainOrg
-	case pb.DomainType_DOMAIN_TYPE_CANVAS:
-		domainTypeStr = models.DomainCanvas
-	default:
-		return nil, status.Error(codes.InvalidArgument, "unsupported domain type")
-=======
 	domainType, err := actions.ProtoToDomainType(req.RoleAssignment.DomainType)
 	if err != nil {
 		return nil, err
->>>>>>> 895f2d97
 	}
 
 	roleStr := req.RoleAssignment.Role
@@ -38,8 +25,7 @@
 		return nil, status.Error(codes.InvalidArgument, "invalid role")
 	}
 
-<<<<<<< HEAD
-	err := actions.ValidateUUIDs(req.RoleAssignment.DomainId)
+	err = actions.ValidateUUIDs(req.RoleAssignment.DomainId)
 	if err != nil {
 		return nil, status.Error(codes.InvalidArgument, "invalid domain ID")
 	}
@@ -49,10 +35,7 @@
 		return nil, status.Error(codes.InvalidArgument, "invalid user ID or Email")
 	}
 
-	err = authService.RemoveRole(userId, roleStr, req.RoleAssignment.DomainId, domainTypeStr)
-=======
-	err = authService.RemoveRole(req.UserId, roleStr, req.RoleAssignment.DomainId, domainType)
->>>>>>> 895f2d97
+	err = authService.RemoveRole(userId, roleStr, req.RoleAssignment.DomainId, domainType)
 	if err != nil {
 		return nil, status.Error(codes.Internal, "failed to remove role")
 	}
