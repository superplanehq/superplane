package auth

import (
	"context"
	"testing"

	"github.com/stretchr/testify/assert"
	"github.com/stretchr/testify/require"
	"github.com/superplanehq/superplane/pkg/authorization"
	"github.com/superplanehq/superplane/pkg/models"
	"github.com/superplanehq/superplane/test/support"
)

func Test_RemoveUserFromGroup(t *testing.T) {
	r := support.Setup(t)
<<<<<<< HEAD
	authService := SetupTestAuthService(t)

	err := authService.SetupOrganizationRoles(r.Organization.ID.String())
	require.NoError(t, err)

	// Create a group and add user to group first
	groupName := "test-group"
	err = authService.CreateGroup(r.Organization.ID.String(), models.DomainTypeOrganization, groupName, models.RoleOrgAdmin, groupName, "")
	require.NoError(t, err)
	err = authService.AddUserToGroup(r.Organization.ID.String(), models.DomainTypeOrganization, r.User.String(), groupName)
	require.NoError(t, err)

	ctx := context.WithValue(context.Background(), authorization.OrganizationContextKey, r.Organization.ID.String())

	t.Run("remove user from group with ID", func(t *testing.T) {
		_, err := RemoveUserFromGroup(ctx, models.DomainTypeOrganization, r.Organization.ID.String(), r.User.String(), "", groupName, authService)
=======
	ctx := context.Background()
	orgID := r.Organization.ID.String()

	// Create a group first
	require.NoError(t, r.AuthService.CreateGroup(orgID, models.DomainTypeOrganization, "test-group", models.RoleOrgAdmin, "Test Group", "Test group description"))
	require.NoError(t, r.AuthService.AddUserToGroup(orgID, models.DomainTypeOrganization, r.User.String(), "test-group"))

	t.Run("successful remove user from group with user ID", func(t *testing.T) {
		_, err := RemoveUserFromGroup(ctx, models.DomainTypeOrganization, orgID, r.User.String(), "", "test-group", r.AuthService)
>>>>>>> dccf0d3f
		require.NoError(t, err)
	})

	t.Run("remove user from group with email", func(t *testing.T) {
		email := "test-remove-group@example.com"

<<<<<<< HEAD
		user := &models.User{Name: email, OrganizationID: r.Organization.ID, IsActive: false}
		err = user.Create()
=======
		user := &models.User{
			Name:     testEmail,
			IsActive: false,
		}
		err := user.Create()
>>>>>>> dccf0d3f
		require.NoError(t, err)

		accountProvider := &models.AccountProvider{Provider: "github", UserID: user.ID, Email: email}
		err = accountProvider.Create()
		require.NoError(t, err)

<<<<<<< HEAD
		err = authService.AddUserToGroup(r.Organization.ID.String(), models.DomainTypeOrganization, user.ID.String(), groupName)
		require.NoError(t, err)

		_, err = RemoveUserFromGroup(ctx, models.DomainTypeOrganization, r.Organization.ID.String(), "", email, groupName, authService)
=======
		err = r.AuthService.CreateGroup(orgID, "org", "test-group-email-remove", models.RoleOrgAdmin, "Test Group Email Remove", "Test group email remove description")
		require.NoError(t, err)

		err = r.AuthService.AddUserToGroup(orgID, "org", user.ID.String(), "test-group-email-remove")
		require.NoError(t, err)

		_, err = RemoveUserFromGroup(ctx, models.DomainTypeOrganization, orgID, "", testEmail, "test-group-email-remove", r.AuthService)
>>>>>>> dccf0d3f
		require.NoError(t, err)
	})

	t.Run("user not found by email", func(t *testing.T) {
<<<<<<< HEAD
		_, err := RemoveUserFromGroup(ctx, models.DomainTypeOrganization, r.Organization.ID.String(), "", "nonexistent@example.com", groupName, authService)
=======
		_, err := RemoveUserFromGroup(ctx, models.DomainTypeOrganization, orgID, "", "nonexistent@example.com", "test-group", r.AuthService)
>>>>>>> dccf0d3f
		assert.Error(t, err)
		assert.Contains(t, err.Error(), "invalid user ID or Email")
	})

	t.Run("invalid request - missing group name", func(t *testing.T) {
<<<<<<< HEAD
		_, err := RemoveUserFromGroup(ctx, models.DomainTypeOrganization, r.Organization.ID.String(), r.User.String(), "", "", authService)
=======
		_, err := RemoveUserFromGroup(ctx, models.DomainTypeOrganization, orgID, r.User.String(), "", "", r.AuthService)
>>>>>>> dccf0d3f
		assert.Error(t, err)
		assert.Contains(t, err.Error(), "group name must be specified")
	})

	t.Run("invalid request - missing user identifier", func(t *testing.T) {
<<<<<<< HEAD
		_, err := RemoveUserFromGroup(ctx, models.DomainTypeOrganization, r.Organization.ID.String(), "", "", groupName, authService)
=======
		_, err := RemoveUserFromGroup(ctx, models.DomainTypeOrganization, orgID, "", "", "test-group", r.AuthService)
>>>>>>> dccf0d3f
		assert.Error(t, err)
		assert.Contains(t, err.Error(), "invalid user ID or Email")
	})

	t.Run("invalid request - invalid user ID", func(t *testing.T) {
<<<<<<< HEAD
		_, err := RemoveUserFromGroup(ctx, models.DomainTypeOrganization, r.Organization.ID.String(), "invalid-uuid", "", groupName, authService)
=======
		_, err := RemoveUserFromGroup(ctx, models.DomainTypeOrganization, orgID, "invalid-uuid", "", "test-group", r.AuthService)
>>>>>>> dccf0d3f
		assert.Error(t, err)
		assert.Contains(t, err.Error(), "invalid user ID")
	})

<<<<<<< HEAD
	t.Run("remove user from canvas group", func(t *testing.T) {
		err := authService.SetupCanvasRoles(r.Canvas.ID.String())
		require.NoError(t, err)

		groupName := "canvas-group"
		err = authService.CreateGroup(r.Canvas.ID.String(), models.DomainTypeCanvas, groupName, models.RoleCanvasAdmin, groupName, "")
		require.NoError(t, err)
		err = authService.AddUserToGroup(r.Canvas.ID.String(), models.DomainTypeCanvas, r.User.String(), groupName)
		require.NoError(t, err)

		_, err = RemoveUserFromGroup(ctx, models.DomainTypeCanvas, r.Canvas.ID.String(), r.User.String(), "", groupName, authService)
=======
	t.Run("successful canvas group remove user", func(t *testing.T) {
		require.NoError(t, r.AuthService.CreateGroup(r.Canvas.ID.String(), models.DomainTypeCanvas, "canvas-group", models.RoleCanvasAdmin, "Canvas Group", "Canvas group description"))
		require.NoError(t, r.AuthService.AddUserToGroup(r.Canvas.ID.String(), models.DomainTypeCanvas, r.User.String(), "canvas-group"))

		_, err := RemoveUserFromGroup(ctx, models.DomainTypeCanvas, r.Canvas.ID.String(), r.User.String(), "", "canvas-group", r.AuthService)
>>>>>>> dccf0d3f
		require.NoError(t, err)
	})
}<|MERGE_RESOLUTION|>--- conflicted
+++ resolved
@@ -6,31 +6,12 @@
 
 	"github.com/stretchr/testify/assert"
 	"github.com/stretchr/testify/require"
-	"github.com/superplanehq/superplane/pkg/authorization"
 	"github.com/superplanehq/superplane/pkg/models"
 	"github.com/superplanehq/superplane/test/support"
 )
 
 func Test_RemoveUserFromGroup(t *testing.T) {
 	r := support.Setup(t)
-<<<<<<< HEAD
-	authService := SetupTestAuthService(t)
-
-	err := authService.SetupOrganizationRoles(r.Organization.ID.String())
-	require.NoError(t, err)
-
-	// Create a group and add user to group first
-	groupName := "test-group"
-	err = authService.CreateGroup(r.Organization.ID.String(), models.DomainTypeOrganization, groupName, models.RoleOrgAdmin, groupName, "")
-	require.NoError(t, err)
-	err = authService.AddUserToGroup(r.Organization.ID.String(), models.DomainTypeOrganization, r.User.String(), groupName)
-	require.NoError(t, err)
-
-	ctx := context.WithValue(context.Background(), authorization.OrganizationContextKey, r.Organization.ID.String())
-
-	t.Run("remove user from group with ID", func(t *testing.T) {
-		_, err := RemoveUserFromGroup(ctx, models.DomainTypeOrganization, r.Organization.ID.String(), r.User.String(), "", groupName, authService)
-=======
 	ctx := context.Background()
 	orgID := r.Organization.ID.String()
 
@@ -40,105 +21,61 @@
 
 	t.Run("successful remove user from group with user ID", func(t *testing.T) {
 		_, err := RemoveUserFromGroup(ctx, models.DomainTypeOrganization, orgID, r.User.String(), "", "test-group", r.AuthService)
->>>>>>> dccf0d3f
 		require.NoError(t, err)
 	})
 
 	t.Run("remove user from group with email", func(t *testing.T) {
-		email := "test-remove-group@example.com"
-
-<<<<<<< HEAD
-		user := &models.User{Name: email, OrganizationID: r.Organization.ID, IsActive: false}
-		err = user.Create()
-=======
 		user := &models.User{
-			Name:     testEmail,
+			Name:     "test-remove-group@example.com",
 			IsActive: false,
 		}
+
 		err := user.Create()
->>>>>>> dccf0d3f
 		require.NoError(t, err)
 
-		accountProvider := &models.AccountProvider{Provider: "github", UserID: user.ID, Email: email}
+		accountProvider := &models.AccountProvider{Provider: "github", UserID: user.ID, Email: user.Email}
 		err = accountProvider.Create()
 		require.NoError(t, err)
 
-<<<<<<< HEAD
-		err = authService.AddUserToGroup(r.Organization.ID.String(), models.DomainTypeOrganization, user.ID.String(), groupName)
-		require.NoError(t, err)
-
-		_, err = RemoveUserFromGroup(ctx, models.DomainTypeOrganization, r.Organization.ID.String(), "", email, groupName, authService)
-=======
 		err = r.AuthService.CreateGroup(orgID, "org", "test-group-email-remove", models.RoleOrgAdmin, "Test Group Email Remove", "Test group email remove description")
 		require.NoError(t, err)
 
 		err = r.AuthService.AddUserToGroup(orgID, "org", user.ID.String(), "test-group-email-remove")
 		require.NoError(t, err)
 
-		_, err = RemoveUserFromGroup(ctx, models.DomainTypeOrganization, orgID, "", testEmail, "test-group-email-remove", r.AuthService)
->>>>>>> dccf0d3f
+		_, err = RemoveUserFromGroup(ctx, models.DomainTypeOrganization, orgID, "", user.Email, "test-group-email-remove", r.AuthService)
 		require.NoError(t, err)
 	})
 
 	t.Run("user not found by email", func(t *testing.T) {
-<<<<<<< HEAD
-		_, err := RemoveUserFromGroup(ctx, models.DomainTypeOrganization, r.Organization.ID.String(), "", "nonexistent@example.com", groupName, authService)
-=======
 		_, err := RemoveUserFromGroup(ctx, models.DomainTypeOrganization, orgID, "", "nonexistent@example.com", "test-group", r.AuthService)
->>>>>>> dccf0d3f
 		assert.Error(t, err)
 		assert.Contains(t, err.Error(), "invalid user ID or Email")
 	})
 
 	t.Run("invalid request - missing group name", func(t *testing.T) {
-<<<<<<< HEAD
-		_, err := RemoveUserFromGroup(ctx, models.DomainTypeOrganization, r.Organization.ID.String(), r.User.String(), "", "", authService)
-=======
 		_, err := RemoveUserFromGroup(ctx, models.DomainTypeOrganization, orgID, r.User.String(), "", "", r.AuthService)
->>>>>>> dccf0d3f
 		assert.Error(t, err)
 		assert.Contains(t, err.Error(), "group name must be specified")
 	})
 
 	t.Run("invalid request - missing user identifier", func(t *testing.T) {
-<<<<<<< HEAD
-		_, err := RemoveUserFromGroup(ctx, models.DomainTypeOrganization, r.Organization.ID.String(), "", "", groupName, authService)
-=======
 		_, err := RemoveUserFromGroup(ctx, models.DomainTypeOrganization, orgID, "", "", "test-group", r.AuthService)
->>>>>>> dccf0d3f
 		assert.Error(t, err)
 		assert.Contains(t, err.Error(), "invalid user ID or Email")
 	})
 
 	t.Run("invalid request - invalid user ID", func(t *testing.T) {
-<<<<<<< HEAD
-		_, err := RemoveUserFromGroup(ctx, models.DomainTypeOrganization, r.Organization.ID.String(), "invalid-uuid", "", groupName, authService)
-=======
 		_, err := RemoveUserFromGroup(ctx, models.DomainTypeOrganization, orgID, "invalid-uuid", "", "test-group", r.AuthService)
->>>>>>> dccf0d3f
 		assert.Error(t, err)
 		assert.Contains(t, err.Error(), "invalid user ID")
 	})
 
-<<<<<<< HEAD
-	t.Run("remove user from canvas group", func(t *testing.T) {
-		err := authService.SetupCanvasRoles(r.Canvas.ID.String())
-		require.NoError(t, err)
-
-		groupName := "canvas-group"
-		err = authService.CreateGroup(r.Canvas.ID.String(), models.DomainTypeCanvas, groupName, models.RoleCanvasAdmin, groupName, "")
-		require.NoError(t, err)
-		err = authService.AddUserToGroup(r.Canvas.ID.String(), models.DomainTypeCanvas, r.User.String(), groupName)
-		require.NoError(t, err)
-
-		_, err = RemoveUserFromGroup(ctx, models.DomainTypeCanvas, r.Canvas.ID.String(), r.User.String(), "", groupName, authService)
-=======
 	t.Run("successful canvas group remove user", func(t *testing.T) {
 		require.NoError(t, r.AuthService.CreateGroup(r.Canvas.ID.String(), models.DomainTypeCanvas, "canvas-group", models.RoleCanvasAdmin, "Canvas Group", "Canvas group description"))
 		require.NoError(t, r.AuthService.AddUserToGroup(r.Canvas.ID.String(), models.DomainTypeCanvas, r.User.String(), "canvas-group"))
 
 		_, err := RemoveUserFromGroup(ctx, models.DomainTypeCanvas, r.Canvas.ID.String(), r.User.String(), "", "canvas-group", r.AuthService)
->>>>>>> dccf0d3f
 		require.NoError(t, err)
 	})
 }