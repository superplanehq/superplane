--- conflicted
+++ resolved
@@ -5,10 +5,6 @@
 
 	log "github.com/sirupsen/logrus"
 	"github.com/superplanehq/superplane/pkg/authorization"
-<<<<<<< HEAD
-	"github.com/superplanehq/superplane/pkg/models"
-=======
->>>>>>> 4a29b3e4
 	pb "github.com/superplanehq/superplane/pkg/protos/roles"
 	"google.golang.org/grpc/codes"
 	"google.golang.org/grpc/status"
@@ -19,8 +15,6 @@
 		return nil, status.Error(codes.InvalidArgument, "role name must be specified")
 	}
 
-<<<<<<< HEAD
-	// Check if role exists
 	_, err := authService.GetRoleDefinition(roleName, domainType, domainID)
 	if err != nil {
 		log.Errorf("role %s not found: %v", roleName, err)
@@ -33,24 +27,6 @@
 		return nil, status.Error(codes.InvalidArgument, err.Error())
 	}
 
-	err = models.DeleteRoleMetadata(roleName, domainType, domainID)
-	if err != nil {
-		log.Errorf("failed to delete role metadata for %s: %v", roleName, err)
-		return nil, status.Error(codes.Internal, "failed to delete role metadata")
-=======
-	_, err := authService.GetRoleDefinition(roleName, domainType, domainID)
-	if err != nil {
-		log.Errorf("role %s not found: %v", roleName, err)
-		return nil, status.Error(codes.NotFound, "role not found")
-	}
-
-	err = authService.DeleteCustomRole(domainID, domainType, roleName)
-	if err != nil {
-		log.Errorf("failed to delete role %s: %v", roleName, err)
-		return nil, status.Error(codes.InvalidArgument, err.Error())
->>>>>>> 4a29b3e4
-	}
-
 	log.Infof("deleted custom role %s from domain %s (%s)", roleName, domainID, domainType)
 
 	return &pb.DeleteRoleResponse{}, nil
