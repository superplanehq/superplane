package connectiongroups

import (
	"context"

	"github.com/google/uuid"
	log "github.com/sirupsen/logrus"
	"github.com/superplanehq/superplane/pkg/authentication"
	"github.com/superplanehq/superplane/pkg/grpc/actions"
	"github.com/superplanehq/superplane/pkg/models"
	pb "github.com/superplanehq/superplane/pkg/protos/canvases"
	"google.golang.org/grpc/codes"
	"google.golang.org/grpc/status"
)

<<<<<<< HEAD
func UpdateConnectionGroup(ctx context.Context, canvasID string, idOrName string, connectionGroup *pb.ConnectionGroup) (*pb.UpdateConnectionGroupResponse, error) {
=======
func UpdateConnectionGroup(ctx context.Context, canvasID, idOrName string, group *pb.ConnectionGroup) (*pb.UpdateConnectionGroupResponse, error) {
>>>>>>> dccf0d3f
	userID, userIsSet := authentication.GetUserIdFromMetadata(ctx)
	if !userIsSet {
		return nil, status.Error(codes.Unauthenticated, "user not authenticated")
	}

	err := actions.ValidateUUIDs(idOrName)
<<<<<<< HEAD
	var existingGroup *models.ConnectionGroup
	if err != nil {
		existingGroup, err = models.FindConnectionGroupByName(canvasID, idOrName)
	} else {
		existingGroup, err = models.FindConnectionGroupByID(canvasID, uuid.MustParse(idOrName))
=======
	var connectionGroup *models.ConnectionGroup
	if err != nil {
		connectionGroup, err = models.FindConnectionGroupByName(canvasID, idOrName)
	} else {
		connectionGroup, err = models.FindConnectionGroupByID(canvasID, idOrName)
>>>>>>> dccf0d3f
	}

	if err != nil {
		return nil, status.Error(codes.InvalidArgument, "connection group not found")
	}

<<<<<<< HEAD
	connections, err := actions.ValidateConnections(canvasID, connectionGroup.Spec.Connections)
=======
	connections, err := actions.ValidateConnections(canvasID, group.Spec.Connections)
>>>>>>> dccf0d3f
	if err != nil {
		return nil, status.Error(codes.InvalidArgument, err.Error())
	}

<<<<<<< HEAD
	spec, err := validateSpec(connectionGroup.Spec)
=======
	spec, err := validateSpec(group.Spec)
>>>>>>> dccf0d3f
	if err != nil {
		return nil, status.Error(codes.InvalidArgument, err.Error())
	}

<<<<<<< HEAD
	if connectionGroup.Metadata != nil && connectionGroup.Metadata.Name != "" && connectionGroup.Metadata.Name != existingGroup.Name {
		_, err := models.FindConnectionGroupByName(canvasID, connectionGroup.Metadata.Name)
		if err == nil {
			return nil, status.Error(codes.InvalidArgument, "connection group name already in use")
		}

		existingGroup.Name = connectionGroup.Metadata.Name
	}

	if connectionGroup.Metadata != nil && connectionGroup.Metadata.Description != "" {
		existingGroup.Description = connectionGroup.Metadata.Description
	}

	existingGroup.UpdatedBy = uuid.Must(uuid.Parse(userID))
	err = existingGroup.Update(connections, *spec)
	if err != nil {
		log.Errorf("Error updating connection group %s in canvas %s. Error: %v", idOrName, canvasID, err)
		return nil, err
	}

	group, err := serializeConnectionGroup(*existingGroup, connections)
=======
	if group.Metadata == nil {
		return nil, status.Error(codes.InvalidArgument, "missing metadata")
	}

	if group.Metadata.Name == "" {
		return nil, status.Error(codes.InvalidArgument, "empty group name")
	}

	connectionGroup.Name = group.Metadata.Name
	if group.Metadata.Description != "" {
		connectionGroup.Description = group.Metadata.Description
	}

	connectionGroup.UpdatedBy = uuid.MustParse(userID)
	err = connectionGroup.Update(connections, *spec)
	if err != nil {
		log.Errorf("Error updating connection group in canvas %s. Group: %v. Error: %v", canvasID, group, err)
		return nil, err
	}

	connectionGroup, _ = models.FindConnectionGroupByID(canvasID, connectionGroup.ID.String())
	pbGroup, err := serializeConnectionGroup(*connectionGroup, connections)
>>>>>>> dccf0d3f
	if err != nil {
		return nil, err
	}

	response := &pb.UpdateConnectionGroupResponse{
		ConnectionGroup: pbGroup,
	}

	return response, nil
}<|MERGE_RESOLUTION|>--- conflicted
+++ resolved
@@ -13,77 +13,34 @@
 	"google.golang.org/grpc/status"
 )
 
-<<<<<<< HEAD
-func UpdateConnectionGroup(ctx context.Context, canvasID string, idOrName string, connectionGroup *pb.ConnectionGroup) (*pb.UpdateConnectionGroupResponse, error) {
-=======
 func UpdateConnectionGroup(ctx context.Context, canvasID, idOrName string, group *pb.ConnectionGroup) (*pb.UpdateConnectionGroupResponse, error) {
->>>>>>> dccf0d3f
 	userID, userIsSet := authentication.GetUserIdFromMetadata(ctx)
 	if !userIsSet {
 		return nil, status.Error(codes.Unauthenticated, "user not authenticated")
 	}
 
 	err := actions.ValidateUUIDs(idOrName)
-<<<<<<< HEAD
-	var existingGroup *models.ConnectionGroup
-	if err != nil {
-		existingGroup, err = models.FindConnectionGroupByName(canvasID, idOrName)
-	} else {
-		existingGroup, err = models.FindConnectionGroupByID(canvasID, uuid.MustParse(idOrName))
-=======
 	var connectionGroup *models.ConnectionGroup
 	if err != nil {
 		connectionGroup, err = models.FindConnectionGroupByName(canvasID, idOrName)
 	} else {
 		connectionGroup, err = models.FindConnectionGroupByID(canvasID, idOrName)
->>>>>>> dccf0d3f
 	}
 
 	if err != nil {
 		return nil, status.Error(codes.InvalidArgument, "connection group not found")
 	}
 
-<<<<<<< HEAD
-	connections, err := actions.ValidateConnections(canvasID, connectionGroup.Spec.Connections)
-=======
 	connections, err := actions.ValidateConnections(canvasID, group.Spec.Connections)
->>>>>>> dccf0d3f
 	if err != nil {
 		return nil, status.Error(codes.InvalidArgument, err.Error())
 	}
 
-<<<<<<< HEAD
-	spec, err := validateSpec(connectionGroup.Spec)
-=======
 	spec, err := validateSpec(group.Spec)
->>>>>>> dccf0d3f
 	if err != nil {
 		return nil, status.Error(codes.InvalidArgument, err.Error())
 	}
 
-<<<<<<< HEAD
-	if connectionGroup.Metadata != nil && connectionGroup.Metadata.Name != "" && connectionGroup.Metadata.Name != existingGroup.Name {
-		_, err := models.FindConnectionGroupByName(canvasID, connectionGroup.Metadata.Name)
-		if err == nil {
-			return nil, status.Error(codes.InvalidArgument, "connection group name already in use")
-		}
-
-		existingGroup.Name = connectionGroup.Metadata.Name
-	}
-
-	if connectionGroup.Metadata != nil && connectionGroup.Metadata.Description != "" {
-		existingGroup.Description = connectionGroup.Metadata.Description
-	}
-
-	existingGroup.UpdatedBy = uuid.Must(uuid.Parse(userID))
-	err = existingGroup.Update(connections, *spec)
-	if err != nil {
-		log.Errorf("Error updating connection group %s in canvas %s. Error: %v", idOrName, canvasID, err)
-		return nil, err
-	}
-
-	group, err := serializeConnectionGroup(*existingGroup, connections)
-=======
 	if group.Metadata == nil {
 		return nil, status.Error(codes.InvalidArgument, "missing metadata")
 	}
@@ -106,7 +63,6 @@
 
 	connectionGroup, _ = models.FindConnectionGroupByID(canvasID, connectionGroup.ID.String())
 	pbGroup, err := serializeConnectionGroup(*connectionGroup, connections)
->>>>>>> dccf0d3f
 	if err != nil {
 		return nil, err
 	}
