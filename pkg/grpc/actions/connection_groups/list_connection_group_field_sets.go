--- conflicted
+++ resolved
@@ -19,11 +19,7 @@
 	if err != nil {
 		connectionGroup, err = models.FindConnectionGroupByName(canvasID, idOrName)
 	} else {
-<<<<<<< HEAD
-		connectionGroup, err = models.FindConnectionGroupByID(canvasID, uuid.MustParse(idOrName))
-=======
 		connectionGroup, err = models.FindConnectionGroupByID(canvasID, idOrName)
->>>>>>> dccf0d3f
 	}
 
 	if err != nil {
