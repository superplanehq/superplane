package connectiongroups

import (
	"context"
	"fmt"

	"github.com/superplanehq/superplane/pkg/models"
	pb "github.com/superplanehq/superplane/pkg/protos/canvases"
)

func ListConnectionGroups(ctx context.Context, canvasID string) (*pb.ListConnectionGroupsResponse, error) {
<<<<<<< HEAD
	canvas, err := models.FindCanvasByIDOnly(canvasID)
	if err != nil {
		return nil, status.Error(codes.InvalidArgument, "canvas not found")
	}

	connectionGroups, err := canvas.ListConnectionGroups()
=======
	connectionGroups, err := models.ListConnectionGroups(canvasID)
>>>>>>> dccf0d3f
	if err != nil {
		return nil, fmt.Errorf("failed to list stages for canvas: %w", err)
	}

	serialized, err := serializeConnectionGroups(connectionGroups)
	if err != nil {
		return nil, err
	}

	response := &pb.ListConnectionGroupsResponse{
		ConnectionGroups: serialized,
	}

	return response, nil
}

func serializeConnectionGroups(in []models.ConnectionGroup) ([]*pb.ConnectionGroup, error) {
	out := make([]*pb.ConnectionGroup, len(in))
	for i, group := range in {
		connections, err := models.ListConnections(group.ID, models.ConnectionTargetTypeConnectionGroup)
		if err != nil {
			return nil, err
		}

		serialized, err := serializeConnectionGroup(group, connections)
		if err != nil {
			return nil, err
		}

		out[i] = serialized
	}

	return out, nil
}<|MERGE_RESOLUTION|>--- conflicted
+++ resolved
@@ -9,16 +9,7 @@
 )
 
 func ListConnectionGroups(ctx context.Context, canvasID string) (*pb.ListConnectionGroupsResponse, error) {
-<<<<<<< HEAD
-	canvas, err := models.FindCanvasByIDOnly(canvasID)
-	if err != nil {
-		return nil, status.Error(codes.InvalidArgument, "canvas not found")
-	}
-
-	connectionGroups, err := canvas.ListConnectionGroups()
-=======
 	connectionGroups, err := models.ListConnectionGroups(canvasID)
->>>>>>> dccf0d3f
 	if err != nil {
 		return nil, fmt.Errorf("failed to list stages for canvas: %w", err)
 	}
