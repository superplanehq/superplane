--- conflicted
+++ resolved
@@ -35,8 +35,6 @@
 
 	require.NoError(t, err)
 
-<<<<<<< HEAD
-=======
 	t.Run("wrong canvas -> error", func(t *testing.T) {
 		_, err := ListConnectionGroupFieldSets(context.Background(), uuid.NewString(), "test")
 		s, ok := status.FromError(err)
@@ -45,7 +43,6 @@
 		assert.Equal(t, "connection group not found", s.Message())
 	})
 
->>>>>>> dccf0d3f
 	t.Run("connection group does not exist -> error", func(t *testing.T) {
 		_, err := ListConnectionGroupFieldSets(context.Background(), r.Canvas.ID.String(), uuid.NewString())
 		s, ok := status.FromError(err)
