--- conflicted
+++ resolved
@@ -43,10 +43,6 @@
 		)
 
 		require.NoError(t, err)
-<<<<<<< HEAD
-
-=======
->>>>>>> dccf0d3f
 		response, err := DescribeConnectionGroup(context.Background(), r.Canvas.ID.String(), "test")
 		require.NoError(t, err)
 		require.NotNil(t, response)
