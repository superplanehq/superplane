--- conflicted
+++ resolved
@@ -39,11 +39,7 @@
 
 	require.NoError(t, err)
 
-<<<<<<< HEAD
-	t.Run("wrong canvas ID -> error", func(t *testing.T) {
-=======
 	t.Run("wrong canvas -> error", func(t *testing.T) {
->>>>>>> dccf0d3f
 		_, err := UpdateConnectionGroup(ctx, uuid.NewString(), connectionGroup.ID.String(), &protos.ConnectionGroup{})
 		s, ok := status.FromError(err)
 		assert.True(t, ok)
@@ -68,11 +64,7 @@
 	})
 
 	t.Run("connection group with no connections -> error", func(t *testing.T) {
-<<<<<<< HEAD
-		newGroup := &protos.ConnectionGroup{
-=======
 		_, err := UpdateConnectionGroup(ctx, r.Canvas.ID.String(), connectionGroup.ID.String(), &protos.ConnectionGroup{
->>>>>>> dccf0d3f
 			Metadata: &protos.ConnectionGroup_Metadata{
 				Name: "test",
 			},
@@ -81,10 +73,6 @@
 			},
 		})
 
-<<<<<<< HEAD
-		_, err := UpdateConnectionGroup(ctx, r.Canvas.ID.String(), connectionGroup.ID.String(), newGroup)
-=======
->>>>>>> dccf0d3f
 		s, ok := status.FromError(err)
 		assert.True(t, ok)
 		assert.Equal(t, codes.InvalidArgument, s.Code())
@@ -92,11 +80,7 @@
 	})
 
 	t.Run("connection group with no group by fields -> error", func(t *testing.T) {
-<<<<<<< HEAD
-		newGroup := &protos.ConnectionGroup{
-=======
 		_, err := UpdateConnectionGroup(ctx, r.Canvas.ID.String(), connectionGroup.ID.String(), &protos.ConnectionGroup{
->>>>>>> dccf0d3f
 			Metadata: &protos.ConnectionGroup_Metadata{
 				Name: "test",
 			},
@@ -110,10 +94,6 @@
 			},
 		})
 
-<<<<<<< HEAD
-		_, err := UpdateConnectionGroup(ctx, r.Canvas.ID.String(), connectionGroup.ID.String(), newGroup)
-=======
->>>>>>> dccf0d3f
 		s, ok := status.FromError(err)
 		assert.True(t, ok)
 		assert.Equal(t, codes.InvalidArgument, s.Code())
@@ -121,11 +101,7 @@
 	})
 
 	t.Run("connection group is updated", func(t *testing.T) {
-<<<<<<< HEAD
-		newGroup := &protos.ConnectionGroup{
-=======
 		response, err := UpdateConnectionGroup(ctx, r.Canvas.ID.String(), connectionGroup.ID.String(), &protos.ConnectionGroup{
->>>>>>> dccf0d3f
 			Metadata: &protos.ConnectionGroup_Metadata{
 				Name:        "updated-test",
 				Description: "updated-description",
@@ -144,10 +120,6 @@
 			},
 		})
 
-<<<<<<< HEAD
-		response, err := UpdateConnectionGroup(ctx, r.Canvas.ID.String(), connectionGroup.ID.String(), newGroup)
-=======
->>>>>>> dccf0d3f
 		require.NoError(t, err)
 		require.NotNil(t, response)
 		require.NotNil(t, response.ConnectionGroup)
