--- conflicted
+++ resolved
@@ -83,13 +83,8 @@
 
 	return &models.Integration{
 		Name:       integration.Metadata.Name,
-<<<<<<< HEAD
-		DomainType: models.DomainCanvas,
-		DomainID:   canvas.ID,
-=======
 		DomainType: domainType,
 		DomainID:   domainID,
->>>>>>> 895f2d97
 		Type:       t,
 		URL:        integration.Spec.Url,
 		AuthType:   authType,
