package actions

import (
	"context"
	"errors"
	"fmt"
	"sort"

	uuid "github.com/google/uuid"
	"github.com/superplanehq/superplane/pkg/integrations"
	"github.com/superplanehq/superplane/pkg/models"
	pbAuth "github.com/superplanehq/superplane/pkg/protos/authorization"
	pb "github.com/superplanehq/superplane/pkg/protos/canvases"
	integrationpb "github.com/superplanehq/superplane/pkg/protos/integrations"
	"github.com/superplanehq/superplane/pkg/registry"
	"google.golang.org/grpc/codes"
	"google.golang.org/grpc/status"
)

func ValidateUUIDs(ids ...string) error {
	for _, id := range ids {
		_, err := uuid.Parse(id)
		if err != nil {
			return status.Errorf(codes.InvalidArgument, "invalid UUID: %s", id)
		}
	}

	return nil
}

func ExecutionResultToProto(result string) pb.Execution_Result {
	switch result {
	case models.ResultFailed:
		return pb.Execution_RESULT_FAILED
	case models.ResultPassed:
		return pb.Execution_RESULT_PASSED
	default:
		return pb.Execution_RESULT_UNKNOWN
	}
}

func FindConnectionSourceID(canvasID string, connection *pb.Connection) (*uuid.UUID, error) {
	switch connection.Type {
	case pb.Connection_TYPE_STAGE:
		stage, err := models.FindStageByName(canvasID, connection.Name)
		if err != nil {
			return nil, fmt.Errorf("stage %s not found", connection.Name)
		}

		return &stage.ID, nil

	case pb.Connection_TYPE_EVENT_SOURCE:
<<<<<<< HEAD
		eventSource, err := models.FindEventSourceByName(canvasID, connection.Name)
=======
		eventSource, err := models.FindExternalEventSourceByName(canvasID, connection.Name)
>>>>>>> dccf0d3f
		if err != nil {
			return nil, fmt.Errorf("event source %s not found", connection.Name)
		}

		return &eventSource.ID, nil

	case pb.Connection_TYPE_CONNECTION_GROUP:
		connectionGroup, err := models.FindConnectionGroupByName(canvasID, connection.Name)
		if err != nil {
			return nil, fmt.Errorf("connection group %s not found", connection.Name)
		}

		return &connectionGroup.ID, nil

	default:
		return nil, errors.New("invalid type")
	}
}

func ValidateConnections(canvasID string, connections []*pb.Connection) ([]models.Connection, error) {
	cs := []models.Connection{}

	if len(connections) == 0 {
		return nil, fmt.Errorf("connections must not be empty")
	}

	for _, connection := range connections {
		sourceID, err := FindConnectionSourceID(canvasID, connection)
		if err != nil {
			return nil, fmt.Errorf("invalid connection: %v", err)
		}

		filters, err := ValidateFilters(connection.Filters)
		if err != nil {
			return nil, err
		}

		cs = append(cs, models.Connection{
			SourceID:       *sourceID,
			SourceName:     connection.Name,
			SourceType:     protoToConnectionType(connection.Type),
			FilterOperator: ProtoToFilterOperator(connection.FilterOperator),
			Filters:        filters,
		})
	}

	return cs, nil
}

func ValidateFilters(in []*pb.Filter) ([]models.Filter, error) {
	filters := []models.Filter{}
	for i, f := range in {
		filter, err := validateFilter(f)
		if err != nil {
			return nil, fmt.Errorf("invalid filter [%d]: %v", i, err)
		}

		filters = append(filters, *filter)
	}

	return filters, nil
}

func validateFilter(filter *pb.Filter) (*models.Filter, error) {
	switch filter.Type {
	case pb.FilterType_FILTER_TYPE_DATA:
		return validateDataFilter(filter.Data)
	case pb.FilterType_FILTER_TYPE_HEADER:
		return validateHeaderFilter(filter.Header)
	default:
		return nil, fmt.Errorf("invalid filter type: %s", filter.Type)
	}
}

func validateDataFilter(filter *pb.DataFilter) (*models.Filter, error) {
	if filter == nil {
		return nil, fmt.Errorf("no filter provided")
	}

	if filter.Expression == "" {
		return nil, fmt.Errorf("expression is empty")
	}

	return &models.Filter{
		Type: models.FilterTypeData,
		Data: &models.DataFilter{
			Expression: filter.Expression,
		},
	}, nil
}

func validateHeaderFilter(filter *pb.HeaderFilter) (*models.Filter, error) {
	if filter == nil {
		return nil, fmt.Errorf("no filter provided")
	}

	if filter.Expression == "" {
		return nil, fmt.Errorf("expression is empty")
	}

	return &models.Filter{
		Type: models.FilterTypeHeader,
		Header: &models.HeaderFilter{
			Expression: filter.Expression,
		},
	}, nil
}

func protoToConnectionType(t pb.Connection_Type) string {
	switch t {
	case pb.Connection_TYPE_STAGE:
		return models.SourceTypeStage
	case pb.Connection_TYPE_EVENT_SOURCE:
		return models.SourceTypeEventSource
	case pb.Connection_TYPE_CONNECTION_GROUP:
		return models.SourceTypeConnectionGroup
	default:
		return ""
	}
}

func ProtoToFilterOperator(in pb.FilterOperator) string {
	switch in {
	case pb.FilterOperator_FILTER_OPERATOR_OR:
		return models.FilterOperatorOr
	default:
		return models.FilterOperatorAnd
	}
}

func FilterOperatorToProto(in string) pb.FilterOperator {
	switch in {
	case models.FilterOperatorOr:
		return pb.FilterOperator_FILTER_OPERATOR_OR
	default:
		return pb.FilterOperator_FILTER_OPERATOR_AND
	}
}

func SerializeConnections(in []models.Connection) ([]*pb.Connection, error) {
	connections := []*pb.Connection{}

	for _, c := range in {
		filters, err := SerializeFilters(c.Filters)
		if err != nil {
			return nil, fmt.Errorf("invalid filters: %v", err)
		}

		connections = append(connections, &pb.Connection{
			Type:           ConnectionTypeToProto(c.SourceType),
			Name:           c.SourceName,
			FilterOperator: FilterOperatorToProto(c.FilterOperator),
			Filters:        filters,
		})
	}

	//
	// Sort them by name so we have some predictability here.
	//
	sort.SliceStable(connections, func(i, j int) bool {
		return connections[i].Name < connections[j].Name
	})

	return connections, nil
}

func SerializeFilters(in []models.Filter) ([]*pb.Filter, error) {
	filters := []*pb.Filter{}

	for _, f := range in {
		filter, err := SerializeFilter(f)
		if err != nil {
			return nil, fmt.Errorf("invalid filter: %v", err)
		}

		filters = append(filters, filter)
	}

	return filters, nil
}

func SerializeFilter(in models.Filter) (*pb.Filter, error) {
	switch in.Type {
	case models.FilterTypeData:
		return &pb.Filter{
			Type: pb.FilterType_FILTER_TYPE_DATA,
			Data: &pb.DataFilter{
				Expression: in.Data.Expression,
			},
		}, nil
	case models.FilterTypeHeader:
		return &pb.Filter{
			Type: pb.FilterType_FILTER_TYPE_HEADER,
			Header: &pb.HeaderFilter{
				Expression: in.Header.Expression,
			},
		}, nil
	default:
		return nil, fmt.Errorf("invalid filter type: %s", in.Type)
	}
}

func ConnectionTypeToProto(t string) pb.Connection_Type {
	switch t {
	case models.SourceTypeStage:
		return pb.Connection_TYPE_STAGE
	case models.SourceTypeEventSource:
		return pb.Connection_TYPE_EVENT_SOURCE
	case models.SourceTypeConnectionGroup:
		return pb.Connection_TYPE_CONNECTION_GROUP
	default:
		return pb.Connection_TYPE_UNKNOWN
	}
}

func ProtoToDomainType(domainType pbAuth.DomainType) (string, error) {
	switch domainType {
	case pbAuth.DomainType_DOMAIN_TYPE_ORGANIZATION:
		return models.DomainTypeOrganization, nil
	case pbAuth.DomainType_DOMAIN_TYPE_CANVAS:
		return models.DomainTypeCanvas, nil
	default:
		return "", status.Error(codes.InvalidArgument, "invalid domain type")
	}
}

func DomainTypeToProto(domainType string) pbAuth.DomainType {
	switch domainType {
	case models.DomainTypeCanvas:
		return pbAuth.DomainType_DOMAIN_TYPE_CANVAS
	case models.DomainTypeOrganization:
		return pbAuth.DomainType_DOMAIN_TYPE_ORGANIZATION
	default:
		return pbAuth.DomainType_DOMAIN_TYPE_UNSPECIFIED
	}
}

func ValidateIntegration(canvas *models.Canvas, integrationRef *integrationpb.IntegrationRef) (*models.Integration, error) {
	if integrationRef.Name == "" {
		return nil, status.Error(codes.InvalidArgument, "integration name is required")
	}

	//
	// If the integration used is on the organization level, we need to find it there.
	//
	if integrationRef.DomainType == pbAuth.DomainType_DOMAIN_TYPE_ORGANIZATION {
		integration, err := models.FindIntegrationByName(models.DomainTypeOrganization, canvas.OrganizationID, integrationRef.Name)
		if err != nil {
			return nil, status.Errorf(codes.InvalidArgument, "integration %s not found", integrationRef.Name)
		}

		return integration, nil
	}

	//
	// Otherwise, we look for it on the canvas level.
	//
	integration, err := models.FindIntegrationByName(models.DomainTypeCanvas, canvas.ID, integrationRef.Name)
	if err != nil {
		return nil, status.Errorf(codes.InvalidArgument, "integration %s not found", integrationRef.Name)
	}

	return integration, nil
}

func ValidateResource(ctx context.Context, registry *registry.Registry, integration *models.Integration, resourceRef *integrationpb.ResourceRef) (integrations.Resource, error) {
	if resourceRef == nil {
		return nil, status.Error(codes.InvalidArgument, "resource reference is required")
	}

	if resourceRef.Type == "" || resourceRef.Name == "" {
		return nil, status.Error(codes.InvalidArgument, "resource type and name are required")
	}

	//
	// If resource record does not exist yet, we need to go to the integration to find it.
	//
	integrationImpl, err := registry.NewResourceManager(ctx, integration)
	if err != nil {
		return nil, fmt.Errorf("error starting integration implementation: %v", err)
	}

	resource, err := integrationImpl.Get(resourceRef.Type, resourceRef.Name)
	if err != nil {
		return nil, status.Errorf(codes.InvalidArgument, "%s %s not found: %v", resourceRef.Type, resourceRef.Name, err)
	}

	return resource, nil
}

func GetDomainForSecret(domainTypeForResource string, domainIdForResource *uuid.UUID, domainType pbAuth.DomainType) (string, *uuid.UUID, error) {
	domainTypeForSecret, err := ProtoToDomainType(domainType)
	if err != nil {
		domainTypeForSecret = domainTypeForResource
	}

	//
	// If an organization-level resource is being created,
	// the secret must be on the organization level as well.
	//
	if domainTypeForResource == models.DomainTypeOrganization {
		if domainTypeForSecret != models.DomainTypeOrganization {
			return "", nil, fmt.Errorf("integration on organization level must use organization-level secret")
		}

		return domainTypeForSecret, domainIdForResource, nil
	}

	//
	// If a canvas-level resource is being created and a canvas-level secret is being used,
	// we can just re-use the same domain type and ID for the resource.
	//
	if domainTypeForSecret == models.DomainTypeCanvas {
		return domainTypeForSecret, domainIdForResource, nil
	}

	//
	// If a canvas-level resource is being created and is using a org-level secret,
	// we need to find the organization ID for the canvas where the resource is being created.
	//
	canvas, err := models.FindCanvasByIDOnly(domainIdForResource.String())
	if err != nil {
		return "", nil, fmt.Errorf("canvas not found")
	}

	return models.DomainTypeOrganization, &canvas.OrganizationID, nil
}<|MERGE_RESOLUTION|>--- conflicted
+++ resolved
@@ -50,11 +50,7 @@
 		return &stage.ID, nil
 
 	case pb.Connection_TYPE_EVENT_SOURCE:
-<<<<<<< HEAD
-		eventSource, err := models.FindEventSourceByName(canvasID, connection.Name)
-=======
 		eventSource, err := models.FindExternalEventSourceByName(canvasID, connection.Name)
->>>>>>> dccf0d3f
 		if err != nil {
 			return nil, fmt.Errorf("event source %s not found", connection.Name)
 		}
@@ -375,7 +371,7 @@
 	// If a canvas-level resource is being created and is using a org-level secret,
 	// we need to find the organization ID for the canvas where the resource is being created.
 	//
-	canvas, err := models.FindCanvasByIDOnly(domainIdForResource.String())
+	canvas, err := models.FindUnscopedCanvasByID(domainIdForResource.String())
 	if err != nil {
 		return "", nil, fmt.Errorf("canvas not found")
 	}
