--- conflicted
+++ resolved
@@ -666,7 +666,6 @@
 	default:
 		return pb.StageEvent_STATE_REASON_UNKNOWN
 	}
-<<<<<<< HEAD
 }
 
 func ConfigurationFieldToProto(field components.ConfigurationField) *componentpb.ConfigurationField {
@@ -891,6 +890,4 @@
 	}
 
 	return nil
-=======
->>>>>>> 830fcb37
 }