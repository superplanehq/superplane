package workers

import (
	"encoding/json"
	"testing"

	"github.com/stretchr/testify/assert"
	"github.com/stretchr/testify/require"
	"github.com/superplanehq/superplane/pkg/builders"
	"github.com/superplanehq/superplane/pkg/config"
	"github.com/superplanehq/superplane/pkg/crypto"
	"github.com/superplanehq/superplane/pkg/executors"
	"github.com/superplanehq/superplane/pkg/integrations/semaphore"
	"github.com/superplanehq/superplane/pkg/jwt"
	"github.com/superplanehq/superplane/pkg/models"
	"github.com/superplanehq/superplane/test/support"
	testconsumer "github.com/superplanehq/superplane/test/test_consumer"
)

const ExecutionStartedRoutingKey = "execution-started"

func Test__PendingExecutionsWorker(t *testing.T) {
	r := support.SetupWithOptions(t, support.SetupOptions{
		Source:      true,
		Integration: true,
		Approvals:   1,
	})

	defer r.Close()

	w := PendingExecutionsWorker{
		JwtSigner:   jwt.NewSigner("test"),
		Encryptor:   &crypto.NoOpEncryptor{},
		SpecBuilder: executors.SpecBuilder{},
		Registry:    r.Registry,
	}

	amqpURL, _ := config.RabbitMQURL()

	t.Run("semaphore workflow is triggered with simple parameters", func(t *testing.T) {
		//
		// Create stage that runs Semaphore workflow.
		//
		executorType, executorSpec, resource := support.Executor(t, r)
		stage, err := builders.NewStageBuilder(r.Registry).
			WithEncryptor(r.Encryptor).
			InCanvas(r.Canvas).
			WithName("stage-1").
			WithRequester(r.User).
			WithConnections([]models.Connection{
				{
					SourceID:   r.Source.ID,
					SourceType: models.SourceTypeEventSource,
				},
			}).
			WithExecutorType(executorType).
			WithExecutorSpec(executorSpec).
			ForResource(resource).
			ForIntegration(r.Integration).
			Create()

		require.NoError(t, err)

		//
		// Create pending execution.
		//
		execution := support.CreateExecution(t, r.Source, stage)
		testconsumer := testconsumer.New(amqpURL, ExecutionStartedRoutingKey)
		testconsumer.Start()
		defer testconsumer.Stop()

		//
		// Trigger the worker, and verify that request to scheduler was sent,
		// and that execution was moved to 'started' state.
		//
		err = w.Tick()
		require.NoError(t, err)
		execution, err = stage.FindExecutionByID(execution.ID)
		require.NoError(t, err)
		assert.Equal(t, models.ExecutionStarted, execution.State)
		assert.NotEmpty(t, execution.StartedAt)
		resources, err := execution.Resources()
		require.NoError(t, err)
		assert.Len(t, resources, 1)
		assert.Equal(t, models.ExecutionResourcePending, resources[0].State)
		assert.True(t, testconsumer.HasReceivedMessage())

		req := r.SemaphoreAPIMock.LastRunWorkflow
		require.NotNil(t, req)
		assert.Equal(t, "refs/heads/main", req.Reference)
		assert.Equal(t, ".semaphore/run.yml", req.PipelineFile)
		assertParameters(t, req, execution, map[string]string{
			"PARAM_1": "VALUE_1",
			"PARAM_2": "VALUE_2",
		})
	})

	t.Run("semaphore workflow with resolved parameters is triggered", func(t *testing.T) {
		//
		// Create stage that runs Semaphore workflow.
		//
		executorType, _, resource := support.Executor(t, r)
		executorSpec, err := json.Marshal(map[string]any{
			"branch":       "main",
			"pipelineFile": ".semaphore/run.yml",
			"parameters": map[string]string{
				"REF":      "${{ inputs.REF }}",
				"REF_TYPE": "${{ inputs.REF_TYPE }}",
			},
		})
		require.NoError(t, err)

		stage, err := builders.NewStageBuilder(r.Registry).
			WithEncryptor(r.Encryptor).
			InCanvas(r.Canvas).
			WithName("stage-2").
			WithRequester(r.User).
			WithConnections([]models.Connection{
				{
					SourceID:   r.Source.ID,
					SourceName: r.Source.Name,
					SourceType: models.SourceTypeEventSource,
				},
			}).
			WithInputs([]models.InputDefinition{
				{Name: "REF"},
				{Name: "REF_TYPE"},
			}).
			WithInputMappings([]models.InputMapping{
				{
					Values: []models.ValueDefinition{
						{
							Name: "REF",
							ValueFrom: &models.ValueDefinitionFrom{
								EventData: &models.ValueDefinitionFromEventData{
									Connection: r.Source.Name,
									Expression: "ref",
								},
							},
						},
						{
							Name: "REF_TYPE",
							ValueFrom: &models.ValueDefinitionFrom{
								EventData: &models.ValueDefinitionFromEventData{
									Connection: r.Source.Name,
									Expression: "ref_type",
								},
							},
						},
					},
				},
			}).
			WithExecutorType(executorType).
			WithExecutorSpec(executorSpec).
			ForResource(resource).
			ForIntegration(r.Integration).
			Create()

		require.NoError(t, err)

		//
		// Create pending execution for a new event source event.
		//
		execution := support.CreateExecutionWithData(
			t, r.Source, stage,
			[]byte(`{"ref_type":"branch","ref":"refs/heads/test"}`),
			[]byte(`{}`),
			map[string]any{"REF": "refs/heads/test", "REF_TYPE": "branch"},
		)

		testconsumer := testconsumer.New(amqpURL, ExecutionStartedRoutingKey)
		testconsumer.Start()
		defer testconsumer.Stop()

		//
		// Trigger the worker, and verify that request to scheduler was sent,
		// and that execution was moved to 'started' state.
		//
		err = w.Tick()
		require.NoError(t, err)
		execution, err = stage.FindExecutionByID(execution.ID)
		require.NoError(t, err)
		assert.Equal(t, models.ExecutionStarted, execution.State)
		assert.NotEmpty(t, execution.StartedAt)
		resources, err := execution.Resources()
		require.NoError(t, err)
		assert.Len(t, resources, 1)
		assert.Equal(t, models.ExecutionResourcePending, resources[0].State)
		assert.True(t, testconsumer.HasReceivedMessage())

		req := r.SemaphoreAPIMock.LastRunWorkflow
		require.NotNil(t, req)
		assert.Equal(t, "refs/heads/main", req.Reference)
		assert.Equal(t, ".semaphore/run.yml", req.PipelineFile)
		assertParameters(t, req, execution, map[string]string{
			"REF":      "refs/heads/test",
			"REF_TYPE": "branch",
		})
	})
}

func assertParameters(t *testing.T, req *semaphore.CreateWorkflowRequest, execution *models.StageExecution, parameters map[string]string) {
	all := map[string]string{
		"SUPERPLANE_STAGE_ID":           execution.StageID.String(),
		"SUPERPLANE_STAGE_EXECUTION_ID": execution.ID.String(),
	}

	for k, v := range parameters {
		all[k] = v
	}

	assert.Len(t, req.Parameters, len(all))
	for name, value := range all {
		v, ok := req.Parameters[name]
		assert.True(t, ok)
		assert.Equal(t, value, v)
	}
<<<<<<< HEAD
=======

	v, ok := req.Parameters["SUPERPLANE_STAGE_EXECUTION_TOKEN"]
	assert.True(t, ok)
	assert.NotEmpty(t, v)
>>>>>>> 676031c4
}<|MERGE_RESOLUTION|>--- conflicted
+++ resolved
@@ -215,11 +215,4 @@
 		assert.True(t, ok)
 		assert.Equal(t, value, v)
 	}
-<<<<<<< HEAD
-=======
-
-	v, ok := req.Parameters["SUPERPLANE_STAGE_EXECUTION_TOKEN"]
-	assert.True(t, ok)
-	assert.NotEmpty(t, v)
->>>>>>> 676031c4
 }