package workers

import (
	"context"
	"errors"
	"fmt"
	"log"
	"time"

	"golang.org/x/sync/semaphore"
	"gorm.io/gorm"

	"github.com/superplanehq/superplane/pkg/components"
	"github.com/superplanehq/superplane/pkg/database"
	"github.com/superplanehq/superplane/pkg/models"
	"github.com/superplanehq/superplane/pkg/registry"
	"github.com/superplanehq/superplane/pkg/workers/contexts"
)

type WorkflowNodeExecutor struct {
	registry  *registry.Registry
	semaphore *semaphore.Weighted
}

func NewWorkflowNodeExecutor(registry *registry.Registry) *WorkflowNodeExecutor {
	return &WorkflowNodeExecutor{
		registry:  registry,
		semaphore: semaphore.NewWeighted(25),
	}
}

func (w *WorkflowNodeExecutor) Start(ctx context.Context) {
	ticker := time.NewTicker(1 * time.Second)
	defer ticker.Stop()

	for {
		select {
		case <-ctx.Done():
			return
		case <-ticker.C:
			nodes, err := models.ListWorkflowNodesReady()
			if err != nil {
				w.log("Error finding workflow nodes ready to be processed: %v", err)
			}

			for _, node := range nodes {
				if err := w.semaphore.Acquire(context.Background(), 1); err != nil {
					w.log("Error acquiring semaphore: %v", err)
					continue
				}

				go func(node models.WorkflowNode) {
					defer w.semaphore.Release(1)

					if err := w.LockAndProcessNode(node); err != nil {
						w.log("Error processing workflow node - workflow=%s, node=%s: %v", node.WorkflowID, node.NodeID, err)
					}
				}(node)
			}
		}
	}
}

func (w *WorkflowNodeExecutor) LockAndProcessNode(node models.WorkflowNode) error {
	return database.Conn().Transaction(func(tx *gorm.DB) error {
		n, err := models.LockWorkflowNode(tx, node.WorkflowID, node.NodeID)
		if err != nil {
			w.log("Node already being processed - skipping")
			return nil
		}

		return w.processNode(tx, n)
	})
}

func (w *WorkflowNodeExecutor) processNode(tx *gorm.DB, node *models.WorkflowNode) error {
	execution, err := node.FirstPendingExecution(tx)
	if err != nil {
		if errors.Is(err, gorm.ErrRecordNotFound) {
			w.log("No pending execution found for node=%s workflow=%s - skipping", node.NodeID, node.WorkflowID)
			return nil
		}

		return err
	}

	if node.Type == models.NodeTypeBlueprint {
		return w.executeBlueprintNode(tx, execution, node)
	}

	return w.executeComponentNode(tx, execution, node)
}

func (w *WorkflowNodeExecutor) executeBlueprintNode(tx *gorm.DB, execution *models.WorkflowNodeExecution, node *models.WorkflowNode) error {
	ref := node.Ref.Data()
	blueprint, err := models.FindUnscopedBlueprintInTransaction(tx, ref.Blueprint.ID)
	if err != nil {
		return fmt.Errorf("blueprint %s not found: %w", ref.Blueprint.ID, err)
	}

	firstNode := blueprint.FindRootNode()
	if firstNode == nil {
		return fmt.Errorf("blueprint %s has no start node", blueprint.ID)
	}

	input, err := execution.GetInput(tx)
	if err != nil {
		return fmt.Errorf("error finding input: %v", err)
	}

	config, err := contexts.NewNodeConfigurationBuilder(tx, execution.WorkflowID).
		WithRootEvent(&execution.RootEventID).
		WithPreviousExecution(&execution.ID).
		ForBlueprintNode(node).
		WithInput(input).
		Build(firstNode.Configuration)

	if err != nil {
		return err
	}

	_, err = models.CreatePendingChildExecution(tx, execution, firstNode.ID, config)
	if err != nil {
		return fmt.Errorf("failed to create child execution: %w", err)
	}

	return execution.StartInTransaction(tx)
}

func (w *WorkflowNodeExecutor) executeComponentNode(tx *gorm.DB, execution *models.WorkflowNodeExecution, node *models.WorkflowNode) error {
	err := execution.StartInTransaction(tx)
	if err != nil {
		return fmt.Errorf("failed to start execution: %w", err)
	}

	ref := node.Ref.Data()
	component, err := w.registry.GetComponent(ref.Component.Name)
	if err != nil {
		return fmt.Errorf("component %s not found: %w", ref.Component.Name, err)
	}

	input, err := execution.GetInput(tx)
	if err != nil {
		return fmt.Errorf("failed to get execution inputs: %w", err)
	}

	ctx := components.ExecutionContext{
		Configuration:         execution.Configuration.Data(),
		Data:                  input,
		MetadataContext:       contexts.NewMetadataContext(execution),
		ExecutionStateContext: contexts.NewExecutionStateContext(tx, execution),
<<<<<<< HEAD
		WorkflowContext:       contexts.NewWorkflowContext(tx, execution),
=======
		RequestContext:        contexts.NewExecutionRequestContext(execution),
>>>>>>> c0bb86bc
	}

	if err := component.Execute(ctx); err != nil {
		return execution.FailInTransaction(tx, models.WorkflowNodeExecutionResultReasonError, err.Error())
	}

	w.log("Execute() returned for execution=%s, node=%s", execution.ID, node.NodeID)
	return tx.Save(execution).Error
}

func (w *WorkflowNodeExecutor) log(format string, v ...any) {
	log.Printf("[WorkflowNodeExecutor] "+format, v...)
}<|MERGE_RESOLUTION|>--- conflicted
+++ resolved
@@ -149,11 +149,8 @@
 		Data:                  input,
 		MetadataContext:       contexts.NewMetadataContext(execution),
 		ExecutionStateContext: contexts.NewExecutionStateContext(tx, execution),
-<<<<<<< HEAD
 		WorkflowContext:       contexts.NewWorkflowContext(tx, execution),
-=======
 		RequestContext:        contexts.NewExecutionRequestContext(execution),
->>>>>>> c0bb86bc
 	}
 
 	if err := component.Execute(ctx); err != nil {
