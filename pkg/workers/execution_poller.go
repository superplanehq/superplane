--- conflicted
+++ resolved
@@ -6,16 +6,11 @@
 	"time"
 
 	log "github.com/sirupsen/logrus"
-<<<<<<< HEAD
-=======
-	"github.com/superplanehq/superplane/pkg/apis/semaphore"
 	"github.com/superplanehq/superplane/pkg/crypto"
->>>>>>> 4794167c
 	"github.com/superplanehq/superplane/pkg/database"
 	"github.com/superplanehq/superplane/pkg/events"
-	"github.com/superplanehq/superplane/pkg/executions"
+	"github.com/superplanehq/superplane/pkg/executors"
 	"github.com/superplanehq/superplane/pkg/grpc/actions/messages"
-	"github.com/superplanehq/superplane/pkg/inputs"
 	"github.com/superplanehq/superplane/pkg/logging"
 	"github.com/superplanehq/superplane/pkg/models"
 	"gorm.io/gorm"
@@ -65,13 +60,23 @@
 		return err
 	}
 
-	spec := stage.ExecutorSpec.Data()
-	executor, err := executions.NewExecutor(*execution, spec, w.Encryptor, nil)
+	secrets, err := stage.FindSecrets(w.Encryptor)
 	if err != nil {
 		return err
 	}
 
-	status, err := executor.AsyncCheck(execution.ReferenceID)
+	s := stage.ExecutorSpec.Data()
+	executor, err := executors.NewExecutor(s.Type, *execution, nil)
+	if err != nil {
+		return err
+	}
+
+	spec, err := executor.BuildSpec(s, map[string]any{}, secrets)
+	if err != nil {
+		return err
+	}
+
+	status, err := executor.Check(*spec, execution.ReferenceID)
 	if err != nil {
 		return err
 	}
@@ -144,73 +149,6 @@
 	return err
 }
 
-<<<<<<< HEAD
-=======
-func (w *ExecutionPoller) resolveExecutionResult(logger *log.Entry, stage *models.Stage, execution *models.StageExecution) (string, error) {
-	executor := stage.ExecutorSpec.Data()
-	switch executor.Type {
-	case models.ExecutorSpecTypeSemaphore:
-		secretMap, err := stage.FindSecrets(w.Encryptor)
-		if err != nil {
-			return "", err
-		}
-
-		builder := inputs.NewExecutorSpecBuilder(executor, map[string]any{}, secretMap)
-		token, err := builder.ResolveExpression(executor.Semaphore.APIToken)
-		if err != nil {
-			return "", fmt.Errorf("error resolving finding API token: %v", err)
-		}
-
-		return w.resolveResultFromSemaphoreWorkflow(
-			logger,
-			execution,
-			semaphore.NewSemaphoreAPI(
-				executor.Semaphore.OrganizationURL,
-				token.(string),
-			),
-		)
-	default:
-		return "", fmt.Errorf("executor %s not supported", executor.Type)
-	}
-}
-
-func (w *ExecutionPoller) resolveResultFromSemaphoreWorkflow(logger *log.Entry, execution *models.StageExecution, api *semaphore.Semaphore) (string, error) {
-	pipeline, err := w.findPipeline(api, execution.ReferenceID)
-	if err != nil {
-		log.Errorf("Error finding pipeline: %v", err)
-		return "", err
-	}
-
-	if pipeline.State != semaphore.PipelineStateDone {
-		logger.Infof("Pipeline state is %s - skipping", pipeline.State)
-		return models.StageExecutionStarted, nil
-	}
-
-	logger.Infof("Pipeline %s - state=%s, result=%s", pipeline.ID, pipeline.State, pipeline.Result)
-
-	switch pipeline.Result {
-	case semaphore.PipelineResultPassed:
-		return models.StageExecutionResultPassed, nil
-	default:
-		return models.StageExecutionResultFailed, nil
-	}
-}
-
-func (w *ExecutionPoller) findPipeline(api *semaphore.Semaphore, workflowID string) (*semaphore.Pipeline, error) {
-	workflow, err := api.DescribeWorkflow(workflowID)
-	if err != nil {
-		return nil, fmt.Errorf("error describing workflow %s: %v", workflowID, err)
-	}
-
-	pipeline, err := api.DescribePipeline(workflow.InitialPplID)
-	if err != nil {
-		return nil, fmt.Errorf("error describing pipeline %s: %v", workflow.InitialPplID, err)
-	}
-
-	return pipeline, nil
-}
-
->>>>>>> 4794167c
 func (w *ExecutionPoller) createStageCompletionEvent(tx *gorm.DB, execution *models.StageExecution, outputs map[string]any) error {
 	stage, err := models.FindStageByIDInTransaction(tx, execution.StageID.String())
 	if err != nil {
