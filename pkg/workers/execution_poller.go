package workers

import (
	"encoding/json"
	"fmt"
	"time"

	log "github.com/sirupsen/logrus"
	"github.com/superplanehq/superplane/pkg/database"
	"github.com/superplanehq/superplane/pkg/encryptor"
	"github.com/superplanehq/superplane/pkg/events"
	"github.com/superplanehq/superplane/pkg/executions"
	"github.com/superplanehq/superplane/pkg/grpc/actions/messages"
	"github.com/superplanehq/superplane/pkg/logging"
	"github.com/superplanehq/superplane/pkg/models"
	"gorm.io/gorm"
)

type ExecutionPoller struct {
	Encryptor encryptor.Encryptor
}

func NewExecutionPoller(encryptor encryptor.Encryptor) *ExecutionPoller {
	return &ExecutionPoller{Encryptor: encryptor}
}

func (w *ExecutionPoller) Start() error {
	for {
		err := w.Tick()
		if err != nil {
			log.Errorf("Error processing started executions: %v", err)
		}

		time.Sleep(15 * time.Second)
	}
}

func (w *ExecutionPoller) Tick() error {
	executions, err := models.ListStageExecutionsInState(models.StageExecutionStarted)
	if err != nil {
		return err
	}

	for _, execution := range executions {
		e := execution
		logger := logging.ForExecution(&e)
		logger.Infof("Processing")
		err := w.ProcessExecution(logger, &e)
		if err != nil {
			return err
		}
	}

	return nil
}

func (w *ExecutionPoller) ProcessExecution(logger *log.Entry, execution *models.StageExecution) error {
	stage, err := models.FindStageByID(execution.StageID.String())
	if err != nil {
		return err
	}

	template := stage.RunTemplate.Data()
	executor, err := executions.NewExecutor(*execution, template, w.Encryptor, nil)
	if err != nil {
		return err
	}

	status, err := executor.AsyncCheck(execution.ReferenceID)
	if err != nil {
		return err
	}

	if !status.Finished() {
		logger.Info("Not finished yet")
		return nil
	}

	result := models.StageExecutionResultFailed
	if status.Successful() {
		result = models.StageExecutionResultPassed
	}

	logger.Infof("Finished with result: %s", result)

	err = database.Conn().Transaction(func(tx *gorm.DB) error {
		outputs := execution.Outputs.Data()

		//
		// Check if all required outputs were pushed.
		// If any output wasn't pushed, mark the execution as failed.
		//
		missingOutputs := stage.MissingRequiredOutputs(outputs)
		if len(missingOutputs) > 0 {
			logger.Infof("Missing outputs %v - marking the execution as failed", missingOutputs)
			result = models.StageExecutionResultFailed
		}

		if err := execution.FinishInTransaction(tx, result); err != nil {
			logger.Errorf("Error updating execution state: %v", err)
			return err
		}

		err = models.UpdateStageEventsInTransaction(
			tx, []string{execution.StageEventID.String()}, models.StageEventStateProcessed, "",
		)

		if err != nil {
			logger.Errorf("Error updating stage event state: %v", err)
			return err
		}

		//
		// Lastly, since the stage for this execution might be connected to other stages,
		// we create a new event for the completion of this stage.
		//
		if err := w.createStageCompletionEvent(tx, execution, outputs); err != nil {
			logger.Errorf("Error creating stage completion event: %v", err)
			return err
		}

		logger.Infof("Execution state updated: %s", result)
		return nil
	})

	if err == nil {
		stage, err := models.FindStageByID(execution.StageID.String())
		if err != nil {
			logger.Errorf("Error finding stage for execution: %v", err)
			return err
		}

		err = messages.NewExecutionFinishedMessage(stage.CanvasID.String(), execution).Publish()
		if err != nil {
			logger.Errorf("Error publishing execution finished message: %v", err)
		}
	}

	return err
}

<<<<<<< HEAD
func (w *ExecutionPoller) createStageCompletionEvent(tx *gorm.DB, execution *models.StageExecution, tags map[string]string) error {
=======
func (w *ExecutionPoller) resolveExecutionResult(logger *log.Entry, stage *models.Stage, execution *models.StageExecution) (string, error) {
	executor := stage.ExecutorSpec.Data()
	switch executor.Type {
	case models.ExecutorSpecTypeSemaphore:
		t := executor.Semaphore
		decoded, err := base64.StdEncoding.DecodeString(t.APIToken)
		if err != nil {
			return "", err
		}

		token, err := w.Encryptor.Decrypt(context.Background(), decoded, []byte(t.OrganizationURL))
		if err != nil {
			return "", err
		}

		return w.resolveResultFromSemaphoreWorkflow(
			logger,
			execution,
			semaphore.NewSemaphoreAPI(
				executor.Semaphore.OrganizationURL,
				string(token),
			),
		)
	default:
		return "", fmt.Errorf("executor %s not supported", executor.Type)
	}
}

func (w *ExecutionPoller) resolveResultFromSemaphoreWorkflow(logger *log.Entry, execution *models.StageExecution, api *semaphore.Semaphore) (string, error) {
	pipeline, err := w.findPipeline(api, execution.ReferenceID)
	if err != nil {
		log.Errorf("Error finding pipeline: %v", err)
		return "", err
	}

	if pipeline.State != semaphore.PipelineStateDone {
		logger.Infof("Pipeline state is %s - skipping", pipeline.State)
		return models.StageExecutionStarted, nil
	}

	logger.Infof("Pipeline %s - state=%s, result=%s", pipeline.ID, pipeline.State, pipeline.Result)

	switch pipeline.Result {
	case semaphore.PipelineResultPassed:
		return models.StageExecutionResultPassed, nil
	default:
		return models.StageExecutionResultFailed, nil
	}
}

func (w *ExecutionPoller) findPipeline(api *semaphore.Semaphore, workflowID string) (*semaphore.Pipeline, error) {
	workflow, err := api.DescribeWorkflow(workflowID)
	if err != nil {
		return nil, fmt.Errorf("error describing workflow %s: %v", workflowID, err)
	}

	pipeline, err := api.DescribePipeline(workflow.InitialPplID)
	if err != nil {
		return nil, fmt.Errorf("error describing pipeline %s: %v", workflow.InitialPplID, err)
	}

	return pipeline, nil
}

func (w *ExecutionPoller) createStageCompletionEvent(tx *gorm.DB, execution *models.StageExecution, outputs map[string]any) error {
>>>>>>> 92f2c7ca
	stage, err := models.FindStageByIDInTransaction(tx, execution.StageID.String())
	if err != nil {
		return err
	}

	e, err := events.NewStageExecutionCompletion(execution, outputs)
	if err != nil {
		return fmt.Errorf("error creating stage completion event: %v", err)
	}

	raw, err := json.Marshal(&e)
	if err != nil {
		return fmt.Errorf("error marshaling event: %v", err)
	}

	_, err = models.CreateEventInTransaction(tx, execution.StageID, stage.Name, models.SourceTypeStage, raw, []byte(`{}`))
	if err != nil {
		return fmt.Errorf("error creating event: %v", err)
	}

	return nil
}<|MERGE_RESOLUTION|>--- conflicted
+++ resolved
@@ -60,8 +60,8 @@
 		return err
 	}
 
-	template := stage.RunTemplate.Data()
-	executor, err := executions.NewExecutor(*execution, template, w.Encryptor, nil)
+	spec := stage.ExecutorSpec.Data()
+	executor, err := executions.NewExecutor(*execution, spec, w.Encryptor, nil)
 	if err != nil {
 		return err
 	}
@@ -139,75 +139,7 @@
 	return err
 }
 
-<<<<<<< HEAD
-func (w *ExecutionPoller) createStageCompletionEvent(tx *gorm.DB, execution *models.StageExecution, tags map[string]string) error {
-=======
-func (w *ExecutionPoller) resolveExecutionResult(logger *log.Entry, stage *models.Stage, execution *models.StageExecution) (string, error) {
-	executor := stage.ExecutorSpec.Data()
-	switch executor.Type {
-	case models.ExecutorSpecTypeSemaphore:
-		t := executor.Semaphore
-		decoded, err := base64.StdEncoding.DecodeString(t.APIToken)
-		if err != nil {
-			return "", err
-		}
-
-		token, err := w.Encryptor.Decrypt(context.Background(), decoded, []byte(t.OrganizationURL))
-		if err != nil {
-			return "", err
-		}
-
-		return w.resolveResultFromSemaphoreWorkflow(
-			logger,
-			execution,
-			semaphore.NewSemaphoreAPI(
-				executor.Semaphore.OrganizationURL,
-				string(token),
-			),
-		)
-	default:
-		return "", fmt.Errorf("executor %s not supported", executor.Type)
-	}
-}
-
-func (w *ExecutionPoller) resolveResultFromSemaphoreWorkflow(logger *log.Entry, execution *models.StageExecution, api *semaphore.Semaphore) (string, error) {
-	pipeline, err := w.findPipeline(api, execution.ReferenceID)
-	if err != nil {
-		log.Errorf("Error finding pipeline: %v", err)
-		return "", err
-	}
-
-	if pipeline.State != semaphore.PipelineStateDone {
-		logger.Infof("Pipeline state is %s - skipping", pipeline.State)
-		return models.StageExecutionStarted, nil
-	}
-
-	logger.Infof("Pipeline %s - state=%s, result=%s", pipeline.ID, pipeline.State, pipeline.Result)
-
-	switch pipeline.Result {
-	case semaphore.PipelineResultPassed:
-		return models.StageExecutionResultPassed, nil
-	default:
-		return models.StageExecutionResultFailed, nil
-	}
-}
-
-func (w *ExecutionPoller) findPipeline(api *semaphore.Semaphore, workflowID string) (*semaphore.Pipeline, error) {
-	workflow, err := api.DescribeWorkflow(workflowID)
-	if err != nil {
-		return nil, fmt.Errorf("error describing workflow %s: %v", workflowID, err)
-	}
-
-	pipeline, err := api.DescribePipeline(workflow.InitialPplID)
-	if err != nil {
-		return nil, fmt.Errorf("error describing pipeline %s: %v", workflow.InitialPplID, err)
-	}
-
-	return pipeline, nil
-}
-
 func (w *ExecutionPoller) createStageCompletionEvent(tx *gorm.DB, execution *models.StageExecution, outputs map[string]any) error {
->>>>>>> 92f2c7ca
 	stage, err := models.FindStageByIDInTransaction(tx, execution.StageID.String())
 	if err != nil {
 		return err
