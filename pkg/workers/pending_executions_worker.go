package workers

import (
	"fmt"
	"time"

	log "github.com/sirupsen/logrus"
	"github.com/superplanehq/superplane/pkg/database"
	"github.com/superplanehq/superplane/pkg/encryptor"
	"github.com/superplanehq/superplane/pkg/executions"
	"github.com/superplanehq/superplane/pkg/grpc/actions/messages"
	"github.com/superplanehq/superplane/pkg/inputs"
	"github.com/superplanehq/superplane/pkg/jwt"
	"github.com/superplanehq/superplane/pkg/logging"
	"github.com/superplanehq/superplane/pkg/models"
)

type PendingExecutionsWorker struct {
	JwtSigner *jwt.Signer
	Encryptor encryptor.Encryptor
}

func (w *PendingExecutionsWorker) Start() {
	for {
		err := w.Tick()
		if err != nil {
			log.Errorf("Error processing pending executions: %v", err)
		}

		time.Sleep(time.Second)
	}
}

func (w *PendingExecutionsWorker) Tick() error {
	executions, err := models.ListStageExecutionsInState(models.StageExecutionPending)
	if err != nil {
		return fmt.Errorf("error listing pending stage executions: %v", err)
	}

	for _, execution := range executions {
		stage, err := models.FindStageByID(execution.StageID.String())
		if err != nil {
			return fmt.Errorf("error finding stage %s: %v", execution.StageID, err)
		}

		logger := logging.ForStage(stage)
		if err := w.ProcessExecution(logger, stage, execution); err != nil {
			return fmt.Errorf("error processing execution %s: %v", execution.ID, err)
		}
	}

	return nil
}

// TODO
// There is an issue here where, if we are having issues updating the state of the execution in the database,
// we might end up creating more executions than we should.
func (w *PendingExecutionsWorker) ProcessExecution(logger *log.Entry, stage *models.Stage, execution models.StageExecution) error {
<<<<<<< HEAD
	executor, err := executions.NewExecutor(execution, stage.RunTemplate.Data(), w.Encryptor, w.JwtSigner)
	if err != nil {
		return fmt.Errorf("error creating executor: %v", err)
	}

	resource, err := executor.Execute()
=======
	inputMap, err := execution.GetInputs()
	if err != nil {
		return fmt.Errorf("error finding inputs for execution: %v", err)
	}

	specBuilder := inputs.NewExecutorSpecBuilder(stage.ExecutorSpec.Data(), inputMap)
	spec, err := specBuilder.Build()
	if err != nil {
		return fmt.Errorf("error resolving executor spec: %v", err)
	}

	executionID, err := w.StartExecution(logger, stage, execution, *spec)
>>>>>>> 92f2c7ca
	if err != nil {
		return fmt.Errorf("executor Execute() error: %v", err)
	}

	if resource.Async() {
		return w.handleAsyncResource(logger, resource, stage, execution)
	}

	err = w.handleSyncResource(resource, execution)
	if err != nil {
		return err
	}

	return messages.NewExecutionFinishedMessage(stage.CanvasID.String(), &execution).Publish()
}

<<<<<<< HEAD
// TODO: better logging and error reporting
func (w *PendingExecutionsWorker) handleSyncResource(resource executions.Resource, execution models.StageExecution) error {
	status, err := resource.Check()
=======
// TODO: implement some retry and give up mechanism
func (w *PendingExecutionsWorker) StartExecution(logger *log.Entry, stage *models.Stage, execution models.StageExecution, spec models.ExecutorSpec) (string, error) {
	switch spec.Type {
	case models.ExecutorSpecTypeSemaphore:
		//
		// For now, only task runs are supported,
		// until the workflow API is updated to support parameters.
		//
		if spec.Semaphore.TaskID == "" {
			return "", fmt.Errorf("only task runs are supported")
		}

		return w.TriggerSemaphoreTask(logger, stage, execution, spec.Semaphore)
	default:
		return "", fmt.Errorf("unknown executor spec type")
	}
}

func (w *PendingExecutionsWorker) TriggerSemaphoreTask(logger *log.Entry, stage *models.Stage, execution models.StageExecution, spec *models.SemaphoreExecutorSpec) (string, error) {
	api, err := w.newSemaphoreAPI(spec)
>>>>>>> 92f2c7ca
	if err != nil {
		return err
	}

<<<<<<< HEAD
	if status.Successful() {
		return execution.FinishInTransaction(database.Conn(), models.StageExecutionResultPassed)
=======
	parameters, err := w.buildParameters(execution, spec.Parameters)
	if err != nil {
		return "", fmt.Errorf("error building parameters: %v", err)
	}

	workflowID, err := api.TriggerTask(spec.ProjectID, spec.TaskID, semaphore.TaskTriggerSpec{
		Branch:       spec.Branch,
		PipelineFile: spec.PipelineFile,
		Parameters:   parameters,
	})

	if err != nil {
		return "", err
>>>>>>> 92f2c7ca
	}

	return execution.FinishInTransaction(database.Conn(), models.StageExecutionResultFailed)
}

<<<<<<< HEAD
func (w *PendingExecutionsWorker) handleAsyncResource(logger *log.Entry, resource executions.Resource, stage *models.Stage, execution models.StageExecution) error {
	err := execution.Start(resource.AsyncId())
	if err != nil {
		return fmt.Errorf("error moving execution to started state: %v", err)
=======
func (w *PendingExecutionsWorker) newSemaphoreAPI(spec *models.SemaphoreExecutorSpec) (*semaphore.Semaphore, error) {
	token, err := base64.StdEncoding.DecodeString(spec.APIToken)
	if err != nil {
		return nil, err
	}

	t, err := w.Encryptor.Decrypt(context.Background(), token, []byte(spec.OrganizationURL))
	if err != nil {
		return nil, err
	}

	return semaphore.NewSemaphoreAPI(spec.OrganizationURL, string(t)), nil
}

// TODO
// How should we pass these SEMAPHORE_* parameters to the job?
// SEMAPHORE_STAGE_ID and SEMAPHORE_STAGE_EXECUTION_ID are not sensitive values,
// but currently, if the task does not define a parameter, it is ignored.
//
// Additionally, SEMAPHORE_STAGE_EXECUTION_TOKEN is sensitive,
// so if we pass it here, it will be visible in UI / API responses.
func (w *PendingExecutionsWorker) buildParameters(execution models.StageExecution, parameters map[string]string) ([]semaphore.TaskTriggerParameter, error) {
	parameterValues := []semaphore.TaskTriggerParameter{
		{Name: "SEMAPHORE_STAGE_ID", Value: execution.StageID.String()},
		{Name: "SEMAPHORE_STAGE_EXECUTION_ID", Value: execution.ID.String()},
>>>>>>> 92f2c7ca
	}

	err = messages.NewExecutionStartedMessage(stage.CanvasID.String(), &execution).Publish()
	if err != nil {
<<<<<<< HEAD
		return fmt.Errorf("error publishing execution started message: %v", err)
=======
		return nil, fmt.Errorf("error generating outputs token: %v", err)
>>>>>>> 92f2c7ca
	}

	logger.Infof("Started execution %s", resource.AsyncId())

	return nil
}<|MERGE_RESOLUTION|>--- conflicted
+++ resolved
@@ -56,14 +56,6 @@
 // There is an issue here where, if we are having issues updating the state of the execution in the database,
 // we might end up creating more executions than we should.
 func (w *PendingExecutionsWorker) ProcessExecution(logger *log.Entry, stage *models.Stage, execution models.StageExecution) error {
-<<<<<<< HEAD
-	executor, err := executions.NewExecutor(execution, stage.RunTemplate.Data(), w.Encryptor, w.JwtSigner)
-	if err != nil {
-		return fmt.Errorf("error creating executor: %v", err)
-	}
-
-	resource, err := executor.Execute()
-=======
 	inputMap, err := execution.GetInputs()
 	if err != nil {
 		return fmt.Errorf("error finding inputs for execution: %v", err)
@@ -75,8 +67,12 @@
 		return fmt.Errorf("error resolving executor spec: %v", err)
 	}
 
-	executionID, err := w.StartExecution(logger, stage, execution, *spec)
->>>>>>> 92f2c7ca
+	executor, err := executions.NewExecutor(execution, *spec, w.Encryptor, w.JwtSigner)
+	if err != nil {
+		return fmt.Errorf("error creating executor: %v", err)
+	}
+
+	resource, err := executor.Execute()
 	if err != nil {
 		return fmt.Errorf("executor Execute() error: %v", err)
 	}
@@ -93,100 +89,29 @@
 	return messages.NewExecutionFinishedMessage(stage.CanvasID.String(), &execution).Publish()
 }
 
-<<<<<<< HEAD
 // TODO: better logging and error reporting
 func (w *PendingExecutionsWorker) handleSyncResource(resource executions.Resource, execution models.StageExecution) error {
 	status, err := resource.Check()
-=======
-// TODO: implement some retry and give up mechanism
-func (w *PendingExecutionsWorker) StartExecution(logger *log.Entry, stage *models.Stage, execution models.StageExecution, spec models.ExecutorSpec) (string, error) {
-	switch spec.Type {
-	case models.ExecutorSpecTypeSemaphore:
-		//
-		// For now, only task runs are supported,
-		// until the workflow API is updated to support parameters.
-		//
-		if spec.Semaphore.TaskID == "" {
-			return "", fmt.Errorf("only task runs are supported")
-		}
-
-		return w.TriggerSemaphoreTask(logger, stage, execution, spec.Semaphore)
-	default:
-		return "", fmt.Errorf("unknown executor spec type")
-	}
-}
-
-func (w *PendingExecutionsWorker) TriggerSemaphoreTask(logger *log.Entry, stage *models.Stage, execution models.StageExecution, spec *models.SemaphoreExecutorSpec) (string, error) {
-	api, err := w.newSemaphoreAPI(spec)
->>>>>>> 92f2c7ca
 	if err != nil {
 		return err
 	}
 
-<<<<<<< HEAD
 	if status.Successful() {
 		return execution.FinishInTransaction(database.Conn(), models.StageExecutionResultPassed)
-=======
-	parameters, err := w.buildParameters(execution, spec.Parameters)
-	if err != nil {
-		return "", fmt.Errorf("error building parameters: %v", err)
-	}
-
-	workflowID, err := api.TriggerTask(spec.ProjectID, spec.TaskID, semaphore.TaskTriggerSpec{
-		Branch:       spec.Branch,
-		PipelineFile: spec.PipelineFile,
-		Parameters:   parameters,
-	})
-
-	if err != nil {
-		return "", err
->>>>>>> 92f2c7ca
 	}
 
 	return execution.FinishInTransaction(database.Conn(), models.StageExecutionResultFailed)
 }
 
-<<<<<<< HEAD
 func (w *PendingExecutionsWorker) handleAsyncResource(logger *log.Entry, resource executions.Resource, stage *models.Stage, execution models.StageExecution) error {
 	err := execution.Start(resource.AsyncId())
 	if err != nil {
 		return fmt.Errorf("error moving execution to started state: %v", err)
-=======
-func (w *PendingExecutionsWorker) newSemaphoreAPI(spec *models.SemaphoreExecutorSpec) (*semaphore.Semaphore, error) {
-	token, err := base64.StdEncoding.DecodeString(spec.APIToken)
-	if err != nil {
-		return nil, err
-	}
-
-	t, err := w.Encryptor.Decrypt(context.Background(), token, []byte(spec.OrganizationURL))
-	if err != nil {
-		return nil, err
-	}
-
-	return semaphore.NewSemaphoreAPI(spec.OrganizationURL, string(t)), nil
-}
-
-// TODO
-// How should we pass these SEMAPHORE_* parameters to the job?
-// SEMAPHORE_STAGE_ID and SEMAPHORE_STAGE_EXECUTION_ID are not sensitive values,
-// but currently, if the task does not define a parameter, it is ignored.
-//
-// Additionally, SEMAPHORE_STAGE_EXECUTION_TOKEN is sensitive,
-// so if we pass it here, it will be visible in UI / API responses.
-func (w *PendingExecutionsWorker) buildParameters(execution models.StageExecution, parameters map[string]string) ([]semaphore.TaskTriggerParameter, error) {
-	parameterValues := []semaphore.TaskTriggerParameter{
-		{Name: "SEMAPHORE_STAGE_ID", Value: execution.StageID.String()},
-		{Name: "SEMAPHORE_STAGE_EXECUTION_ID", Value: execution.ID.String()},
->>>>>>> 92f2c7ca
 	}
 
 	err = messages.NewExecutionStartedMessage(stage.CanvasID.String(), &execution).Publish()
 	if err != nil {
-<<<<<<< HEAD
 		return fmt.Errorf("error publishing execution started message: %v", err)
-=======
-		return nil, fmt.Errorf("error generating outputs token: %v", err)
->>>>>>> 92f2c7ca
 	}
 
 	logger.Infof("Started execution %s", resource.AsyncId())
