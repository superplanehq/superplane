--- conflicted
+++ resolved
@@ -5,16 +5,10 @@
 	"time"
 
 	log "github.com/sirupsen/logrus"
-<<<<<<< HEAD
+	"github.com/superplanehq/superplane/pkg/crypto"
 	"github.com/superplanehq/superplane/pkg/database"
-	"github.com/superplanehq/superplane/pkg/encryptor"
-	"github.com/superplanehq/superplane/pkg/executions"
-=======
-	"github.com/superplanehq/superplane/pkg/apis/semaphore"
-	"github.com/superplanehq/superplane/pkg/crypto"
->>>>>>> 4794167c
+	"github.com/superplanehq/superplane/pkg/executors"
 	"github.com/superplanehq/superplane/pkg/grpc/actions/messages"
-	"github.com/superplanehq/superplane/pkg/inputs"
 	"github.com/superplanehq/superplane/pkg/jwt"
 	"github.com/superplanehq/superplane/pkg/logging"
 	"github.com/superplanehq/superplane/pkg/models"
@@ -71,28 +65,26 @@
 		return fmt.Errorf("error finding secrets for execution: %v", err)
 	}
 
-	specBuilder := inputs.NewExecutorSpecBuilder(stage.ExecutorSpec.Data(), inputMap, secrets)
-	spec, err := specBuilder.Build()
-	if err != nil {
-		return fmt.Errorf("error resolving executor spec: %v", err)
-	}
-
-	executor, err := executions.NewExecutor(execution, *spec, w.Encryptor, w.JwtSigner)
+	executor, err := executors.NewExecutor(stage.ExecutorSpec.Data().Type, execution, w.JwtSigner)
 	if err != nil {
 		return fmt.Errorf("error creating executor: %v", err)
 	}
 
-	resource, err := executor.Execute()
+	spec, err := executor.BuildSpec(stage.ExecutorSpec.Data(), inputMap, secrets)
+	if err != nil {
+		return fmt.Errorf("error building spec: %v", err)
+	}
+
+	response, err := executor.Execute(*spec)
 	if err != nil {
 		return fmt.Errorf("executor Execute() error: %v", err)
 	}
 
-	if resource.Async() {
-		return w.handleAsyncResource(logger, resource, stage, execution)
+	if response.Finished() {
+		return w.handleAsyncResource(logger, response, stage, execution)
 	}
 
-<<<<<<< HEAD
-	err = w.handleSyncResource(resource, execution)
+	err = w.handleSyncResource(response, execution)
 	if err != nil {
 		return err
 	}
@@ -100,81 +92,18 @@
 	return messages.NewExecutionFinishedMessage(stage.CanvasID.String(), &execution).Publish()
 }
 
-// TODO: better logging and error reporting
-func (w *PendingExecutionsWorker) handleSyncResource(resource executions.Resource, execution models.StageExecution) error {
-	status, err := resource.Check()
-	if err != nil {
-		return err
-	}
-
-	if status.Successful() {
+func (w *PendingExecutionsWorker) handleSyncResource(response executors.Response, execution models.StageExecution) error {
+	if response.Successful() {
 		return execution.FinishInTransaction(database.Conn(), models.StageExecutionResultPassed)
 	}
 
 	return execution.FinishInTransaction(database.Conn(), models.StageExecutionResultFailed)
 }
 
-func (w *PendingExecutionsWorker) handleAsyncResource(logger *log.Entry, resource executions.Resource, stage *models.Stage, execution models.StageExecution) error {
-	err := execution.Start(resource.AsyncId())
+func (w *PendingExecutionsWorker) handleAsyncResource(logger *log.Entry, response executors.Response, stage *models.Stage, execution models.StageExecution) error {
+	err := execution.Start(response.Id())
 	if err != nil {
 		return fmt.Errorf("error moving execution to started state: %v", err)
-=======
-	logger.Infof("Started execution %s", executionID)
-
-	return nil
-}
-
-// TODO: implement some retry and give up mechanism
-func (w *PendingExecutionsWorker) StartExecution(logger *log.Entry, stage *models.Stage, execution models.StageExecution, spec models.ExecutorSpec) (string, error) {
-	switch spec.Type {
-	case models.ExecutorSpecTypeSemaphore:
-		//
-		// For now, only task runs are supported,
-		// until the workflow API is updated to support parameters.
-		//
-		if spec.Semaphore.TaskID == "" {
-			return "", fmt.Errorf("only task runs are supported")
-		}
-
-		return w.TriggerSemaphoreTask(logger, stage, execution, spec.Semaphore)
-	default:
-		return "", fmt.Errorf("unknown executor spec type")
-	}
-}
-
-func (w *PendingExecutionsWorker) TriggerSemaphoreTask(logger *log.Entry, stage *models.Stage, execution models.StageExecution, spec *models.SemaphoreExecutorSpec) (string, error) {
-	api := semaphore.NewSemaphoreAPI(spec.OrganizationURL, spec.APIToken)
-	parameters, err := w.buildParameters(execution, spec.Parameters)
-	if err != nil {
-		return "", fmt.Errorf("error building parameters: %v", err)
-	}
-
-	workflowID, err := api.TriggerTask(spec.ProjectID, spec.TaskID, semaphore.TaskTriggerSpec{
-		Branch:       spec.Branch,
-		PipelineFile: spec.PipelineFile,
-		Parameters:   parameters,
-	})
-
-	if err != nil {
-		return "", err
-	}
-
-	logger.Infof("Semaphore task triggered - workflow=%s", workflowID)
-	return workflowID, nil
-}
-
-// TODO
-// How should we pass these SEMAPHORE_* parameters to the job?
-// SEMAPHORE_STAGE_ID and SEMAPHORE_STAGE_EXECUTION_ID are not sensitive values,
-// but currently, if the task does not define a parameter, it is ignored.
-//
-// Additionally, SEMAPHORE_STAGE_EXECUTION_TOKEN is sensitive,
-// so if we pass it here, it will be visible in UI / API responses.
-func (w *PendingExecutionsWorker) buildParameters(execution models.StageExecution, parameters map[string]string) ([]semaphore.TaskTriggerParameter, error) {
-	parameterValues := []semaphore.TaskTriggerParameter{
-		{Name: "SEMAPHORE_STAGE_ID", Value: execution.StageID.String()},
-		{Name: "SEMAPHORE_STAGE_EXECUTION_ID", Value: execution.ID.String()},
->>>>>>> 4794167c
 	}
 
 	err = messages.NewExecutionStartedMessage(stage.CanvasID.String(), &execution).Publish()
@@ -182,7 +111,7 @@
 		return fmt.Errorf("error publishing execution started message: %v", err)
 	}
 
-	logger.Infof("Started execution %s", resource.AsyncId())
+	logger.Infof("Started execution %s", response.Id())
 
 	return nil
 }