--- conflicted
+++ resolved
@@ -9,7 +9,6 @@
 	"github.com/superplanehq/superplane/pkg/crypto"
 	"github.com/superplanehq/superplane/pkg/executors"
 	"github.com/superplanehq/superplane/pkg/grpc/actions/messages"
-	"github.com/superplanehq/superplane/pkg/integrations"
 	"github.com/superplanehq/superplane/pkg/jwt"
 	"github.com/superplanehq/superplane/pkg/logging"
 	"github.com/superplanehq/superplane/pkg/models"
@@ -74,107 +73,21 @@
 		return fmt.Errorf("error getting executor for stage: %v", err)
 	}
 
-	integration, executor, err := w.getExecutor(stageExecutor)
-	if err != nil {
-		return fmt.Errorf("error getting executor: %v", err)
-	}
-
-<<<<<<< HEAD
 	secrets, err := w.FindSecrets(stage, w.Encryptor)
 	if err != nil {
 		return fmt.Errorf("error finding secrets for execution: %v", err)
 	}
 
-	executorSpec := stageExecutor.Spec.Data()
-	spec, err := w.SpecBuilder.Build(executorSpec, inputMap, secrets)
-=======
 	spec, err := w.SpecBuilder.Build(stageExecutor.Spec, inputMap, secrets)
->>>>>>> 676031c4
-	if err != nil {
-		return err
-	}
-
-<<<<<<< HEAD
-	parameters, err := w.buildExecutionParameters(&execution, integration)
-	if err != nil {
-		return fmt.Errorf("error building execution parameters: %v", err)
-	}
-
-	//
-	// If we get an error calling the executor, we fail the execution.
-	//
-	response, err := executor.Execute(*spec, *parameters)
-	if err != nil {
-		logger.Errorf("Error calling executor: %v - failing execution", err)
-		err := execution.Finish(stage, models.ResultFailed)
-		if err != nil {
-			return fmt.Errorf("error moving execution to failed state: %v", err)
-		}
-
-		return messages.NewExecutionFinishedMessage(stage.CanvasID.String(), &execution).Publish()
-
-	}
-
-	if response.Finished() {
-		return w.handleSyncResource(logger, response, execution, stage)
-=======
+	if err != nil {
+		return err
+	}
+
 	if stageExecutor.ResourceID == nil {
 		return w.handleExecutor(logger, spec, execution, stageExecutor, stage)
->>>>>>> 676031c4
 	}
 
 	return w.handleIntegrationExecutor(logger, spec, stageExecutor, stage, execution)
-}
-
-func (w *PendingExecutionsWorker) getExecutor(stageExecutor *models.StageExecutor) (integrations.Integration, executors.Executor, error) {
-	if stageExecutor.ResourceID == nil {
-		executor, err := executors.NewExecutorWithoutIntegration(stageExecutor)
-		if err != nil {
-			return nil, nil, fmt.Errorf("error creating executor: %v", err)
-		}
-
-		return nil, executor, nil
-	}
-
-	resource, err := stageExecutor.GetResource()
-	if err != nil {
-		return nil, nil, fmt.Errorf("error getting resource for stage executor: %v", err)
-	}
-
-	integration, err := stageExecutor.FindIntegration()
-	if err != nil {
-		return nil, nil, fmt.Errorf("error finding integration: %v", err)
-	}
-
-	integrationImpl, err := integrations.NewIntegration(context.Background(), integration, w.Encryptor)
-	if err != nil {
-		return nil, nil, fmt.Errorf("error creating integration: %v", err)
-	}
-
-	executor, err := executors.NewExecutorWithIntegration(integrationImpl, resource, stageExecutor)
-	if err != nil {
-		return nil, nil, fmt.Errorf("error creating executor: %v", err)
-	}
-
-	return integrationImpl, executor, nil
-}
-
-func (w *PendingExecutionsWorker) buildExecutionParameters(execution *models.StageExecution, integration integrations.Integration) (*executors.ExecutionParameters, error) {
-	parameters := executors.ExecutionParameters{
-		StageID:     execution.StageID.String(),
-		ExecutionID: execution.ID.String(),
-	}
-
-	if integration != nil && !integration.HasSupportFor(integrations.FeatureOpenIdConnectToken) {
-		token, err := w.JwtSigner.Generate(execution.ID.String(), time.Hour)
-		if err != nil {
-			return nil, fmt.Errorf("error generating token: %v", err)
-		}
-
-		parameters.Token = token
-	}
-
-	return &parameters, nil
 }
 
 func (w *PendingExecutionsWorker) FindSecrets(stage *models.Stage, encryptor crypto.Encryptor) (map[string]string, error) {
@@ -254,10 +167,6 @@
 	return messages.NewExecutionFinishedMessage(stage.CanvasID.String(), &execution).Publish()
 }
 
-<<<<<<< HEAD
-func (w *PendingExecutionsWorker) handleAsyncResource(logger *log.Entry, response executors.Response, executor *models.StageExecutor, stage *models.Stage, execution models.StageExecution) error {
-	_, err := execution.AddResource(response.Id(), *executor.ResourceID)
-=======
 func (w *PendingExecutionsWorker) handleIntegrationExecutor(logger *log.Entry, spec []byte, stageExecutor *models.StageExecutor, stage *models.Stage, execution models.StageExecution) error {
 	integration, err := stageExecutor.FindIntegration()
 	if err != nil {
@@ -296,7 +205,6 @@
 	}
 
 	_, err = execution.AddResource(statefulResource.Id(), statefulResource.Type(), *stageExecutor.ResourceID)
->>>>>>> 676031c4
 	if err != nil {
 		return fmt.Errorf("error adding resource to execution: %v", err)
 	}
