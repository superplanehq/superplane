--- conflicted
+++ resolved
@@ -46,6 +46,7 @@
 	t.Run("source has filter for event -> event is discarded", func(t *testing.T) {
 		source, err := r.Canvas.CreateEventSource(
 			support.RandomName("source"),
+			"description",
 			[]byte(`key`),
 			models.EventSourceScopeExternal,
 			[]models.EventType{{Type: "push"}},
@@ -232,23 +233,15 @@
 	})
 
 	t.Run("sources are connected to connection group", func(t *testing.T) {
-<<<<<<< HEAD
-		source2, err := r.Canvas.CreateEventSource("source-2", "source-2", []byte(`key`), models.EventSourceScopeExternal, nil)
-=======
-		source2, err := r.Canvas.CreateEventSource("source-2", []byte(`key`), models.EventSourceScopeExternal, []models.EventType{}, nil)
->>>>>>> d98f5cf8
+		source2, err := r.Canvas.CreateEventSource("source-2", "description", []byte(`key`), models.EventSourceScopeExternal, []models.EventType{}, nil)
 		require.NoError(t, err)
 
 		//
 		// Create connection group connected to both sources
 		//
 		connectionGroup, err := r.Canvas.CreateConnectionGroup(
-<<<<<<< HEAD
-			"connection-group-1",
-			"test",
-=======
 			support.RandomName("connection-group"),
->>>>>>> d98f5cf8
+			"description",
 			r.User.String(),
 			[]models.Connection{
 				{SourceID: r.Source.ID, SourceName: r.Source.Name, SourceType: models.SourceTypeEventSource},
