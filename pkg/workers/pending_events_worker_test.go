--- conflicted
+++ resolved
@@ -45,16 +45,6 @@
 	})
 
 	t.Run("source has filter for event -> event is discarded", func(t *testing.T) {
-<<<<<<< HEAD
-		source := models.EventSource{
-			CanvasID: r.Canvas.ID,
-			Name:     support.RandomName("source"),
-			Key:      []byte(`key`),
-			Scope:    models.EventSourceScopeExternal,
-		}
-
-		err := source.Create([]models.EventType{{Type: "push"}}, nil)
-=======
 		source := &models.EventSource{
 			CanvasID:   r.Canvas.ID,
 			Name:       support.RandomName("source"),
@@ -64,7 +54,6 @@
 		}
 
 		err := source.Create()
->>>>>>> dccf0d3f
 		require.NoError(t, err)
 
 		event, err := models.CreateEvent(source.ID, source.Name, models.SourceTypeEventSource, "pull_request", []byte(`{}`), []byte(`{}`))
@@ -245,16 +234,6 @@
 	})
 
 	t.Run("sources are connected to connection group", func(t *testing.T) {
-<<<<<<< HEAD
-		source2 := models.EventSource{
-			CanvasID: r.Canvas.ID,
-			Name:     support.RandomName("source"),
-			Key:      []byte(`key`),
-			Scope:    models.EventSourceScopeExternal,
-		}
-
-		err := source2.Create([]models.EventType{}, nil)
-=======
 		source2 := &models.EventSource{
 			CanvasID:   r.Canvas.ID,
 			Name:       support.RandomName("source"),
@@ -264,7 +243,6 @@
 		}
 
 		err := source2.Create()
->>>>>>> dccf0d3f
 		require.NoError(t, err)
 
 		//
