package eventdistributer

import (
	"encoding/json"
	"fmt"

	log "github.com/sirupsen/logrus"
	"github.com/superplanehq/superplane/pkg/grpc/actions"
	pb "github.com/superplanehq/superplane/pkg/protos/canvases"
	"github.com/superplanehq/superplane/pkg/public/ws"
	"google.golang.org/protobuf/proto"
)

func HandleEventCreated(messageBody []byte, wsHub *ws.Hub) error {
	log.Debugf("Received event_created event")

	pbMsg := &pb.EventCreated{}
	if err := proto.Unmarshal(messageBody, pbMsg); err != nil {
		return fmt.Errorf("failed to unmarshal EventCreated message: %w", err)
	}

	event, err := json.Marshal(map[string]any{
		"event": "event_created",
		"payload": map[string]any{
			"id":          pbMsg.EventId,
			"canvas_id":   pbMsg.CanvasId,
			"source_id":   pbMsg.SourceId,
<<<<<<< HEAD
			"source_type": events.ProtoToEventSourceType(pbMsg.SourceType),
=======
			"source_type": actions.ProtoToEventSourceType(pbMsg.SourceType),
>>>>>>> 8344ce66
			"timestamp":   pbMsg.Timestamp.AsTime(),
		},
	})

	if err != nil {
		return fmt.Errorf("failed to marshal websocket event: %w", err)
	}

	wsHub.BroadcastToCanvas(pbMsg.CanvasId, event)
	log.Debugf("Broadcasted new_stage_event event to canvas %s", pbMsg.CanvasId)

	return nil
}<|MERGE_RESOLUTION|>--- conflicted
+++ resolved
@@ -25,11 +25,7 @@
 			"id":          pbMsg.EventId,
 			"canvas_id":   pbMsg.CanvasId,
 			"source_id":   pbMsg.SourceId,
-<<<<<<< HEAD
-			"source_type": events.ProtoToEventSourceType(pbMsg.SourceType),
-=======
 			"source_type": actions.ProtoToEventSourceType(pbMsg.SourceType),
->>>>>>> 8344ce66
 			"timestamp":   pbMsg.Timestamp.AsTime(),
 		},
 	})
