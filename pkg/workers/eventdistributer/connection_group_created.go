--- conflicted
+++ resolved
@@ -25,16 +25,12 @@
 		return fmt.Errorf("failed to describe connection group: %w", err)
 	}
 
-<<<<<<< HEAD
-	wsEventJSON, err := json.Marshal(map[string]any{"event": "connection_group_added", "payload": response.ConnectionGroup})
-=======
 	// Convert to JSON for websocket transmission
 	wsEventJSON, err := json.Marshal(map[string]interface{}{
 		"event":   "connection_group_added",
 		"payload": response.ConnectionGroup,
 	})
 
->>>>>>> dccf0d3f
 	if err != nil {
 		return fmt.Errorf("failed to marshal websocket event: %w", err)
 	}
