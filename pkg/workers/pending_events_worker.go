package workers

import (
	"context"
	"errors"
	"fmt"
	"time"

	log "github.com/sirupsen/logrus"
	"github.com/superplanehq/superplane/pkg/crypto"
	"github.com/superplanehq/superplane/pkg/database"
	"github.com/superplanehq/superplane/pkg/grpc/actions/messages"
	"github.com/superplanehq/superplane/pkg/inputs"
	"github.com/superplanehq/superplane/pkg/integrations"
	"github.com/superplanehq/superplane/pkg/logging"
	"github.com/superplanehq/superplane/pkg/models"
	"github.com/superplanehq/superplane/pkg/registry"
	"gorm.io/gorm"
)

type PendingEventsWorker struct {
	Encryptor crypto.Encryptor
	Registry  *registry.Registry
}

func NewPendingEventsWorker(encryptor crypto.Encryptor, registry *registry.Registry) *PendingEventsWorker {
	return &PendingEventsWorker{
		Encryptor: encryptor,
		Registry:  registry,
	}
}

func (w *PendingEventsWorker) Start() {
	for {
		err := w.Tick()
		if err != nil {
			log.Errorf("Error processing pending events: %v", err)
		}

		time.Sleep(time.Second)
	}
}

func (w *PendingEventsWorker) Tick() error {
	events, err := models.ListPendingEvents()
	if err != nil {
		log.Errorf("Error listing pending events: %v", err)
		return err
	}

	for _, event := range events {
		e := event
		logger := logging.ForEvent(&event)
		err := w.ProcessEvent(logger, &e)
		if err != nil {
			logger.Errorf("Error processing pending event: %v", err)
		}
	}

	return nil
}

func (w *PendingEventsWorker) ProcessEvent(logger *log.Entry, event *models.Event) error {
	logger.Info("Processing")

	//
	// First, we check if there's an execution resource
	// to update for this event
	//
	err := w.UpdateExecutionResource(logger, event)
	if err != nil {
		return err
	}

	//
	// Lastly, we process all the connections for the source of this event.
	//
	return w.ProcessConnections(logger, event)
}

func (w *PendingEventsWorker) UpdateExecutionResource(logger *log.Entry, event *models.Event) error {
	//
	// If this is an event from a stage or connection group,
	// there's nothing to do here.
	//
	if event.SourceType != models.SourceTypeEventSource {
		return nil
	}

	eventSource, err := models.FindEventSource(event.SourceID)
	if err != nil {
		return err
	}

	//
	// If this event source is not tied to a resource, there's nothing to do here.
	//
	if eventSource.ResourceID == nil {
		return nil
	}

	resource, err := models.FindResourceByID(*eventSource.ResourceID)
	if err != nil {
		return err
	}

	integration, err := models.FindIntegrationByID(resource.IntegrationID)
	if err != nil {
		return err
	}

<<<<<<< HEAD
	integration, err := e.FindIntegration()
	if err != nil {
		return err
	}

	integrationResource, err := e.GetResource()
	if err != nil {
		return err
	}

	integrationImpl, err := integrations.NewIntegration(context.Background(), integration, w.Encryptor)
	if err != nil {
		return fmt.Errorf("error creating integration: %v", err)
	}

	executor, err := executors.NewExecutorWithIntegration(integrationImpl, integrationResource, e)
=======
	eventHandler, err := w.Registry.GetEventHandlerForIntegration(integration.Type)
>>>>>>> 676031c4
	if err != nil {
		return err
	}

	statefulResource, err := eventHandler.Status([]byte(event.Raw))
	if err != nil {
		return err
	}

	if !statefulResource.Finished() {
		return nil
	}

	result := models.ResultPassed
	if !statefulResource.Successful() {
		result = models.ResultFailed
	}

	executionResource, err := models.FindExecutionResource(statefulResource.Id(), *eventSource.ResourceID)
	if err != nil {
		if errors.Is(err, gorm.ErrRecordNotFound) {
			logger.Infof("No execution resource %s found for source %s - skipping execution update", statefulResource.Id(), eventSource.ID)
			return nil
		}

		return err
	}

	err = executionResource.Finish(result)
	if err != nil {
		return err
	}

	logger.Infof("Execution resource %s finished with result %s", executionResource.ExternalID, executionResource.Result)

	return nil
}

func (w *PendingEventsWorker) ProcessConnections(logger *log.Entry, event *models.Event) error {
	connections, err := models.ListConnectionsForSource(
		event.SourceID,
		event.SourceType,
	)

	if err != nil {
		return fmt.Errorf("error listing connections: %v", err)
	}

	//
	// If the source is not connected to any stage, we discard the event.
	//
	if len(connections) == 0 {
		logger.Info("Unconnected source - discarding")
		err := event.Discard()
		if err != nil {
			return fmt.Errorf("error discarding event: %v", err)
		}

		return nil
	}

	for _, connection := range connections {
		accept, err := connection.Accept(event)
		if err != nil {
			logger.Errorf("Error applying filter: %v", err)
			continue
		}

		if !accept {
			continue
		}

	}

	connections = w.filterConnections(logger, event, connections)
	if len(connections) == 0 {
		logger.Info("No connections after filtering")
		err := event.MarkAsProcessed()
		if err != nil {
			return fmt.Errorf("error discarding event: %v", err)
		}

		return nil
	}

	return database.Conn().Transaction(func(tx *gorm.DB) error {
		for _, connection := range connections {
			err = w.handleEventForConnection(tx, event, connection)
			if err != nil {
				return err
			}
		}

		return event.MarkAsProcessedInTransaction(tx)
	})
}

func (w *PendingEventsWorker) filterConnections(logger *log.Entry, event *models.Event, connections []models.Connection) []models.Connection {
	filtered := []models.Connection{}

	for _, connection := range connections {
		accept, err := connection.Accept(event)
		if err != nil {
			logger.Errorf("Error applying filter: %v", err)
			continue
		}

		if !accept {
			continue
		}

		filtered = append(filtered, connection)
	}

	return filtered
}

func (w *PendingEventsWorker) handleEventForConnection(tx *gorm.DB, event *models.Event, connection models.Connection) error {
	switch connection.TargetType {
	case models.ConnectionTargetTypeStage:
		return w.handleEventForStage(tx, event, connection)

	case models.ConnectionTargetTypeConnectionGroup:
		return w.handleEventForConnectionGroup(tx, event, connection)

	default:
		return fmt.Errorf("invalid target type: %s", connection.TargetType)
	}
}

func (w *PendingEventsWorker) handleEventForStage(tx *gorm.DB, event *models.Event, connection models.Connection) error {
	stage, err := models.FindStageByIDInTransaction(tx, connection.TargetID.String())
	if err != nil {
		return err
	}

	inputs, err := w.buildInputs(tx, event, *stage)
	if err != nil {
		return err
	}

	stageEvent, err := models.CreateStageEventInTransaction(tx, stage.ID, event, models.StageEventStatePending, "", inputs)
	if err != nil {
		return err
	}

	err = messages.NewStageEventCreatedMessage(stage.CanvasID.String(), stageEvent).Publish()
	if err != nil {
		logging.ForStage(stage).Errorf("failed to publish stage event created message: %v", err)
	}

	return nil
}

func (w *PendingEventsWorker) handleEventForConnectionGroup(tx *gorm.DB, event *models.Event, connection models.Connection) error {
	connectionGroup, err := models.FindConnectionGroupByIDInTransaction(tx, connection.TargetID)
	if err != nil {
		return err
	}

	//
	// Calculate field set for event, and check if pending record for it exists.
	// If it doesn't, create it, and attach the event to it.
	//
	fields, hash, err := connectionGroup.CalculateFieldSet(event)
	if err != nil {
		return err
	}

	fieldSet, err := connectionGroup.FindPendingFieldSetByHash(tx, hash)
	if err != nil {
		if errors.Is(err, gorm.ErrRecordNotFound) {
			fieldSet, err = connectionGroup.CreateFieldSet(tx, fields, hash)
			if err != nil {
				return err
			}
		}
	}

	_, err = fieldSet.AttachEvent(tx, event)
	if err != nil {
		return err
	}

	//
	// Check if the field set has missing connections.
	// If it does, do not do anything yet.
	// If it doesn't, emit an event for this field set.
	//
	missing, err := fieldSet.MissingConnections(tx, connectionGroup)
	if err != nil {
		return err
	}

	if len(missing) > 0 {
		log.Infof("Connection group %s has missing connections for field set %s: %v",
			connectionGroup.Name, fieldSet.String(), sourceNamesFromConnections(missing),
		)

		return nil
	}

	log.Infof("All connections received for group %s and field set %s - %v", connectionGroup.Name, fieldSet.String(), fields)
	return connectionGroup.EmitInTransaction(tx, fieldSet, models.ConnectionGroupFieldSetStateReasonOK, missing)
}

func (w *PendingEventsWorker) buildInputs(tx *gorm.DB, event *models.Event, stage models.Stage) (map[string]any, error) {
	inputBuilder := inputs.NewBuilder(stage)
	inputs, err := inputBuilder.Build(tx, event)
	if err != nil {
		return nil, err
	}

	return inputs, nil
}

func sourceNamesFromConnections(connections []models.Connection) []string {
	sourceNames := []string{}
	for _, connection := range connections {
		sourceNames = append(sourceNames, connection.SourceName)
	}
	return sourceNames
}<|MERGE_RESOLUTION|>--- conflicted
+++ resolved
@@ -1,7 +1,6 @@
 package workers
 
 import (
-	"context"
 	"errors"
 	"fmt"
 	"time"
@@ -11,7 +10,6 @@
 	"github.com/superplanehq/superplane/pkg/database"
 	"github.com/superplanehq/superplane/pkg/grpc/actions/messages"
 	"github.com/superplanehq/superplane/pkg/inputs"
-	"github.com/superplanehq/superplane/pkg/integrations"
 	"github.com/superplanehq/superplane/pkg/logging"
 	"github.com/superplanehq/superplane/pkg/models"
 	"github.com/superplanehq/superplane/pkg/registry"
@@ -109,26 +107,7 @@
 		return err
 	}
 
-<<<<<<< HEAD
-	integration, err := e.FindIntegration()
-	if err != nil {
-		return err
-	}
-
-	integrationResource, err := e.GetResource()
-	if err != nil {
-		return err
-	}
-
-	integrationImpl, err := integrations.NewIntegration(context.Background(), integration, w.Encryptor)
-	if err != nil {
-		return fmt.Errorf("error creating integration: %v", err)
-	}
-
-	executor, err := executors.NewExecutorWithIntegration(integrationImpl, integrationResource, e)
-=======
 	eventHandler, err := w.Registry.GetEventHandlerForIntegration(integration.Type)
->>>>>>> 676031c4
 	if err != nil {
 		return err
 	}
