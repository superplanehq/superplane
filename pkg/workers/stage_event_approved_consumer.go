--- conflicted
+++ resolved
@@ -78,11 +78,7 @@
 		return nil
 	}
 
-<<<<<<< HEAD
-	stage, err := models.FindStageByIDOnly(stageID.String())
-=======
 	stage, err := models.FindUnscopedStage(stageID.String())
->>>>>>> dccf0d3f
 	if err != nil {
 		if errors.Is(err, gorm.ErrRecordNotFound) {
 			log.Warningf("stage %s not found", stageID)
