package workers

import (
	"encoding/json"
	"testing"
	"time"

	"github.com/google/uuid"
	"github.com/stretchr/testify/assert"
	"github.com/stretchr/testify/require"
	"github.com/superplanehq/superplane/pkg/models"
	"github.com/superplanehq/superplane/test/support"
)

func Test__PendingFieldSetsWorkerTest(t *testing.T) {
	r := support.SetupWithOptions(t, support.SetupOptions{Source: true})

	connectionGroup := support.CreateConnectionGroup(t,
		"connection-group-drop",
		r.Canvas,
		r.Source,
		models.MaxConnectionGroupTimeout,
		models.ConnectionGroupTimeoutBehaviorDrop,
	)

	t.Run("field set not timed out -> does nothing", func(t *testing.T) {
		w, _ := NewPendingFieldSetsWorker(
			func() time.Time {
				return time.Now()
			},
		)

		// Create field set
		fields := map[string]string{"version": "v1"}
		fieldSet := support.CreateFieldSet(t, fields, connectionGroup, r.Source)

		// Trigger the worker and verify field sets remains in pending state
		require.NoError(t, w.Tick())
		fieldSet, err := connectionGroup.FindFieldSetByID(fieldSet.ID)
		require.NoError(t, err)
		require.Equal(t, models.ConnectionGroupFieldSetStatePending, fieldSet.State)
	})

	t.Run("field set is timed out -> drop", func(t *testing.T) {
		w, _ := NewPendingFieldSetsWorker(
			func() time.Time {
				return time.Now().Add(25 * time.Hour)
			},
		)

		// Create field set
		fields := map[string]string{"version": "v1"}
		fieldSet := support.CreateFieldSet(t, fields, connectionGroup, r.Source)

		// Trigger the worker and verify field sets is discarded as timed-out
		require.NoError(t, w.Tick())
		fieldSet, err := connectionGroup.FindFieldSetByID(fieldSet.ID)
		require.NoError(t, err)
		require.Equal(t, models.ConnectionGroupFieldSetStateDiscarded, fieldSet.State)
		require.Equal(t, models.ConnectionGroupFieldSetStateReasonTimeout, fieldSet.StateReason)
	})

	t.Run("field set is timed out, emit -> emit with missing connections", func(t *testing.T) {
<<<<<<< HEAD
		source2, err := r.Canvas.CreateEventSource("source-2", "source-2", []byte(`mykey`), models.EventSourceScopeExternal, nil)
=======
		source2, err := r.Canvas.CreateEventSource("source-2", []byte(`mykey`), models.EventSourceScopeExternal, []models.EventType{}, nil)
>>>>>>> d98f5cf8
		require.NoError(t, err)

		connectionGroup, err := r.Canvas.CreateConnectionGroup(
			"connection-group-emit",
			"description",
			uuid.NewString(),
			[]models.Connection{
				{SourceID: r.Source.ID, SourceName: r.Source.Name, SourceType: models.SourceTypeEventSource},
				{SourceID: source2.ID, SourceName: source2.Name, SourceType: models.SourceTypeEventSource},
			},
			models.ConnectionGroupSpec{
				Timeout:         models.MaxConnectionGroupTimeout,
				TimeoutBehavior: models.ConnectionGroupTimeoutBehaviorEmit,
				GroupBy: &models.ConnectionGroupBySpec{
					Fields: []models.ConnectionGroupByField{
						{Name: "test", Expression: "test"},
					},
				},
			},
		)

		require.NoError(t, err)

		w, _ := NewPendingFieldSetsWorker(
			func() time.Time {
				return time.Now().Add(25 * time.Hour)
			},
		)

		// Create field set
		fields := map[string]string{"version": "v1"}
		fieldSet := support.CreateFieldSet(t, fields, connectionGroup, r.Source)

		// Trigger the worker and verify field sets is moved to processed(timeout) state
		require.NoError(t, w.Tick())
		fieldSet, err = connectionGroup.FindFieldSetByID(fieldSet.ID)
		require.NoError(t, err)
		require.Equal(t, models.ConnectionGroupFieldSetStateProcessed, fieldSet.State)
		require.Equal(t, models.ConnectionGroupFieldSetStateReasonTimeout, fieldSet.StateReason)

		// Verify that a new event was emitted
		events, err := models.ListEventsBySourceID(connectionGroup.ID)
		require.NoError(t, err)
		require.Len(t, events, 1)
		event := events[0]
		assert.Equal(t, connectionGroup.ID, event.SourceID)
		assert.Equal(t, connectionGroup.Name, event.SourceName)
		assert.Equal(t, models.SourceTypeConnectionGroup, event.SourceType)
		var eventData map[string]any
		require.NoError(t, json.Unmarshal(event.Raw, &eventData))
		assert.Equal(t, map[string]any{
			"type":    models.FieldSetCompletedEventType,
			"fields":  map[string]any{"version": "v1"},
			"events":  map[string]any{"gh": map[string]any{}},
			"missing": []any{source2.Name},
		}, eventData)
	})
}<|MERGE_RESOLUTION|>--- conflicted
+++ resolved
@@ -61,11 +61,7 @@
 	})
 
 	t.Run("field set is timed out, emit -> emit with missing connections", func(t *testing.T) {
-<<<<<<< HEAD
-		source2, err := r.Canvas.CreateEventSource("source-2", "source-2", []byte(`mykey`), models.EventSourceScopeExternal, nil)
-=======
-		source2, err := r.Canvas.CreateEventSource("source-2", []byte(`mykey`), models.EventSourceScopeExternal, []models.EventType{}, nil)
->>>>>>> d98f5cf8
+		source2, err := r.Canvas.CreateEventSource("source-2", "description", []byte(`mykey`), models.EventSourceScopeExternal, []models.EventType{}, nil)
 		require.NoError(t, err)
 
 		connectionGroup, err := r.Canvas.CreateConnectionGroup(
