package public

import (
	"bytes"
	"context"
	"crypto/hmac"
	"crypto/rand"
	"crypto/sha256"
	"encoding/hex"
	"encoding/json"
	"net/http"
	"net/http/httptest"
	"os"
	"path/filepath"
	"testing"
	"time"

	"github.com/google/uuid"
	"github.com/stretchr/testify/assert"
	"github.com/stretchr/testify/require"
	"github.com/superplanehq/superplane/pkg/authorization"
	"github.com/superplanehq/superplane/pkg/builders"
	"github.com/superplanehq/superplane/pkg/crypto"
	"github.com/superplanehq/superplane/pkg/integrations/semaphore"
	"github.com/superplanehq/superplane/pkg/jwt"
	"github.com/superplanehq/superplane/pkg/models"
	"github.com/superplanehq/superplane/pkg/registry"
	"github.com/superplanehq/superplane/test/support"
)

func Test__HealthCheckEndpoint(t *testing.T) {
	authService, err := authorization.NewAuthService()
	require.NoError(t, err)
	authService.EnableCache(false)

	registry := registry.NewRegistry(&crypto.NoOpEncryptor{})
	signer := jwt.NewSigner("test")
	server, err := NewServer(&crypto.NoOpEncryptor{}, registry, signer, crypto.NewOIDCVerifier(), "", "", authService)
	require.NoError(t, err)

	response := execRequest(server, requestParams{
		method: "GET",
		path:   "/",
	})

	require.Equal(t, 200, response.Code)
}

func Test__ReceiveWebhookFromIntegration(t *testing.T) {
	r := support.SetupWithOptions(t, support.SetupOptions{Integration: true})
	defer r.Close()

<<<<<<< HEAD
	authService, err := authorization.NewAuthService()
	require.NoError(t, err)
	authService.EnableCache(false)

	source, key, err := builders.NewEventSourceBuilder(r.Encryptor).
=======
	source, key, err := builders.NewEventSourceBuilder(r.Encryptor, r.Registry).
>>>>>>> dccf0d3f
		InCanvas(r.Canvas.ID).
		WithName("demo-project").
		WithScope(models.EventSourceScopeExternal).
		ForIntegration(r.Integration).
		ForResource(&models.Resource{
			ResourceType:  semaphore.ResourceTypeProject,
			ExternalID:    uuid.NewString(),
			IntegrationID: r.Integration.ID,
			ResourceName:  "demo-project",
		}).
		Create()

	signer := jwt.NewSigner("test")
	server, err := NewServer(&crypto.NoOpEncryptor{}, r.Registry, signer, crypto.NewOIDCVerifier(), "", "", authService)
	require.NoError(t, err)

	validEvent, _ := json.Marshal(semaphore.Hook{
		Workflow: semaphore.HookWorkflow{ID: uuid.NewString()},
		Pipeline: semaphore.HookPipeline{ID: uuid.NewString()},
	})

	mac := hmac.New(sha256.New, []byte(key))
	mac.Write(validEvent)
	validSignature := "sha256=" + hex.EncodeToString(mac.Sum(nil))

	t.Run("event for invalid source -> 404", func(t *testing.T) {
		response := execRequest(server, requestParams{
			method:      "POST",
			path:        "/sources/invalidsource/semaphore",
			body:        validEvent,
			signature:   validSignature,
			contentType: "application/json",
		})

		assert.Equal(t, 404, response.Code)
		assert.Equal(t, "source not found\n", response.Body.String())
	})

	t.Run("missing Content-Type header -> 400", func(t *testing.T) {
		response := execRequest(server, requestParams{
			method:    "POST",
			path:      "/sources/" + source.ID.String() + "/semaphore",
			body:      validEvent,
			signature: validSignature,
		})

		assert.Equal(t, 404, response.Code)
	})

	t.Run("unsupported Content-Type header -> 400", func(t *testing.T) {
		response := execRequest(server, requestParams{
			method:      "POST",
			path:        "/sources/" + source.ID.String() + "/semaphore",
			body:        validEvent,
			signature:   validSignature,
			contentType: "application/x-www-form-urlencoded",
		})

		assert.Equal(t, 404, response.Code)
	})

	t.Run("event for source that does not exist -> 404", func(t *testing.T) {
		response := execRequest(server, requestParams{
			method:      "POST",
			path:        "/sources/" + uuid.New().String() + "/semaphore",
			body:        validEvent,
			signature:   validSignature,
			contentType: "application/json",
		})

		assert.Equal(t, 404, response.Code)
		assert.Equal(t, "source not found\n", response.Body.String())
	})

	t.Run("event with missing signature header -> 400", func(t *testing.T) {
		response := execRequest(server, requestParams{
			method:      "POST",
			path:        "/sources/" + source.ID.String() + "/semaphore",
			body:        validEvent,
			contentType: "application/json",
		})

		assert.Equal(t, 403, response.Code)
		assert.Equal(t, "Invalid signature\n", response.Body.String())
	})

	t.Run("invalid signature -> 403", func(t *testing.T) {
		response := execRequest(server, requestParams{
			method:      "POST",
			path:        "/sources/" + source.ID.String() + "/semaphore",
			body:        validEvent,
			signature:   "sha256=invalid-signature",
			contentType: "application/json",
		})

		assert.Equal(t, 403, response.Code)
		assert.Equal(t, "Invalid signature\n", response.Body.String())
	})

	t.Run("event data is limited to 64k", func(t *testing.T) {
		response := execRequest(server, requestParams{
			method:      "POST",
			path:        "/sources/" + source.ID.String() + "/semaphore",
			body:        generateBigBody(t),
			signature:   validSignature,
			contentType: "application/json",
		})

		assert.Equal(t, http.StatusRequestEntityTooLarge, response.Code)
		assert.Equal(t, "Request body is too large - must be up to 65536 bytes\n", response.Body.String())
	})

	t.Run("properly signed event is received -> 200", func(t *testing.T) {
		response := execRequest(server, requestParams{
			method:      "POST",
			path:        "/sources/" + source.ID.String() + "/semaphore",
			body:        validEvent,
			signature:   validSignature,
			contentType: "application/json",
		})

		assert.Equal(t, 200, response.Code)
		events, err := models.ListEventsBySourceID(source.ID)
		require.NoError(t, err)
		require.Len(t, events, 1)
		assert.Equal(t, source.ID, events[0].SourceID)
		assert.Equal(t, models.EventStatePending, events[0].State)
		assert.Equal(t, semaphore.PipelineDoneEvent, events[0].Type)
		assert.NotNil(t, events[0].ReceivedAt)
		assert.NotNil(t, events[0].Raw)
		assert.NotNil(t, events[0].Headers)
	})
}

func Test__ReceiveCustomWebhook(t *testing.T) {
	r := support.SetupWithOptions(t, support.SetupOptions{Source: true})
	defer r.Close()

	authService, err := authorization.NewAuthService()
	require.NoError(t, err)
	authService.EnableCache(false)

	signer := jwt.NewSigner("test")
	server, err := NewServer(&crypto.NoOpEncryptor{}, r.Registry, signer, crypto.NewOIDCVerifier(), "", "", authService)
	require.NoError(t, err)

	key, err := r.Encryptor.Decrypt(context.Background(), r.Source.Key, []byte(r.Source.ID.String()))
	require.NoError(t, err)

	validEvent := []byte(`{"foo": "bar"}`)
	mac := hmac.New(sha256.New, key)
	mac.Write(validEvent)
	validSignature := "sha256=" + hex.EncodeToString(mac.Sum(nil))

	t.Run("event for invalid source -> 404", func(t *testing.T) {
		response := execRequest(server, requestParams{
			method:       "POST",
			path:         "/sources/invalidsource",
			body:         validEvent,
			signature:    validSignature,
			contentType:  "application/json",
			customSource: true,
		})

		assert.Equal(t, 404, response.Code)
		assert.Equal(t, "source not found\n", response.Body.String())
	})

	t.Run("missing Content-Type header -> 400", func(t *testing.T) {
		response := execRequest(server, requestParams{
			method:       "POST",
			path:         "/sources/" + r.Source.ID.String(),
			body:         validEvent,
			signature:    validSignature,
			customSource: true,
		})

		assert.Equal(t, 404, response.Code)
	})

	t.Run("unsupported Content-Type header -> 400", func(t *testing.T) {
		response := execRequest(server, requestParams{
			method:       "POST",
			path:         "/sources/" + r.Source.ID.String(),
			body:         validEvent,
			signature:    validSignature,
			contentType:  "application/x-www-form-urlencoded",
			customSource: true,
		})

		assert.Equal(t, 404, response.Code)
	})

	t.Run("event for source that does not exist -> 404", func(t *testing.T) {
		response := execRequest(server, requestParams{
			method:       "POST",
			path:         "/sources/" + uuid.New().String(),
			body:         validEvent,
			signature:    validSignature,
			contentType:  "application/json",
			customSource: true,
		})

		assert.Equal(t, 404, response.Code)
		assert.Equal(t, "source not found\n", response.Body.String())
	})

	t.Run("event with missing signature header -> 400", func(t *testing.T) {
		response := execRequest(server, requestParams{
			method:       "POST",
			path:         "/sources/" + r.Source.ID.String(),
			body:         validEvent,
			contentType:  "application/json",
			customSource: true,
		})

		assert.Equal(t, 403, response.Code)
		assert.Equal(t, "Invalid signature\n", response.Body.String())
	})

	t.Run("invalid signature -> 403", func(t *testing.T) {
		response := execRequest(server, requestParams{
			method:       "POST",
			path:         "/sources/" + r.Source.ID.String(),
			body:         validEvent,
			signature:    "sha256=invalid-signature",
			contentType:  "application/json",
			customSource: true,
		})

		assert.Equal(t, 403, response.Code)
		assert.Equal(t, "Invalid signature\n", response.Body.String())
	})

	t.Run("event data is limited to 64k", func(t *testing.T) {
		response := execRequest(server, requestParams{
			method:       "POST",
			path:         "/sources/" + r.Source.ID.String(),
			body:         generateBigBody(t),
			signature:    validSignature,
			contentType:  "application/json",
			customSource: true,
		})

		assert.Equal(t, http.StatusRequestEntityTooLarge, response.Code)
		assert.Equal(t, "Request body is too large - must be up to 65536 bytes\n", response.Body.String())
	})

	t.Run("properly signed event is received -> 200", func(t *testing.T) {
		response := execRequest(server, requestParams{
			method:       "POST",
			path:         "/sources/" + r.Source.ID.String(),
			body:         validEvent,
			signature:    validSignature,
			contentType:  "application/json",
			customSource: true,
		})

		assert.Equal(t, 200, response.Code)
		events, err := models.ListEventsBySourceID(r.Source.ID)
		require.NoError(t, err)
		require.Len(t, events, 1)
		assert.Equal(t, r.Source.ID, events[0].SourceID)
		assert.Equal(t, models.EventStatePending, events[0].State)
		assert.Equal(t, "custom", events[0].Type)
		assert.NotNil(t, events[0].ReceivedAt)
		assert.NotNil(t, events[0].Raw)
		assert.NotNil(t, events[0].Headers)
	})
}

func Test__HandleExecutionOutputs(t *testing.T) {
	r := support.SetupWithOptions(t, support.SetupOptions{
		Source:      true,
		Integration: true,
	})

	authService, err := authorization.NewAuthService()
	require.NoError(t, err)
	authService.EnableCache(false)

	executorType, executorSpec, resource := support.Executor(t, r)
	stage, err := builders.NewStageBuilder(r.Registry).
		WithEncryptor(r.Encryptor).
		InCanvas(r.Canvas.ID).
		WithName("stage-1").
		WithRequester(r.User).
		WithConnections([]models.Connection{
			{
				SourceID:   r.Source.ID,
				SourceType: models.SourceTypeEventSource,
			},
		}).
		WithOutputs([]models.OutputDefinition{
			{Name: "version", Required: true},
			{Name: "sha", Required: true},
		}).
		WithExecutorType(executorType).
		WithExecutorSpec(executorSpec).
		ForResource(resource).
		ForIntegration(r.Integration).
		Create()

	require.NoError(t, err)
	signer := jwt.NewSigner("test")
	server, err := NewServer(&crypto.NoOpEncryptor{}, r.Registry, signer, crypto.NewOIDCVerifier(), "", "", authService)
	require.NoError(t, err)

	execution := support.CreateExecution(t, r.Source, stage)
	superplaneToken, err := signer.Generate(execution.ID.String(), time.Hour)
	require.NoError(t, err)

	workflowID := uuid.NewString()
	_, err = execution.AddResource(workflowID, "workflow", *stage.ResourceID)
	require.NoError(t, err)

	outputs := map[string]any{"version": "v1.0.0", "sha": "078fc8755c051"}

	goodBody, _ := json.Marshal(&ExecutionOutputRequest{
		ExternalID:  workflowID,
		ExecutionID: execution.ID.String(),
		Outputs:     outputs,
	})

	t.Run("event for invalid execution -> 404", func(t *testing.T) {
		body, _ := json.Marshal(&ExecutionOutputRequest{
			ExecutionID: "not-a-uuid",
			Outputs:     outputs,
		})

		response := execRequest(server, requestParams{
			method:      "POST",
			path:        "/outputs",
			body:        body,
			authToken:   superplaneToken,
			contentType: "application/json",
		})

		assert.Equal(t, 404, response.Code)
		assert.Equal(t, "Execution not found\n", response.Body.String())
	})

	t.Run("missing Content-Type header -> 400", func(t *testing.T) {
		response := execRequest(server, requestParams{
			method:      "POST",
			path:        "/outputs",
			body:        goodBody,
			contentType: "",
			authToken:   superplaneToken,
		})

		assert.Equal(t, 404, response.Code)
	})

	t.Run("unsupported Content-Type header -> 400", func(t *testing.T) {
		response := execRequest(server, requestParams{
			method:      "POST",
			path:        "/outputs",
			body:        goodBody,
			contentType: "application/x-www-form-urlencoded",
			authToken:   superplaneToken,
		})

		assert.Equal(t, 404, response.Code)
	})

	t.Run("execution that does not exist -> 401", func(t *testing.T) {
		body, _ := json.Marshal(&ExecutionOutputRequest{
			ExecutionID: uuid.NewString(),
			Outputs:     outputs,
		})

		response := execRequest(server, requestParams{
			method:      "POST",
			path:        "/outputs",
			body:        body,
			contentType: "application/json",
			authToken:   superplaneToken,
		})

		assert.Equal(t, 404, response.Code)
	})

	t.Run("event with missing authorization header -> 401", func(t *testing.T) {
		response := execRequest(server, requestParams{
			method:      "POST",
			path:        "/outputs",
			body:        goodBody,
			signature:   "",
			authToken:   "",
			contentType: "application/json",
		})

		assert.Equal(t, 401, response.Code)
	})

	t.Run("invalid auth token -> 403", func(t *testing.T) {
		response := execRequest(server, requestParams{
			method:      "POST",
			path:        "/outputs",
			body:        goodBody,
			authToken:   "invalid",
			contentType: "application/json",
		})

		assert.Equal(t, 401, response.Code)
		assert.Equal(t, "Unauthorized\n", response.Body.String())
	})

	t.Run("superplane token is used -> 200 and execution outputs are updated", func(t *testing.T) {
		response := execRequest(server, requestParams{
			method:      "POST",
			path:        "/outputs",
			body:        goodBody,
			authToken:   superplaneToken,
			contentType: "application/json",
		})

		assert.Equal(t, 200, response.Code)
		execution, err := models.FindExecutionByID(execution.ID)
		require.NoError(t, err)
		assert.Equal(t, outputs, execution.Outputs.Data())
	})

	t.Run("integration OIDC ID token is used -> 200 and execution outputs are updated", func(t *testing.T) {
		token := r.SemaphoreAPIMock.GenerateIDToken(resource.Id(), workflowID)
		response := execRequest(server, requestParams{
			method:      "POST",
			path:        "/outputs",
			body:        goodBody,
			authToken:   token,
			contentType: "application/json",
		})

		assert.Equal(t, 200, response.Code)
		execution, err := models.FindExecutionByID(execution.ID)
		require.NoError(t, err)
		assert.Equal(t, outputs, execution.Outputs.Data())
	})

	t.Run("output not defined in stage is ignored", func(t *testing.T) {
		// 'time' output is not defined in the stage
		body, _ := json.Marshal(&ExecutionOutputRequest{
			ExecutionID: execution.ID.String(),
			Outputs: map[string]any{
				"sha":     "078fc8755c051",
				"time":    1748555264,
				"version": "v1.0.0",
			},
		})

		response := execRequest(server, requestParams{
			method:      "POST",
			path:        "/outputs",
			body:        body,
			authToken:   superplaneToken,
			contentType: "application/json",
		})

		assert.Equal(t, 200, response.Code)
		execution, err := models.FindExecutionByID(execution.ID)
		require.NoError(t, err)
		assert.Equal(t, map[string]any{"sha": "078fc8755c051", "version": "v1.0.0"}, execution.Outputs.Data())
	})

	t.Run("outputs are limited to 4k", func(t *testing.T) {
		response := execRequest(server, requestParams{
			method:      "POST",
			path:        "/outputs",
			body:        generateBigBody(t),
			authToken:   superplaneToken,
			contentType: "application/json",
		})

		assert.Equal(t, http.StatusRequestEntityTooLarge, response.Code)
		assert.Equal(t, "Request body is too large - must be up to 4096 bytes\n", response.Body.String())
	})
}

func Test__OpenAPIEndpoints(t *testing.T) {
	checkSwaggerFiles(t)

	authService, err := authorization.NewAuthService()
	require.NoError(t, err)
	authService.EnableCache(false)

	signer := jwt.NewSigner("test")
	registry := registry.NewRegistry(&crypto.NoOpEncryptor{})
	server, err := NewServer(&crypto.NoOpEncryptor{}, registry, signer, crypto.NewOIDCVerifier(), "", "", authService)
	require.NoError(t, err)

	server.RegisterOpenAPIHandler()

	t.Run("OpenAPI JSON spec is accessible", func(t *testing.T) {
		response := execRequest(server, requestParams{
			method: "GET",
			path:   "/docs/superplane.swagger.json",
		})

		require.Equal(t, 200, response.Code)
		require.NotEmpty(t, response.Body.String())
		require.Contains(t, response.Header().Get("Content-Type"), "application/json")

		var jsonData map[string]interface{}
		err := json.Unmarshal(response.Body.Bytes(), &jsonData)
		require.NoError(t, err, "Response should be valid JSON")

		assert.Contains(t, jsonData, "swagger", "Should contain 'swagger' field")
		assert.Contains(t, jsonData, "paths", "Should contain 'paths' field")
	})

	t.Run("Swagger UI HTML is accessible", func(t *testing.T) {
		response := execRequest(server, requestParams{
			method: "GET",
			path:   "/docs",
		})

		require.Equal(t, 200, response.Code)
		require.NotEmpty(t, response.Body.String())
		require.Contains(t, response.Header().Get("Content-Type"), "text/html")

		require.Contains(t, response.Body.String(), "<html")
		require.Contains(t, response.Body.String(), "swagger-ui")
		require.Contains(t, response.Body.String(), "SwaggerUIBundle")
	})

	t.Run("OpenAPI spec is accessible via directory path", func(t *testing.T) {
		response := execRequest(server, requestParams{
			method: "GET",
			path:   "/docs/superplane.swagger.json",
		})

		require.Equal(t, 200, response.Code)
		require.NotEmpty(t, response.Body.String())
		require.Contains(t, response.Header().Get("Content-Type"), "application/json")

		var jsonData map[string]interface{}
		err := json.Unmarshal(response.Body.Bytes(), &jsonData)
		require.NoError(t, err, "Response should be valid JSON")
	})

	t.Run("Non-existent file returns 404", func(t *testing.T) {
		response := execRequest(server, requestParams{
			method: "GET",
			path:   "/docs/non-existent-file.json",
		})

		require.Equal(t, 404, response.Code)
	})
}

func Test__GRPCGatewayRegistration(t *testing.T) {
	authService, err := authorization.NewAuthService()
	require.NoError(t, err)
	authService.EnableCache(false)

	signer := jwt.NewSigner("test")
	registry := registry.NewRegistry(&crypto.NoOpEncryptor{})
	server, err := NewServer(&crypto.NoOpEncryptor{}, registry, signer, crypto.NewOIDCVerifier(), "", "", authService)
	require.NoError(t, err)

	err = server.RegisterGRPCGateway("localhost:50051")
	require.NoError(t, err)

	response := execRequest(server, requestParams{
		method: "GET",
		path:   "/api/v1/canvases/is-alive",
	})

	require.Equal(t, "", response.Body.String())
	require.Equal(t, 200, response.Code)
}

// Helper function to check if the required Swagger files exist
func checkSwaggerFiles(t *testing.T) {
	apiDir := os.Getenv("SWAGGER_BASE_PATH")

	// Check if the directory exists
	dirInfo, err := os.Stat(apiDir)
	require.NoError(t, err, "api/swagger directory should exist")
	require.True(t, dirInfo.IsDir(), "api/swagger should be a directory")

	// Check for the OpenAPI spec JSON file
	specPath := filepath.Join(apiDir, "superplane.swagger.json")
	fileInfo, err := os.Stat(specPath)
	require.NoError(t, err, "superplane.swagger.json should exist")
	require.False(t, fileInfo.IsDir(), "superplane.swagger.json should be a file")
	require.Greater(t, fileInfo.Size(), int64(0), "superplane.swagger.json should not be empty")

	// Check for the Swagger UI HTML file
	htmlPath := filepath.Join(apiDir, "swagger-ui.html")
	fileInfo, err = os.Stat(htmlPath)
	require.NoError(t, err, "swagger-ui.html should exist")
	require.False(t, fileInfo.IsDir(), "swagger-ui.html should be a file")
	require.Greater(t, fileInfo.Size(), int64(0), "swagger-ui.html should not be empty")

	// Check that the JSON file is valid
	jsonData, err := os.ReadFile(specPath)
	require.NoError(t, err, "Should be able to read swagger JSON file")

	var data map[string]interface{}
	err = json.Unmarshal(jsonData, &data)
	require.NoError(t, err, "superplane.swagger.json should contain valid JSON")

	// Check that the HTML file contains expected content
	htmlData, err := os.ReadFile(htmlPath)
	require.NoError(t, err, "Should be able to read swagger UI HTML file")
	require.Contains(t, string(htmlData), "swagger-ui", "HTML should contain swagger-ui reference")
}

type requestParams struct {
	method       string
	path         string
	body         []byte
	signature    string
	authToken    string
	contentType  string
	customSource bool
}

func execRequest(server *Server, params requestParams) *httptest.ResponseRecorder {
	req, _ := http.NewRequest(params.method, params.path, bytes.NewReader(params.body))

	if params.contentType != "" {
		req.Header.Add("Content-Type", params.contentType)
	}

	// Set the appropriate signature header based on the path
	if params.signature != "" {
		if params.customSource {
			req.Header.Add("X-Signature-256", params.signature)
		} else {
			req.Header.Add("X-Semaphore-Signature-256", params.signature)
		}
	}

	if params.authToken != "" {
		req.Header.Add("Authorization", "Bearer "+params.authToken)
	}

	res := httptest.NewRecorder()
	server.Router.ServeHTTP(res, req)
	return res
}

func generateBigBody(t *testing.T) []byte {
	b := make([]byte, 64*1024*1024)
	_, err := rand.Read(b)
	require.NoError(t, err)
	return b
}<|MERGE_RESOLUTION|>--- conflicted
+++ resolved
@@ -50,15 +50,7 @@
 	r := support.SetupWithOptions(t, support.SetupOptions{Integration: true})
 	defer r.Close()
 
-<<<<<<< HEAD
-	authService, err := authorization.NewAuthService()
-	require.NoError(t, err)
-	authService.EnableCache(false)
-
-	source, key, err := builders.NewEventSourceBuilder(r.Encryptor).
-=======
 	source, key, err := builders.NewEventSourceBuilder(r.Encryptor, r.Registry).
->>>>>>> dccf0d3f
 		InCanvas(r.Canvas.ID).
 		WithName("demo-project").
 		WithScope(models.EventSourceScopeExternal).
@@ -72,7 +64,7 @@
 		Create()
 
 	signer := jwt.NewSigner("test")
-	server, err := NewServer(&crypto.NoOpEncryptor{}, r.Registry, signer, crypto.NewOIDCVerifier(), "", "", authService)
+	server, err := NewServer(&crypto.NoOpEncryptor{}, r.Registry, signer, crypto.NewOIDCVerifier(), "", "", r.AuthService)
 	require.NoError(t, err)
 
 	validEvent, _ := json.Marshal(semaphore.Hook{
