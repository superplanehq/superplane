--- conflicted
+++ resolved
@@ -30,11 +30,7 @@
 func Test__HealthCheckEndpoint(t *testing.T) {
 	registry := registry.NewRegistry(&crypto.NoOpEncryptor{})
 	signer := jwt.NewSigner("test")
-<<<<<<< HEAD
-	server, err := NewServer(&crypto.NoOpEncryptor{}, signer, crypto.NewOIDCVerifier(), "", "")
-=======
-	server, err := NewServer(&crypto.NoOpEncryptor{}, registry, signer, "", "")
->>>>>>> 676031c4
+	server, err := NewServer(&crypto.NoOpEncryptor{}, registry, signer, crypto.NewOIDCVerifier(), "", "")
 	require.NoError(t, err)
 
 	response := execRequest(server, requestParams{
@@ -49,14 +45,6 @@
 	r := support.SetupWithOptions(t, support.SetupOptions{Integration: true})
 	defer r.Close()
 
-<<<<<<< HEAD
-	signer := jwt.NewSigner("test")
-	server, err := NewServer(&crypto.NoOpEncryptor{}, signer, crypto.NewOIDCVerifier(), "", "")
-	require.NoError(t, err)
-
-	org, err := models.CreateOrganization(uuid.New(), "test", "test")
-	require.NoError(t, err)
-=======
 	source, key, err := builders.NewEventSourceBuilder(r.Encryptor).
 		InCanvas(r.Canvas).
 		WithName("demo-project").
@@ -69,10 +57,9 @@
 			ResourceName:  "demo-project",
 		}).
 		Create()
->>>>>>> 676031c4
 
 	signer := jwt.NewSigner("test")
-	server, err := NewServer(&crypto.NoOpEncryptor{}, r.Registry, signer, "", "")
+	server, err := NewServer(&crypto.NoOpEncryptor{}, r.Registry, signer, crypto.NewOIDCVerifier(), "", "")
 	require.NoError(t, err)
 
 	validEvent, _ := json.Marshal(semaphore.Hook{
@@ -198,14 +185,7 @@
 	defer r.Close()
 
 	signer := jwt.NewSigner("test")
-<<<<<<< HEAD
-	server, err := NewServer(&crypto.NoOpEncryptor{}, signer, crypto.NewOIDCVerifier(), "", "")
-	require.NoError(t, err)
-
-	org, err := models.CreateOrganization(uuid.New(), "test", "test")
-=======
-	server, err := NewServer(&crypto.NoOpEncryptor{}, r.Registry, signer, "", "")
->>>>>>> 676031c4
+	server, err := NewServer(&crypto.NoOpEncryptor{}, r.Registry, signer, crypto.NewOIDCVerifier(), "", "")
 	require.NoError(t, err)
 
 	key, err := r.Source.GetDecryptedKey(context.Background(), r.Encryptor)
@@ -363,15 +343,10 @@
 
 	require.NoError(t, err)
 	signer := jwt.NewSigner("test")
-<<<<<<< HEAD
-	server, err := NewServer(&crypto.NoOpEncryptor{}, signer, crypto.NewOIDCVerifier(), "", "")
+	server, err := NewServer(&crypto.NoOpEncryptor{}, r.Registry, signer, crypto.NewOIDCVerifier(), "", "")
 	require.NoError(t, err)
 
 	stageExecutor, err := stage.GetExecutor()
-=======
-	registry := registry.NewRegistry(&crypto.NoOpEncryptor{})
-	server, err := NewServer(&crypto.NoOpEncryptor{}, registry, signer, "", "")
->>>>>>> 676031c4
 	require.NoError(t, err)
 
 	execution := support.CreateExecution(t, r.Source, stage)
@@ -379,7 +354,7 @@
 	require.NoError(t, err)
 
 	workflowID := uuid.NewString()
-	_, err = execution.AddResource(workflowID, *stageExecutor.ResourceID)
+	_, err = execution.AddResource(workflowID, "workflow", *stageExecutor.ResourceID)
 	require.NoError(t, err)
 
 	outputs := map[string]any{"version": "v1.0.0", "sha": "078fc8755c051"}
@@ -532,12 +507,8 @@
 	checkSwaggerFiles(t)
 
 	signer := jwt.NewSigner("test")
-<<<<<<< HEAD
-	server, err := NewServer(&crypto.NoOpEncryptor{}, signer, crypto.NewOIDCVerifier(), "", "")
-=======
 	registry := registry.NewRegistry(&crypto.NoOpEncryptor{})
-	server, err := NewServer(&crypto.NoOpEncryptor{}, registry, signer, "", "")
->>>>>>> 676031c4
+	server, err := NewServer(&crypto.NoOpEncryptor{}, registry, signer, crypto.NewOIDCVerifier(), "", "")
 	require.NoError(t, err)
 
 	server.RegisterOpenAPIHandler()
@@ -602,12 +573,8 @@
 
 func Test__GRPCGatewayRegistration(t *testing.T) {
 	signer := jwt.NewSigner("test")
-<<<<<<< HEAD
-	server, err := NewServer(&crypto.NoOpEncryptor{}, signer, crypto.NewOIDCVerifier(), "", "")
-=======
 	registry := registry.NewRegistry(&crypto.NoOpEncryptor{})
-	server, err := NewServer(&crypto.NoOpEncryptor{}, registry, signer, "", "")
->>>>>>> 676031c4
+	server, err := NewServer(&crypto.NoOpEncryptor{}, registry, signer, crypto.NewOIDCVerifier(), "", "")
 	require.NoError(t, err)
 
 	err = server.RegisterGRPCGateway("localhost:50051")
