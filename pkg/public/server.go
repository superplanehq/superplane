--- conflicted
+++ resolved
@@ -556,11 +556,7 @@
 		return
 	}
 
-<<<<<<< HEAD
-	stage, err := models.FindStageByIDOnly(execution.StageID.String())
-=======
 	stage, err := models.FindStageByID(execution.CanvasID.String(), execution.StageID.String())
->>>>>>> dccf0d3f
 	if err != nil {
 		http.Error(w, "error finding stage", http.StatusInternalServerError)
 		return
