package models

import (
	"log"
	"time"

	"github.com/google/uuid"
	"github.com/superplanehq/superplane/pkg/database"
	"gorm.io/datatypes"
	"gorm.io/gorm"
	"gorm.io/gorm/clause"
)

const (
	WorkflowNodeStateReady      = "ready"
	WorkflowNodeStateProcessing = "processing"

	NodeTypeTrigger   = "trigger"
	NodeTypeComponent = "component"
	NodeTypeBlueprint = "blueprint"
)

type WorkflowNode struct {
	WorkflowID        uuid.UUID `gorm:"primaryKey"`
	NodeID            string    `gorm:"primaryKey"`
	ParentNodeID      *string
	Name              string
	State             string
	Type              string
	Position          datatypes.JSONType[Position]
	Ref               datatypes.JSONType[NodeRef]
	Configuration     datatypes.JSONType[map[string]any]
	Metadata          datatypes.JSONType[map[string]any]
	IsCollapsed       bool
	WebhookID         *uuid.UUID
	AppInstallationID *uuid.UUID
	CreatedAt         *time.Time
	UpdatedAt         *time.Time
	DeletedAt         gorm.DeletedAt `gorm:"index"`
}

func DeleteWorkflowNode(tx *gorm.DB, node WorkflowNode) error {
	err := tx.Delete(&node).Error
	if err != nil {
		return err
	}

	if node.WebhookID == nil {
		return nil
	}

	//
	// Delete the webhook associated with the node,
	// only if it does not have any other nodes associated with it.
	//
	webhook, err := FindWebhookInTransaction(tx, *node.WebhookID)
	if err != nil {
		return err
	}

	nodes, err := FindWebhookNodesInTransaction(tx, *node.WebhookID)
	if err != nil {
		return err
	}

	if len(nodes) > 0 {
<<<<<<< HEAD
		log.Printf("Webhook %s has other nodes associated with it: %v", webhook.ID.String(), nodes)
=======
		log.Printf("Webhook %s has %d other nodes associated with it", webhook.ID.String(), len(nodes))
>>>>>>> e6ac6a32
		return nil
	}

	log.Printf("Deleting webhook %s", webhook.ID.String())
	return tx.Delete(&webhook).Error
}

func FindWorkflowNode(tx *gorm.DB, workflowID uuid.UUID, nodeID string) (*WorkflowNode, error) {
	var node WorkflowNode
	err := tx.
		Where("workflow_id = ?", workflowID).
		Where("node_id = ?", nodeID).
		First(&node).
		Error

	if err != nil {
		return nil, err
	}

	return &node, nil
}

func FindWorkflowNodesByIDs(tx *gorm.DB, workflowID uuid.UUID, nodeIDs []string) ([]WorkflowNode, error) {
	var nodes []WorkflowNode
	err := tx.
		Where("workflow_id = ? AND node_id IN ?", workflowID, nodeIDs).
		Find(&nodes).
		Error

	if err != nil {
		return nil, err
	}

	return nodes, nil
}

func ListWorkflowNodesReady() ([]WorkflowNode, error) {
	var nodes []WorkflowNode
	err := database.Conn().
		Distinct().
		Joins("JOIN workflow_node_queue_items ON workflow_nodes.workflow_id = workflow_node_queue_items.workflow_id AND workflow_nodes.node_id = workflow_node_queue_items.node_id").
		Joins("JOIN workflows ON workflow_nodes.workflow_id = workflows.id").
		Where("workflow_nodes.state = ?", WorkflowNodeStateReady).
		Where("workflow_nodes.type IN ?", []string{NodeTypeComponent, NodeTypeBlueprint}).
		Where("workflows.deleted_at IS NULL").
		Find(&nodes).
		Error

	if err != nil {
		return nil, err
	}

	return nodes, nil
}

func ListReadyTriggers() ([]WorkflowNode, error) {
	var nodes []WorkflowNode
	err := database.Conn().
		Where("state = ?", WorkflowNodeStateReady).
		Where("type = ?", NodeTypeTrigger).
		Find(&nodes).
		Error

	if err != nil {
		return nil, err
	}

	return nodes, nil
}

func LockWorkflowNode(tx *gorm.DB, workflowID uuid.UUID, nodeId string) (*WorkflowNode, error) {
	var node WorkflowNode

	err := tx.
		Clauses(clause.Locking{Strength: "UPDATE", Options: "SKIP LOCKED"}).
		Where("workflow_id = ?", workflowID).
		Where("node_id = ?", nodeId).
		Where("state = ?", WorkflowNodeStateReady).
		First(&node).
		Error

	if err != nil {
		return nil, err
	}

	return &node, nil
}

func (w *WorkflowNode) UpdateState(tx *gorm.DB, state string) error {
	return tx.Model(w).
		Update("state", state).
		Update("updated_at", time.Now()).
		Error
}

func (w *WorkflowNode) FirstQueueItem(tx *gorm.DB) (*WorkflowNodeQueueItem, error) {
	var queueItem WorkflowNodeQueueItem
	err := tx.
		Where("workflow_id = ?", w.WorkflowID).
		Where("node_id = ?", w.NodeID).
		Order("created_at ASC").
		First(&queueItem).
		Error

	if err != nil {
		return nil, err
	}

	return &queueItem, nil
}

func (w *WorkflowNode) CreateRequest(tx *gorm.DB, reqType string, spec NodeExecutionRequestSpec, runAt *time.Time) error {
	return tx.Create(&WorkflowNodeRequest{
		WorkflowID: w.WorkflowID,
		NodeID:     w.NodeID,
		ID:         uuid.New(),
		State:      NodeExecutionRequestStatePending,
		Type:       reqType,
		Spec:       datatypes.NewJSONType(spec),
		RunAt:      *runAt,
		CreatedAt:  time.Now(),
		UpdatedAt:  time.Now(),
	}).Error
}

type WorkflowNodeQueueItem struct {
	ID         uuid.UUID `gorm:"primaryKey;default:uuid_generate_v4()"`
	WorkflowID uuid.UUID
	NodeID     string
	CreatedAt  *time.Time

	//
	// Reference to the root WorkflowEvent record that started
	// this whole execution chain.
	//
	// This gives us an easy way to find all the queue items
	// for that event with a simple query.
	//
	RootEventID uuid.UUID
	RootEvent   *WorkflowEvent `gorm:"foreignKey:RootEventID"`

	//
	// The reference to a WorkflowEvent record,
	// which holds the input for this queue item.
	//
	EventID uuid.UUID
}

func (i *WorkflowNodeQueueItem) Delete(tx *gorm.DB) error {
	return tx.Delete(i).Error
}

func ListNodeQueueItems(workflowID uuid.UUID, nodeID string, limit int, beforeTime *time.Time) ([]WorkflowNodeQueueItem, error) {
	var queueItems []WorkflowNodeQueueItem
	query := database.Conn().
		Preload("RootEvent").
		Where("workflow_id = ?", workflowID).
		Where("node_id = ?", nodeID).
		Order("created_at DESC").
		Limit(int(limit))

	if beforeTime != nil {
		query = query.Where("created_at < ?", beforeTime)
	}

	err := query.Find(&queueItems).Error
	if err != nil {
		return nil, err
	}

	return queueItems, nil
}

func CountNodeQueueItems(workflowID uuid.UUID, nodeID string) (int64, error) {
	var totalCount int64
	countQuery := database.Conn().
		Model(&WorkflowNodeQueueItem{}).
		Where("workflow_id = ?", workflowID).
		Where("node_id = ?", nodeID)

	if err := countQuery.Count(&totalCount).Error; err != nil {
		return 0, err
	}

	return totalCount, nil
}

// FindNextQueueItemPerNode finds the next (oldest) queue item for each node in a workflow
// using DISTINCT ON to get one queue item per node_id, ordered by created_at ASC
func FindNextQueueItemPerNode(workflowID uuid.UUID) ([]WorkflowNodeQueueItem, error) {
	var queueItems []WorkflowNodeQueueItem
	err := database.Conn().
		Raw(`
			SELECT DISTINCT ON (node_id) *
			FROM workflow_node_queue_items
			WHERE workflow_id = ?
			ORDER BY node_id, created_at ASC
		`, workflowID).
		Scan(&queueItems).
		Error

	if err != nil {
		return nil, err
	}

	return queueItems, nil
}

func FindNodeQueueItem(workflowID uuid.UUID, queueItemID uuid.UUID) (*WorkflowNodeQueueItem, error) {
	var queueItem WorkflowNodeQueueItem
	err := database.Conn().
		Preload("RootEvent").
		Where("workflow_id = ? AND id = ?", workflowID, queueItemID).
		First(&queueItem).
		Error

	if err != nil {
		return nil, err
	}

	return &queueItem, nil
}<|MERGE_RESOLUTION|>--- conflicted
+++ resolved
@@ -64,11 +64,7 @@
 	}
 
 	if len(nodes) > 0 {
-<<<<<<< HEAD
-		log.Printf("Webhook %s has other nodes associated with it: %v", webhook.ID.String(), nodes)
-=======
 		log.Printf("Webhook %s has %d other nodes associated with it", webhook.ID.String(), len(nodes))
->>>>>>> e6ac6a32
 		return nil
 	}
 
