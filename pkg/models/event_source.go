package models

import (
	"slices"
	"strings"
	"time"

	uuid "github.com/google/uuid"
	"github.com/superplanehq/superplane/pkg/database"
	"gorm.io/datatypes"
	"gorm.io/gorm"
	"gorm.io/gorm/clause"
)

const (
	EventSourceStatePending  = "pending"
	EventSourceStateReady    = "ready"
	EventSourceScopeExternal = "external"
	EventSourceScopeInternal = "internal"
)

type EventSource struct {
	ID          uuid.UUID `gorm:"primary_key;default:uuid_generate_v4()"`
	CanvasID    uuid.UUID
	ResourceID  *uuid.UUID
	Name        string
	Description string
	Key         []byte
	State       string
	Scope       string
	CreatedAt   *time.Time
	UpdatedAt   *time.Time

	EventTypes datatypes.JSONSlice[EventType]
}

type EventType struct {
	Type           string   `json:"type"`
	FilterOperator string   `json:"filter_operator"`
	Filters        []Filter `json:"filters"`
}

<<<<<<< HEAD
func (s *EventSource) Create(eventTypes []EventType, resourceId *uuid.UUID) error {
	return s.CreateInTransaction(database.Conn(), eventTypes, resourceId)
}

func (s *EventSource) CreateInTransaction(tx *gorm.DB, eventTypes []EventType, resourceId *uuid.UUID) error {
=======
// NOTE: caller must encrypt the key before calling this method.
func (s *EventSource) Create() error {
	return s.CreateInTransaction(database.Conn())
}

func (s *EventSource) CreateInTransaction(tx *gorm.DB) error {
>>>>>>> dccf0d3f
	now := time.Now()

	s.CreatedAt = &now
	s.UpdatedAt = &now
<<<<<<< HEAD
	s.ResourceID = resourceId
	s.EventTypes = datatypes.NewJSONSlice(eventTypes)
=======
>>>>>>> dccf0d3f
	s.State = EventSourceStatePending

	err := tx.
		Clauses(clause.Returning{}).
		Create(&s).
		Error

	if err == nil {
		return nil
	}

	if strings.Contains(err.Error(), "duplicate key value violates unique constraint") {
		return ErrNameAlreadyUsed
	}

	return err
}

<<<<<<< HEAD
func FindEventSourceByName(canvasID string, name string) (*EventSource, error) {
	var eventSource EventSource
	err := database.Conn().
		Where("canvas_id = ?", canvasID).
		Where("name = ?", name).
		Where("scope = ?", EventSourceScopeExternal).
		First(&eventSource).
		Error

	if err != nil {
		return nil, err
	}

	return &eventSource, nil
}

// NOTE: the caller must decrypt the key before using it
func FindEventSourceByID(canvasID string, id uuid.UUID) (*EventSource, error) {
	var eventSource EventSource
	err := database.Conn().
		Where("id = ?", id).
		Where("canvas_id = ?", canvasID).
		Where("scope = ?", EventSourceScopeExternal).
		First(&eventSource).
		Error

	if err != nil {
		return nil, err
	}

	return &eventSource, nil
}

=======
>>>>>>> dccf0d3f
func (s *EventSource) UpdateKey(key []byte) error {
	now := time.Now()
	s.Key = key
	s.UpdatedAt = &now
	return database.Conn().Save(s).Error
}

func (s *EventSource) UpdateState(state string) error {
	return s.UpdateStateInTransaction(database.Conn(), state)
}

func (s *EventSource) UpdateStateInTransaction(tx *gorm.DB, state string) error {
	s.State = state
	return tx.Save(s).Error
}

func (s *EventSource) FindIntegration() (*Integration, error) {
	var integration Integration

	err := database.Conn().
		Table("resources").
		Joins("INNER JOIN integrations ON integrations.id = resources.integration_id").
		Where("resources.id = ?", s.ResourceID).
		Select("integrations.*").
		First(&integration).
		Error

	if err != nil {
		return nil, err
	}

	return &integration, nil
}

func (s *EventSource) Accept(event *Event) (bool, error) {
	//
	// If no event types are defined, accept all events.
	//
	if len(s.EventTypes) == 0 {
		return true, nil
	}

	//
	// Check if the event type is accepted before applying filters.
	//
	i := slices.IndexFunc(s.EventTypes, func(eventType EventType) bool {
		return eventType.Type == event.Type
	})

	if i == -1 {
		return false, nil
	}

	//
	// Apply the filters for the event type.
	//
	eventType := s.EventTypes[i]
	return ApplyFilters(eventType.Filters, eventType.FilterOperator, event)
}

func FindEventSource(id uuid.UUID) (*EventSource, error) {
	var eventSource EventSource
	err := database.Conn().
		Where("id = ?", id).
		First(&eventSource).
		Error

	if err != nil {
		return nil, err
	}

	return &eventSource, nil
}

<<<<<<< HEAD
=======
func FindExternalEventSourceByID(canvasID string, id string) (*EventSource, error) {
	var eventSource EventSource
	err := database.Conn().
		Where("id = ?", id).
		Where("canvas_id = ?", canvasID).
		Where("scope = ?", EventSourceScopeExternal).
		First(&eventSource).
		Error

	if err != nil {
		return nil, err
	}

	return &eventSource, nil
}

func FindExternalEventSourceByName(canvasID string, name string) (*EventSource, error) {
	var eventSource EventSource
	err := database.Conn().
		Where("canvas_id = ?", canvasID).
		Where("name = ?", name).
		Where("scope = ?", EventSourceScopeExternal).
		First(&eventSource).
		Error

	if err != nil {
		return nil, err
	}

	return &eventSource, nil
}

func FindInternalEventSourceByName(canvasID string, name string) (*EventSource, error) {
	var eventSource EventSource
	err := database.Conn().
		Where("canvas_id = ?", canvasID).
		Where("name = ?", name).
		Where("scope = ?", EventSourceScopeInternal).
		First(&eventSource).
		Error

	if err != nil {
		return nil, err
	}

	return &eventSource, nil
}

>>>>>>> dccf0d3f
func (c *Canvas) ListEventSources() ([]EventSource, error) {
	var sources []EventSource
	err := database.Conn().
		Where("canvas_id = ?", c.ID).
		Where("scope = ?", EventSourceScopeExternal).
		Find(&sources).
		Error

	if err != nil {
		return nil, err
	}

	return sources, nil
}

func ListPendingEventSources() ([]EventSource, error) {
	eventSources := []EventSource{}

	err := database.Conn().
		Where("state = ?", EventSourceStatePending).
		Find(&eventSources).
		Error

	if err != nil {
		return nil, err
	}

	return eventSources, nil
}<|MERGE_RESOLUTION|>--- conflicted
+++ resolved
@@ -40,29 +40,16 @@
 	Filters        []Filter `json:"filters"`
 }
 
-<<<<<<< HEAD
-func (s *EventSource) Create(eventTypes []EventType, resourceId *uuid.UUID) error {
-	return s.CreateInTransaction(database.Conn(), eventTypes, resourceId)
-}
-
-func (s *EventSource) CreateInTransaction(tx *gorm.DB, eventTypes []EventType, resourceId *uuid.UUID) error {
-=======
 // NOTE: caller must encrypt the key before calling this method.
 func (s *EventSource) Create() error {
 	return s.CreateInTransaction(database.Conn())
 }
 
 func (s *EventSource) CreateInTransaction(tx *gorm.DB) error {
->>>>>>> dccf0d3f
 	now := time.Now()
 
 	s.CreatedAt = &now
 	s.UpdatedAt = &now
-<<<<<<< HEAD
-	s.ResourceID = resourceId
-	s.EventTypes = datatypes.NewJSONSlice(eventTypes)
-=======
->>>>>>> dccf0d3f
 	s.State = EventSourceStatePending
 
 	err := tx.
@@ -81,42 +68,6 @@
 	return err
 }
 
-<<<<<<< HEAD
-func FindEventSourceByName(canvasID string, name string) (*EventSource, error) {
-	var eventSource EventSource
-	err := database.Conn().
-		Where("canvas_id = ?", canvasID).
-		Where("name = ?", name).
-		Where("scope = ?", EventSourceScopeExternal).
-		First(&eventSource).
-		Error
-
-	if err != nil {
-		return nil, err
-	}
-
-	return &eventSource, nil
-}
-
-// NOTE: the caller must decrypt the key before using it
-func FindEventSourceByID(canvasID string, id uuid.UUID) (*EventSource, error) {
-	var eventSource EventSource
-	err := database.Conn().
-		Where("id = ?", id).
-		Where("canvas_id = ?", canvasID).
-		Where("scope = ?", EventSourceScopeExternal).
-		First(&eventSource).
-		Error
-
-	if err != nil {
-		return nil, err
-	}
-
-	return &eventSource, nil
-}
-
-=======
->>>>>>> dccf0d3f
 func (s *EventSource) UpdateKey(key []byte) error {
 	now := time.Now()
 	s.Key = key
@@ -191,8 +142,6 @@
 	return &eventSource, nil
 }
 
-<<<<<<< HEAD
-=======
 func FindExternalEventSourceByID(canvasID string, id string) (*EventSource, error) {
 	var eventSource EventSource
 	err := database.Conn().
@@ -241,7 +190,6 @@
 	return &eventSource, nil
 }
 
->>>>>>> dccf0d3f
 func (c *Canvas) ListEventSources() ([]EventSource, error) {
 	var sources []EventSource
 	err := database.Conn().
