package models

import (
	"context"
	"slices"
	"time"

	uuid "github.com/google/uuid"
	"github.com/superplanehq/superplane/pkg/crypto"
	"github.com/superplanehq/superplane/pkg/database"
	"gorm.io/datatypes"
	"gorm.io/gorm"
)

const (
	EventSourceStatePending  = "pending"
	EventSourceStateReady    = "ready"
	EventSourceScopeExternal = "external"
	EventSourceScopeInternal = "internal"
)

type EventSource struct {
<<<<<<< HEAD
	ID          uuid.UUID `gorm:"primary_key;default:uuid_generate_v4()"`
	CanvasID    uuid.UUID
	ResourceID  *uuid.UUID
	Name        string
	Description string
	Key         []byte
	State       string
	Scope       string
	CreatedAt   *time.Time
	UpdatedAt   *time.Time
=======
	ID         uuid.UUID `gorm:"primary_key;default:uuid_generate_v4()"`
	CanvasID   uuid.UUID
	ResourceID *uuid.UUID
	Name       string
	Key        []byte
	State      string
	Scope      string
	CreatedAt  *time.Time
	UpdatedAt  *time.Time

	EventTypes datatypes.JSONSlice[EventType]
}

type EventType struct {
	Type           string   `json:"type"`
	FilterOperator string   `json:"filter_operator"`
	Filters        []Filter `json:"filters"`
>>>>>>> d98f5cf8
}

func (s *EventSource) UpdateKey(key []byte) error {
	now := time.Now()
	s.Key = key
	s.UpdatedAt = &now
	return database.Conn().Save(s).Error
}

func (s *EventSource) GetDecryptedKey(ctx context.Context, encryptor crypto.Encryptor) ([]byte, error) {
	return s.GetDecryptedKeyInTransaction(ctx, database.Conn(), encryptor)
}

func (s *EventSource) GetDecryptedKeyInTransaction(ctx context.Context, tx *gorm.DB, encryptor crypto.Encryptor) ([]byte, error) {
	if s.ResourceID == nil {
		return encryptor.Decrypt(ctx, s.Key, []byte(s.Name))
	}

	resource, err := FindResourceByIDInTransaction(tx, *s.ResourceID)
	if err != nil {
		return nil, err
	}

	return encryptor.Decrypt(ctx, s.Key, []byte(resource.Id()))
}

func (s *EventSource) UpdateState(state string) error {
	return s.UpdateStateInTransaction(database.Conn(), state)
}

func (s *EventSource) UpdateStateInTransaction(tx *gorm.DB, state string) error {
	s.State = state
	return tx.Save(s).Error
}

func (s *EventSource) FindIntegration() (*Integration, error) {
	var integration Integration

	err := database.Conn().
		Table("resources").
		Joins("INNER JOIN integrations ON integrations.id = resources.integration_id").
		Where("resources.id = ?", s.ResourceID).
		Select("integrations.*").
		First(&integration).
		Error

	if err != nil {
		return nil, err
	}

	return &integration, nil
}

func (s *EventSource) Accept(event *Event) (bool, error) {
	//
	// If no event types are defined, accept all events.
	//
	if len(s.EventTypes) == 0 {
		return true, nil
	}

	//
	// Check if the event type is accepted before applying filters.
	//
	i := slices.IndexFunc(s.EventTypes, func(eventType EventType) bool {
		return eventType.Type == event.Type
	})

	if i == -1 {
		return false, nil
	}

	//
	// Apply the filters for the event type.
	//
	eventType := s.EventTypes[i]
	return ApplyFilters(eventType.Filters, eventType.FilterOperator, event)
}

func FindEventSource(id uuid.UUID) (*EventSource, error) {
	var eventSource EventSource
	err := database.Conn().
		Where("id = ?", id).
		First(&eventSource).
		Error

	if err != nil {
		return nil, err
	}

	return &eventSource, nil
}

func FindEventSourceByName(name string) (*EventSource, error) {
	return FindEventSourceByNameInTransaction(database.Conn(), name)
}

func FindEventSourceByNameInTransaction(tx *gorm.DB, name string) (*EventSource, error) {
	var eventSource EventSource
	err := tx.
		Where("name = ?", name).
		First(&eventSource).
		Error

	if err != nil {
		return nil, err
	}

	return &eventSource, nil
}

func (c *Canvas) ListEventSources() ([]EventSource, error) {
	var sources []EventSource
	err := database.Conn().
		Where("canvas_id = ?", c.ID).
		Where("scope = ?", EventSourceScopeExternal).
		Find(&sources).
		Error

	if err != nil {
		return nil, err
	}

	return sources, nil
}

func ListPendingEventSources() ([]EventSource, error) {
	eventSources := []EventSource{}

	err := database.Conn().
		Where("state = ?", EventSourceStatePending).
		Find(&eventSources).
		Error

	if err != nil {
		return nil, err
	}

	return eventSources, nil
}<|MERGE_RESOLUTION|>--- conflicted
+++ resolved
@@ -20,7 +20,6 @@
 )
 
 type EventSource struct {
-<<<<<<< HEAD
 	ID          uuid.UUID `gorm:"primary_key;default:uuid_generate_v4()"`
 	CanvasID    uuid.UUID
 	ResourceID  *uuid.UUID
@@ -31,16 +30,6 @@
 	Scope       string
 	CreatedAt   *time.Time
 	UpdatedAt   *time.Time
-=======
-	ID         uuid.UUID `gorm:"primary_key;default:uuid_generate_v4()"`
-	CanvasID   uuid.UUID
-	ResourceID *uuid.UUID
-	Name       string
-	Key        []byte
-	State      string
-	Scope      string
-	CreatedAt  *time.Time
-	UpdatedAt  *time.Time
 
 	EventTypes datatypes.JSONSlice[EventType]
 }
@@ -49,7 +38,6 @@
 	Type           string   `json:"type"`
 	FilterOperator string   `json:"filter_operator"`
 	Filters        []Filter `json:"filters"`
->>>>>>> d98f5cf8
 }
 
 func (s *EventSource) UpdateKey(key []byte) error {
