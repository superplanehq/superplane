package models

import (
	"fmt"
	"strings"
	"time"

	uuid "github.com/google/uuid"
	"github.com/superplanehq/superplane/pkg/database"
	"gorm.io/datatypes"
	"gorm.io/gorm"
	"gorm.io/gorm/clause"
)

var ErrNameAlreadyUsed = fmt.Errorf("name already used")

type Canvas struct {
	ID             uuid.UUID `gorm:"primary_key;default:uuid_generate_v4()"`
	Name           string
	Description    string
	CreatedAt      *time.Time
	CreatedBy      uuid.UUID
	UpdatedAt      *time.Time
	DeletedAt      gorm.DeletedAt `gorm:"index"`
	OrganizationID uuid.UUID

	Organization *Organization `gorm:"foreignKey:OrganizationID;references:ID"`
}

func (Canvas) TableName() string {
	return "canvases"
}

<<<<<<< HEAD
func (c *Canvas) CreateEventSource(name string, description string, key []byte, scope string, resourceId *uuid.UUID) (*EventSource, error) {
	return c.CreateEventSourceInTransaction(database.Conn(), name, description, key, scope, resourceId)
}

// NOTE: caller must encrypt the key before calling this method.
func (c *Canvas) CreateEventSourceInTransaction(tx *gorm.DB, name, description string, key []byte, scope string, resourceId *uuid.UUID) (*EventSource, error) {
	now := time.Now()

	eventSource := EventSource{
		Name:        name,
		Description: description,
		CanvasID:    c.ID,
		CreatedAt:   &now,
		UpdatedAt:   &now,
		Key:         key,
		ResourceID:  resourceId,
		State:       EventSourceStatePending,
		Scope:       scope,
=======
func (c *Canvas) CreateEventSource(name string, key []byte, scope string, eventTypes []EventType, resourceId *uuid.UUID) (*EventSource, error) {
	return c.CreateEventSourceInTransaction(database.Conn(), name, key, scope, eventTypes, resourceId)
}

// NOTE: caller must encrypt the key before calling this method.
func (c *Canvas) CreateEventSourceInTransaction(
	tx *gorm.DB,
	name string,
	key []byte,
	scope string,
	eventTypes []EventType,
	resourceId *uuid.UUID,
) (*EventSource, error) {
	now := time.Now()

	eventSource := EventSource{
		Name:       name,
		CanvasID:   c.ID,
		CreatedAt:  &now,
		UpdatedAt:  &now,
		Key:        key,
		ResourceID: resourceId,
		State:      EventSourceStatePending,
		Scope:      scope,
		EventTypes: datatypes.NewJSONSlice(eventTypes),
>>>>>>> d98f5cf8
	}

	err := tx.
		Clauses(clause.Returning{}).
		Create(&eventSource).
		Error

	if err == nil {
		return &eventSource, nil
	}

	if strings.Contains(err.Error(), "duplicate key value violates unique constraint") {
		return nil, ErrNameAlreadyUsed
	}

	return nil, err
}

func (c *Canvas) FindEventSourceByName(name string) (*EventSource, error) {
	var eventSource EventSource
	err := database.Conn().
		Where("canvas_id = ?", c.ID).
		Where("name = ?", name).
		Where("scope = ?", EventSourceScopeExternal).
		First(&eventSource).
		Error

	if err != nil {
		return nil, err
	}

	return &eventSource, nil
}

func (c *Canvas) FindStageByName(name string) (*Stage, error) {
	var stage Stage

	err := database.Conn().
		Where("canvas_id = ?", c.ID).
		Where("name = ?", name).
		First(&stage).
		Error

	if err != nil {
		return nil, err
	}

	return &stage, nil
}

func (c *Canvas) FindConnectionGroupByName(name string) (*ConnectionGroup, error) {
	var connectionGroup ConnectionGroup

	err := database.Conn().
		Where("canvas_id = ?", c.ID).
		Where("name = ?", name).
		First(&connectionGroup).
		Error

	if err != nil {
		return nil, err
	}

	return &connectionGroup, nil
}

func (c *Canvas) FindConnectionGroupByID(id uuid.UUID) (*ConnectionGroup, error) {
	var connectionGroup ConnectionGroup

	err := database.Conn().
		Where("canvas_id = ?", c.ID).
		Where("id = ?", id).
		First(&connectionGroup).
		Error

	if err != nil {
		return nil, err
	}

	return &connectionGroup, nil
}

// NOTE: the caller must decrypt the key before using it
func (c *Canvas) FindEventSourceByID(id uuid.UUID) (*EventSource, error) {
	var eventSource EventSource
	err := database.Conn().
		Where("id = ?", id).
		Where("canvas_id = ?", c.ID).
		Where("scope = ?", EventSourceScopeExternal).
		First(&eventSource).
		Error

	if err != nil {
		return nil, err
	}

	return &eventSource, nil
}

func (c *Canvas) FindStageByID(id string) (*Stage, error) {
	var stage Stage

	err := database.Conn().
		Where("canvas_id = ?", c.ID).
		Where("id = ?", id).
		First(&stage).
		Error

	if err != nil {
		return nil, err
	}

	return &stage, nil
}

func (c *Canvas) ListStages() ([]Stage, error) {
	var stages []Stage

	err := database.Conn().
		Where("canvas_id = ?", c.ID).
		Order("name ASC").
		Find(&stages).
		Error

	if err != nil {
		return nil, err
	}

	return stages, nil
}

func (c *Canvas) ListConnectionGroups() ([]ConnectionGroup, error) {
	var connectionGroups []ConnectionGroup

	err := database.Conn().
		Where("canvas_id = ?", c.ID).
		Order("name ASC").
		Find(&connectionGroups).
		Error

	if err != nil {
		return nil, err
	}

	return connectionGroups, nil
}

func (c *Canvas) CreateStage(
	name, createdBy string,
	conditions []StageCondition,
	inputs []InputDefinition,
	inputMappings []InputMapping,
	outputs []OutputDefinition,
	secrets []ValueDefinition,
) (*Stage, error) {
	return c.CreateStageInTransaction(
		database.Conn(),
		name,
		createdBy,
		conditions,
		inputs,
		inputMappings,
		outputs,
		secrets,
	)
}

func (c *Canvas) CreateStageInTransaction(
	tx *gorm.DB,
	name, createdBy string,
	conditions []StageCondition,
	inputs []InputDefinition,
	inputMappings []InputMapping,
	outputs []OutputDefinition,
	secrets []ValueDefinition,
) (*Stage, error) {
	now := time.Now()

	stage := &Stage{
		CanvasID:      c.ID,
		Name:          name,
		Conditions:    datatypes.NewJSONSlice(conditions),
		CreatedAt:     &now,
		CreatedBy:     uuid.Must(uuid.Parse(createdBy)),
		Inputs:        datatypes.NewJSONSlice(inputs),
		InputMappings: datatypes.NewJSONSlice(inputMappings),
		Outputs:       datatypes.NewJSONSlice(outputs),
		Secrets:       datatypes.NewJSONSlice(secrets),
	}

	err := tx.Clauses(clause.Returning{}).Create(&stage).Error
	if err != nil {
		if strings.Contains(err.Error(), "duplicate key value violates unique constraint") {
			return nil, ErrNameAlreadyUsed
		}

		return nil, err
	}

	return stage, nil
}

func (c *Canvas) DeleteInTransaction(tx *gorm.DB) error {
	return tx.
		Where("id = ?", c.ID).
		Delete(&Canvas{}).
		Error
}

func ListCanvases() ([]Canvas, error) {
	var canvases []Canvas

	err := database.Conn().
		Order("name ASC").
		Find(&canvases).
		Error

	if err != nil {
		return nil, err
	}

	return canvases, nil
}

func ListCanvasesByIDs(ids []string, organizationID string) ([]Canvas, error) {
	var canvases []Canvas

	if organizationID != "" {
		err := database.Conn().
			Where("organization_id = ?", organizationID).
			Where("id IN (?)", ids).
			Order("name ASC").
			Find(&canvases).
			Error

		if err != nil {
			return nil, err
		}

		return canvases, nil
	}

	err := database.Conn().
		Where("id IN (?)", ids).
		Order("name ASC").
		Find(&canvases).
		Error

	if err != nil {
		return nil, err
	}

	return canvases, nil
}

func FindCanvasByID(id string) (*Canvas, error) {
	canvas := Canvas{}

	err := database.Conn().
		Where("id = ?", id).
		First(&canvas).
		Error

	if err != nil {
		return nil, err
	}

	return &canvas, nil
}

func FindCanvasByName(name string) (*Canvas, error) {
	canvas := Canvas{}

	err := database.Conn().
		Where("name = ?", name).
		First(&canvas).
		Error

	if err != nil {
		return nil, err
	}

	return &canvas, nil
}

func CreateCanvas(requesterID uuid.UUID, orgID uuid.UUID, name string, description string) (*Canvas, error) {
	now := time.Now()
	canvas := Canvas{
		Name:           name,
		Description:    description,
		OrganizationID: orgID,
		CreatedAt:      &now,
		CreatedBy:      requesterID,
		UpdatedAt:      &now,
	}

	err := database.Conn().
		Clauses(clause.Returning{}).
		Create(&canvas).
		Error

	if err == nil {
		return &canvas, nil
	}

	if strings.Contains(err.Error(), "duplicate key value violates unique constraint") {
		return nil, ErrNameAlreadyUsed
	}

	return nil, err
}

// GetCanvasIDs returns only the IDs of all canvases
func GetCanvasIDs() ([]string, error) {
	var canvasIDs []string
	err := database.Conn().Model(&Canvas{}).
		Select("id").
		Pluck("id", &canvasIDs).Error

	if err != nil {
		return nil, err
	}

	return canvasIDs, nil
}<|MERGE_RESOLUTION|>--- conflicted
+++ resolved
@@ -31,52 +31,33 @@
 	return "canvases"
 }
 
-<<<<<<< HEAD
-func (c *Canvas) CreateEventSource(name string, description string, key []byte, scope string, resourceId *uuid.UUID) (*EventSource, error) {
-	return c.CreateEventSourceInTransaction(database.Conn(), name, description, key, scope, resourceId)
+func (c *Canvas) CreateEventSource(name string, description string, key []byte, scope string, eventTypes []EventType, resourceId *uuid.UUID) (*EventSource, error) {
+	return c.CreateEventSourceInTransaction(database.Conn(), name, description, key, scope, eventTypes, resourceId)
 }
 
 // NOTE: caller must encrypt the key before calling this method.
-func (c *Canvas) CreateEventSourceInTransaction(tx *gorm.DB, name, description string, key []byte, scope string, resourceId *uuid.UUID) (*EventSource, error) {
+func (c *Canvas) CreateEventSourceInTransaction(
+	tx *gorm.DB,
+	name string,
+	description string,
+	key []byte,
+	scope string,
+	eventTypes []EventType,
+	resourceId *uuid.UUID,
+) (*EventSource, error) {
 	now := time.Now()
 
 	eventSource := EventSource{
 		Name:        name,
+		CanvasID:    c.ID,
 		Description: description,
-		CanvasID:    c.ID,
 		CreatedAt:   &now,
 		UpdatedAt:   &now,
 		Key:         key,
 		ResourceID:  resourceId,
 		State:       EventSourceStatePending,
 		Scope:       scope,
-=======
-func (c *Canvas) CreateEventSource(name string, key []byte, scope string, eventTypes []EventType, resourceId *uuid.UUID) (*EventSource, error) {
-	return c.CreateEventSourceInTransaction(database.Conn(), name, key, scope, eventTypes, resourceId)
-}
-
-// NOTE: caller must encrypt the key before calling this method.
-func (c *Canvas) CreateEventSourceInTransaction(
-	tx *gorm.DB,
-	name string,
-	key []byte,
-	scope string,
-	eventTypes []EventType,
-	resourceId *uuid.UUID,
-) (*EventSource, error) {
-	now := time.Now()
-
-	eventSource := EventSource{
-		Name:       name,
-		CanvasID:   c.ID,
-		CreatedAt:  &now,
-		UpdatedAt:  &now,
-		Key:        key,
-		ResourceID: resourceId,
-		State:      EventSourceStatePending,
-		Scope:      scope,
-		EventTypes: datatypes.NewJSONSlice(eventTypes),
->>>>>>> d98f5cf8
+		EventTypes:  datatypes.NewJSONSlice(eventTypes),
 	}
 
 	err := tx.
