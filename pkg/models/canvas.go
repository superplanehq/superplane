package models

import (
	"fmt"
	"strings"
	"time"

	uuid "github.com/google/uuid"
	"github.com/superplanehq/superplane/pkg/database"
	"gorm.io/datatypes"
	"gorm.io/gorm"
	"gorm.io/gorm/clause"
)

var (
	ErrNameAlreadyUsed         = fmt.Errorf("name already used")
	ErrInvitationAlreadyExists = fmt.Errorf("invitation already exists")
)

type Canvas struct {
	ID             uuid.UUID `gorm:"primary_key;default:uuid_generate_v4()"`
	Name           string
	Description    string
	CreatedAt      *time.Time
	CreatedBy      uuid.UUID
	UpdatedAt      *time.Time
	DeletedAt      gorm.DeletedAt `gorm:"index"`
	OrganizationID uuid.UUID

	Organization *Organization `gorm:"foreignKey:OrganizationID;references:ID"`
}

func (Canvas) TableName() string {
	return "canvases"
}

<<<<<<< HEAD
=======
func (c *Canvas) FindConnectionGroupByID(id uuid.UUID) (*ConnectionGroup, error) {
	var connectionGroup ConnectionGroup

	err := database.Conn().
		Where("canvas_id = ?", c.ID).
		Where("id = ?", id).
		First(&connectionGroup).
		Error

	if err != nil {
		return nil, err
	}

	return &connectionGroup, nil
}

>>>>>>> dccf0d3f
func (c *Canvas) FindStageByID(id string) (*Stage, error) {
	var stage Stage

	err := database.Conn().
		Where("canvas_id = ?", c.ID).
		Where("id = ?", id).
		First(&stage).
		Error

	if err != nil {
		return nil, err
	}

	return &stage, nil
}

<<<<<<< HEAD
func (c *Canvas) ListConnectionGroups() ([]ConnectionGroup, error) {
	var connectionGroups []ConnectionGroup

	err := database.Conn().
		Where("canvas_id = ?", c.ID).
		Order("name ASC").
		Find(&connectionGroups).
		Error

	if err != nil {
		return nil, err
	}

	return connectionGroups, nil
}

=======
>>>>>>> dccf0d3f
func (c *Canvas) CreateStage(
	name, createdBy string,
	conditions []StageCondition,
	inputs []InputDefinition,
	inputMappings []InputMapping,
	outputs []OutputDefinition,
	secrets []ValueDefinition,
) (*Stage, error) {
	return c.CreateStageInTransaction(
		database.Conn(),
		name,
		createdBy,
		conditions,
		inputs,
		inputMappings,
		outputs,
		secrets,
	)
}

func (c *Canvas) CreateStageInTransaction(
	tx *gorm.DB,
	name, createdBy string,
	conditions []StageCondition,
	inputs []InputDefinition,
	inputMappings []InputMapping,
	outputs []OutputDefinition,
	secrets []ValueDefinition,
) (*Stage, error) {
	now := time.Now()

	stage := &Stage{
		CanvasID:      c.ID,
		Name:          name,
		Conditions:    datatypes.NewJSONSlice(conditions),
		CreatedAt:     &now,
		CreatedBy:     uuid.Must(uuid.Parse(createdBy)),
		Inputs:        datatypes.NewJSONSlice(inputs),
		InputMappings: datatypes.NewJSONSlice(inputMappings),
		Outputs:       datatypes.NewJSONSlice(outputs),
		Secrets:       datatypes.NewJSONSlice(secrets),
	}

	err := tx.Clauses(clause.Returning{}).Create(&stage).Error
	if err != nil {
		if strings.Contains(err.Error(), "duplicate key value violates unique constraint") {
			return nil, ErrNameAlreadyUsed
		}

		return nil, err
	}

	return stage, nil
}

func (c *Canvas) DeleteInTransaction(tx *gorm.DB) error {
	return tx.
		Where("id = ?", c.ID).
		Delete(&Canvas{}).
		Error
}

func ListCanvases() ([]Canvas, error) {
	var canvases []Canvas

	err := database.Conn().
		Order("name ASC").
		Find(&canvases).
		Error

	if err != nil {
		return nil, err
	}

	return canvases, nil
}

func ListCanvasesByIDs(ids []string, organizationID string) ([]Canvas, error) {
	var canvases []Canvas

	if organizationID != "" {
		err := database.Conn().
			Where("organization_id = ?", organizationID).
			Where("id IN (?)", ids).
			Order("name ASC").
			Find(&canvases).
			Error

		if err != nil {
			return nil, err
		}

		return canvases, nil
	}

	err := database.Conn().
		Where("id IN (?)", ids).
		Order("name ASC").
		Find(&canvases).
		Error

	if err != nil {
		return nil, err
	}

	return canvases, nil
}

// TODO: review the usage of this function, and remove if possible
func FindCanvasByIDOnly(id string) (*Canvas, error) {
	canvas := Canvas{}

	err := database.Conn().
		Where("id = ?", id).
		First(&canvas).
		Error

	if err != nil {
		return nil, err
	}

	return &canvas, nil
}

func FindCanvasByID(id string, organizationID uuid.UUID) (*Canvas, error) {
	canvas := Canvas{}

	err := database.Conn().
		Where("id = ? AND organization_id = ?", id, organizationID).
		First(&canvas).
		Error

	if err != nil {
		return nil, err
	}

	return &canvas, nil
}

func FindCanvasByName(name string, organizationID uuid.UUID) (*Canvas, error) {
	canvas := Canvas{}

	err := database.Conn().
		Where("name = ? AND organization_id = ?", name, organizationID).
		First(&canvas).
		Error

	if err != nil {
		return nil, err
	}

	return &canvas, nil
}

func CreateCanvas(requesterID uuid.UUID, orgID uuid.UUID, name string, description string) (*Canvas, error) {
	now := time.Now()
	canvas := Canvas{
		Name:           name,
		Description:    description,
		OrganizationID: orgID,
		CreatedAt:      &now,
		CreatedBy:      requesterID,
		UpdatedAt:      &now,
	}

	err := database.Conn().
		Clauses(clause.Returning{}).
		Create(&canvas).
		Error

	if err == nil {
		return &canvas, nil
	}

	if strings.Contains(err.Error(), "duplicate key value violates unique constraint") {
		return nil, ErrNameAlreadyUsed
	}

	return nil, err
}

// GetCanvasIDs returns only the IDs of all canvases
func GetCanvasIDs() ([]string, error) {
	var canvasIDs []string
	err := database.Conn().Model(&Canvas{}).
		Select("id").
		Pluck("id", &canvasIDs).Error

	if err != nil {
		return nil, err
	}

	return canvasIDs, nil
}<|MERGE_RESOLUTION|>--- conflicted
+++ resolved
@@ -34,8 +34,6 @@
 	return "canvases"
 }
 
-<<<<<<< HEAD
-=======
 func (c *Canvas) FindConnectionGroupByID(id uuid.UUID) (*ConnectionGroup, error) {
 	var connectionGroup ConnectionGroup
 
@@ -52,7 +50,6 @@
 	return &connectionGroup, nil
 }
 
->>>>>>> dccf0d3f
 func (c *Canvas) FindStageByID(id string) (*Stage, error) {
 	var stage Stage
 
@@ -69,25 +66,6 @@
 	return &stage, nil
 }
 
-<<<<<<< HEAD
-func (c *Canvas) ListConnectionGroups() ([]ConnectionGroup, error) {
-	var connectionGroups []ConnectionGroup
-
-	err := database.Conn().
-		Where("canvas_id = ?", c.ID).
-		Order("name ASC").
-		Find(&connectionGroups).
-		Error
-
-	if err != nil {
-		return nil, err
-	}
-
-	return connectionGroups, nil
-}
-
-=======
->>>>>>> dccf0d3f
 func (c *Canvas) CreateStage(
 	name, createdBy string,
 	conditions []StageCondition,
@@ -197,7 +175,7 @@
 }
 
 // TODO: review the usage of this function, and remove if possible
-func FindCanvasByIDOnly(id string) (*Canvas, error) {
+func FindUnscopedCanvasByID(id string) (*Canvas, error) {
 	canvas := Canvas{}
 
 	err := database.Conn().
