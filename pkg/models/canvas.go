--- conflicted
+++ resolved
@@ -471,7 +471,6 @@
 	return nil, err
 }
 
-<<<<<<< HEAD
 func genNewEventSourceKey(ctx context.Context, encryptor crypto.Encryptor, name string) (string, []byte, error) {
 	plainKey, _ := crypto.Base64String(32)
 	encrypted, err := encryptor.Encrypt(ctx, []byte(plainKey), []byte(name))
@@ -480,7 +479,8 @@
 	}
 
 	return plainKey, encrypted, nil
-=======
+}
+
 // GetCanvasIDs returns only the IDs of all canvases
 func GetCanvasIDs() ([]string, error) {
 	var canvasIDs []string
@@ -493,5 +493,4 @@
 	}
 
 	return canvasIDs, nil
->>>>>>> c04ef652
 }