package models

import (
	"time"

	"github.com/google/uuid"
	"github.com/superplanehq/superplane/pkg/database"
	"gorm.io/gorm"
)

type User struct {
	ID             uuid.UUID `gorm:"type:uuid;primary_key;default:gen_random_uuid()"`
	OrganizationID uuid.UUID
	AccountID      uuid.UUID
	Email          string
	Name           string
	TokenHash      string
	CreatedAt      time.Time
	UpdatedAt      time.Time
	DeletedAt      gorm.DeletedAt
}

func (u *User) Delete() error {
	return database.Conn().Delete(u).Error
}

func (u *User) Restore() error {
	return database.Conn().Unscoped().
		Model(u).
		Update("deleted_at", nil).
		Error
}

func (u *User) UpdateTokenHash(tokenHash string) error {
	u.UpdatedAt = time.Now()
	u.TokenHash = tokenHash
	return database.Conn().Save(u).Error
}

func CreateUser(orgID, accountID uuid.UUID, email, name string) (*User, error) {
	return CreateUserInTransaction(database.Conn(), orgID, accountID, email, name)
}

func CreateUserInTransaction(tx *gorm.DB, orgID, accountID uuid.UUID, email, name string) (*User, error) {
	user := &User{
		OrganizationID: orgID,
		AccountID:      accountID,
		Email:          email,
		Name:           name,
	}

	err := tx.Create(user).Error
	if err != nil {
		return nil, err
	}

	return user, nil
}

func FindUnscopedUserByID(id string) (*User, error) {
	var user User
	userUUID, err := uuid.Parse(id)
	if err != nil {
		return nil, err
	}

	err = database.Conn().Where("id = ?", userUUID).First(&user).Error
	return &user, err
}

// NOTE: this method returns soft deleted users too.
// Make sure you really need to use it this one,
// and not FindActiveUserByID instead.
func FindMaybeDeletedUserByID(orgID, id string) (*User, error) {
	var user User

	err := database.Conn().Unscoped().
		Where("id = ?", id).
		Where("organization_id = ?", orgID).
		First(&user).
		Error

	return &user, err
}

func FindActiveUserByID(orgID, id string) (*User, error) {
	var user User

	err := database.Conn().
		Where("id = ?", id).
		Where("organization_id = ?", orgID).
		First(&user).
		Error

	return &user, err
}

func FindActiveUserByEmail(orgID, email string) (*User, error) {
	var user User

	err := database.Conn().
		Where("organization_id = ?", orgID).
		Where("email = ?", email).
		First(&user).
		Error

	return &user, err
}

<<<<<<< HEAD
func FindMaybeDeletedUserByEmail(orgID, email string) (*User, error) {
	var user User

	err := database.Conn().Unscoped().
		Where("organization_id = ?", orgID).
		Where("email = ?", email).
=======
func FindUserByTokenHash(tokenHash string) (*User, error) {
	var user User

	err := database.Conn().
		Where("token_hash = ?", tokenHash).
>>>>>>> cf5e7c28
		First(&user).
		Error

	return &user, err
}
<<<<<<< HEAD

func FindOrganizationsForAccount(email string) ([]Organization, error) {
=======
func FindUserOrganizationsByEmail(email string) ([]Organization, error) {
>>>>>>> cf5e7c28
	var organizations []Organization

	err := database.Conn().
		Table("organizations").
		Joins("JOIN users ON organizations.id = users.organization_id").
		Where("users.email = ?", email).
		Where("users.deleted_at IS NULL").
		Find(&organizations).
		Error

	return organizations, err
}<|MERGE_RESOLUTION|>--- conflicted
+++ resolved
@@ -21,7 +21,13 @@
 }
 
 func (u *User) Delete() error {
-	return database.Conn().Delete(u).Error
+	now := time.Now()
+	return database.Conn().Unscoped().
+		Model(u).
+		Update("deleted_at", now).
+		Update("updated_at", now).
+		Update("token_hash", nil).
+		Error
 }
 
 func (u *User) Restore() error {
@@ -107,31 +113,30 @@
 	return &user, err
 }
 
-<<<<<<< HEAD
 func FindMaybeDeletedUserByEmail(orgID, email string) (*User, error) {
 	var user User
 
 	err := database.Conn().Unscoped().
 		Where("organization_id = ?", orgID).
 		Where("email = ?", email).
-=======
-func FindUserByTokenHash(tokenHash string) (*User, error) {
-	var user User
-
-	err := database.Conn().
-		Where("token_hash = ?", tokenHash).
->>>>>>> cf5e7c28
 		First(&user).
 		Error
 
 	return &user, err
 }
-<<<<<<< HEAD
+
+func FindActiveUserByTokenHash(tokenHash string) (*User, error) {
+	var user User
+
+	err := database.Conn().
+		Where("token_hash = ?", tokenHash).
+		First(&user).
+		Error
+
+	return &user, err
+}
 
 func FindOrganizationsForAccount(email string) ([]Organization, error) {
-=======
-func FindUserOrganizationsByEmail(email string) ([]Organization, error) {
->>>>>>> cf5e7c28
 	var organizations []Organization
 
 	err := database.Conn().
