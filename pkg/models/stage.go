--- conflicted
+++ resolved
@@ -12,12 +12,8 @@
 )
 
 const (
-<<<<<<< HEAD
-	RunTemplateTypeSemaphore = "semaphore"
-	RunTemplateTypeHTTP      = "http"
-=======
 	ExecutorSpecTypeSemaphore = "semaphore"
->>>>>>> 92f2c7ca
+	ExecutorSpecTypeHTTP      = "http"
 
 	StageConditionTypeApproval   = "approval"
 	StageConditionTypeTimeWindow = "time-window"
@@ -184,16 +180,10 @@
 	Count int `json:"count"`
 }
 
-<<<<<<< HEAD
-type RunTemplate struct {
-	Type      string                `json:"type"`
-	Semaphore *SemaphoreRunTemplate `json:"semaphore,omitempty"`
-	HTTP      *HTTPRunTemplate      `json:"http,omitempty"`
-=======
 type ExecutorSpec struct {
 	Type      string                 `json:"type"`
 	Semaphore *SemaphoreExecutorSpec `json:"semaphore,omitempty"`
->>>>>>> 92f2c7ca
+	HTTP      *HTTPExecutorSpec      `json:"http,omitempty"`
 }
 
 type SemaphoreExecutorSpec struct {
@@ -206,7 +196,7 @@
 	TaskID          string            `json:"task_id"`
 }
 
-type HTTPRunTemplate struct {
+type HTTPExecutorSpec struct {
 	URL           string             `json:"url"`
 	Payload       map[string]string  `json:"payload"`
 	Headers       map[string]string  `json:"headers"`
