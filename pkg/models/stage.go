package models

import (
	"fmt"
	"slices"
	"time"

	uuid "github.com/google/uuid"
	"github.com/superplanehq/superplane/pkg/database"
	"gorm.io/datatypes"
	"gorm.io/gorm"
)

const (
	ExecutorTypeSemaphore = "semaphore"
	ExecutorTypeHTTP      = "http"

	StageConditionTypeApproval   = "approval"
	StageConditionTypeTimeWindow = "time-window"
)

type Stage struct {
	ID          uuid.UUID `gorm:"primary_key;default:uuid_generate_v4()"`
	CanvasID    uuid.UUID
	Name        string
	Description string
	CreatedAt   *time.Time
	UpdatedAt   *time.Time
	CreatedBy   uuid.UUID
	UpdatedBy   uuid.UUID

	ExecutorType string
	ExecutorSpec datatypes.JSON
	ResourceID   *uuid.UUID

	Conditions    datatypes.JSONSlice[StageCondition]
	Inputs        datatypes.JSONSlice[InputDefinition]
	InputMappings datatypes.JSONSlice[InputMapping]
	Outputs       datatypes.JSONSlice[OutputDefinition]
	Secrets       datatypes.JSONSlice[ValueDefinition]
}

type InputDefinition struct {
	Name        string `json:"name"`
	Description string `json:"description"`
}

type OutputDefinition struct {
	Name        string `json:"name"`
	Description string `json:"description"`
	Required    bool   `json:"required"`
}

type InputMapping struct {
	When   *InputMappingWhen `json:"when"`
	Values []ValueDefinition `json:"values"`
}

type InputMappingWhen struct {
	TriggeredBy *WhenTriggeredBy `json:"triggered_by"`
}

type WhenTriggeredBy struct {
	Connection string `json:"connection"`
}

type ValueDefinition struct {
	Name      string               `json:"name"`
	ValueFrom *ValueDefinitionFrom `json:"value_from"`
	Value     *string              `json:"value"`
}

type ValueDefinitionFrom struct {
	EventData     *ValueDefinitionFromEventData     `json:"event_data,omitempty"`
	LastExecution *ValueDefinitionFromLastExecution `json:"last_execution,omitempty"`
	Secret        *ValueDefinitionFromSecret        `json:"secret,omitempty"`
}

type ValueDefinitionFromEventData struct {
	Connection string `json:"connection"`
	Expression string `json:"expression"`
}

type ValueDefinitionFromLastExecution struct {
	Results []string `json:"results"`
}

type ValueDefinitionFromSecret struct {
	DomainType string `json:"domain_type"`
	Name       string `json:"name"`
	Key        string `json:"key"`
}

type StageCondition struct {
	Type       string               `json:"type"`
	Approval   *ApprovalCondition   `json:"approval,omitempty"`
	TimeWindow *TimeWindowCondition `json:"time,omitempty"`
}

type TimeWindowCondition struct {
	Start    string   `json:"start"`
	End      string   `json:"end"`
	WeekDays []string `json:"week_days"`
}

func NewTimeWindowCondition(start, end string, days []string) (*TimeWindowCondition, error) {
	if err := validateTime(start); err != nil {
		return nil, fmt.Errorf("invalid start")
	}

	if err := validateTime(end); err != nil {
		return nil, fmt.Errorf("invalid end")
	}

	if len(days) == 0 {
		return nil, fmt.Errorf("missing week day list")
	}

	if err := validateWeekDays(days); err != nil {
		return nil, err
	}

	return &TimeWindowCondition{
		Start:    start,
		End:      end,
		WeekDays: days,
	}, nil
}

// We only need HH:mm precision, so we use time.TimeOnly format
// but without the seconds part.
// See: https://pkg.go.dev/time#pkg-constants.
var layout = "15:04"

// Copied from Golang's time package
var longDayNames = []string{
	"Sunday",
	"Monday",
	"Tuesday",
	"Wednesday",
	"Thursday",
	"Friday",
	"Saturday",
}

func validateTime(t string) error {
	_, err := time.Parse(layout, t)
	return err
}

func validateWeekDays(days []string) error {
	for _, day := range days {
		if !slices.Contains(longDayNames, day) {
			return fmt.Errorf("invalid day %s", day)
		}
	}

	return nil
}

func (c *TimeWindowCondition) Evaluate(t *time.Time) error {
	weekDay := t.Weekday().String()
	if !slices.Contains(c.WeekDays, weekDay) {
		return fmt.Errorf("current day - %s - is outside week days allowed - %v", weekDay, c.WeekDays)
	}

	hourAndMinute := fmt.Sprintf("%02d:%02d", t.Hour(), t.Minute())
	now, err := time.Parse(layout, hourAndMinute)
	if err != nil {
		return err
	}

	if !c.inTimeWindow(now) {
		return fmt.Errorf("%s is not in time window %s-%s", hourAndMinute, c.Start, c.End)
	}

	return nil
}

func (c *TimeWindowCondition) inTimeWindow(now time.Time) bool {
	start, _ := time.Parse(layout, c.Start)
	end, _ := time.Parse(layout, c.End)

	if start.Before(end) {
		return (now.After(start) || now.Equal(start)) && now.Before(end)
	}

	return (now.After(start) || now.Equal(start)) || now.Before(end)
}

type ApprovalCondition struct {
	Count int `json:"count"`
}

func ListStages(canvasID string) ([]Stage, error) {
	var stages []Stage

	err := database.Conn().
		Where("canvas_id = ?", canvasID).
		Order("name ASC").
		Find(&stages).
		Error

	if err != nil {
		return nil, err
	}

	return stages, nil
<<<<<<< HEAD
=======
}

// NOTE: we are not querying scoped by canvas here,
// so this should be used only in the workers.
func FindUnscopedStage(id string) (*Stage, error) {
	var stage Stage

	err := database.Conn().
		Where("id = ?", id).
		First(&stage).
		Error

	if err != nil {
		return nil, err
	}

	return &stage, nil
>>>>>>> dccf0d3f
}

func FindStageByID(canvasID string, id string) (*Stage, error) {
	return FindStageByIDInTransaction(database.Conn(), canvasID, id)
}

func FindStageByIDInTransaction(tx *gorm.DB, canvasID string, id string) (*Stage, error) {
<<<<<<< HEAD
	var stage Stage

	err := database.Conn().
		Where("canvas_id = ?", canvasID).
		Where("id = ?", id).
		First(&stage).
		Error

	if err != nil {
		return nil, err
	}

	return &stage, nil
}

// TODO: review the usage of this method and remove if possible
func FindStageByIDOnly(id string) (*Stage, error) {
	return FindStageByIDOnlyInTransaction(database.Conn(), id)
}

func FindStageByIDOnlyInTransaction(tx *gorm.DB, id string) (*Stage, error) {
=======
>>>>>>> dccf0d3f
	var stage Stage

	err := tx.
		Where("id = ?", id).
		Where("canvas_id = ?", canvasID).
		First(&stage).
		Error

	if err != nil {
		return nil, err
	}

	return &stage, nil
}

func FindStageByName(canvasID string, name string) (*Stage, error) {
	var stage Stage

	err := database.Conn().
		Where("canvas_id = ?", canvasID).
		Where("name = ?", name).
		First(&stage).
		Error

	if err != nil {
		return nil, err
	}

	return &stage, nil
}

func FindStageByName(canvasID string, name string) (*Stage, error) {
	var stage Stage

	err := database.Conn().
		Where("canvas_id = ?", canvasID).
		Where("name = ?", name).
		First(&stage).
		Error

	if err != nil {
		return nil, err
	}

	return &stage, nil
}

func (s *Stage) GetResource() (*Resource, error) {
	var resource Resource

	err := database.Conn().
		Where("id = ?", s.ResourceID).
		First(&resource).
		Error

	if err != nil {
		return nil, err
	}

	return &resource, nil
}

func (s *Stage) GetIntegrationResource() (*IntegrationResource, error) {
	var r IntegrationResource

	err := database.Conn().
		Table("resources").
		Joins("INNER JOIN integrations ON integrations.id = resources.integration_id").
		Select("resources.name as name, resources.type as type, integrations.name as integration_name, integrations.domain_type as domain_type").
		Where("resources.id = ?", s.ResourceID).
		First(&r).
		Error

	if err != nil {
		return nil, err
	}

	return &r, nil
}

func (s *Stage) FindIntegration() (*Integration, error) {
	var integration Integration

	err := database.Conn().
		Table("resources").
		Joins("INNER JOIN integrations ON integrations.id = resources.integration_id").
		Where("resources.id = ?", s.ResourceID).
		Select("integrations.*").
		First(&integration).
		Error

	if err != nil {
		return nil, err
	}

	return &integration, nil
}

func (s *Stage) AddConnection(tx *gorm.DB, connection Connection) error {
	connection.CanvasID = s.CanvasID
	connection.TargetID = s.ID
	connection.TargetType = ConnectionTargetTypeStage
	connection.CanvasID = s.CanvasID
	return tx.Create(&connection).Error
}

func (s *Stage) ApprovalsRequired() int {
	for _, condition := range s.Conditions {
		if condition.Type == StageConditionTypeApproval {
			return condition.Approval.Count
		}
	}

	return 0
}

func (s *Stage) HasApprovalCondition() bool {
	for _, condition := range s.Conditions {
		if condition.Type == StageConditionTypeApproval {
			return true
		}
	}

	return false
}

func (s *Stage) MissingRequiredOutputs(outputs map[string]any) []string {
	missing := []string{}
	for _, outputDef := range s.Outputs {
		if !outputDef.Required {
			continue
		}

		if _, ok := outputs[outputDef.Name]; !ok {
			missing = append(missing, outputDef.Name)
		}
	}

	return missing
}

func (s *Stage) HasOutputDefinition(name string) bool {
	for _, outputDefinition := range s.Outputs {
		if outputDefinition.Name == name {
			return true
		}
	}

	return false
}

func (s *Stage) ListPendingEvents() ([]StageEvent, error) {
	return s.ListEvents([]string{StageEventStatePending}, []string{})
}

func (s *Stage) ListEvents(states, stateReasons []string) ([]StageEvent, error) {
	return s.ListEventsInTransaction(database.Conn(), states, stateReasons)
}

func (s *Stage) ListEventsInTransaction(tx *gorm.DB, states, stateReasons []string) ([]StageEvent, error) {
	var events []StageEvent
	query := tx.
		Where("stage_id = ?", s.ID).
		Where("state IN ?", states)

	if len(stateReasons) > 0 {
		query.Where("state_reason IN ?", stateReasons)
	}

	err := query.Order("created_at DESC").Find(&events).Error
	if err != nil {
		return nil, err
	}

	return events, nil
}

func (s *Stage) FindExecutionByID(id uuid.UUID) (*StageExecution, error) {
	var execution StageExecution

	err := database.Conn().
		Where("id = ?", id).
		Where("stage_id = ?", s.ID).
		First(&execution).
		Error

	if err != nil {
		return nil, err
	}

	return &execution, nil
}

func (s *Stage) FindLastExecutionInputs(tx *gorm.DB, results []string) (map[string]any, error) {
	var event StageEvent

	err := tx.
		Table("stage_events AS e").
		Select("e.*").
		Joins("INNER JOIN stage_executions AS ex ON ex.stage_event_id = e.id").
		Where("e.stage_id = ?", s.ID).
		Where("ex.state = ?", ExecutionFinished).
		Where("ex.result IN ?", results).
		Order("ex.finished_at DESC").
		Limit(1).
		First(&event).
		Error

	if err != nil {
		return nil, err
	}

	return event.Inputs.Data(), nil
}

func ListStagesByIDs(ids []uuid.UUID) ([]Stage, error) {
	var stages []Stage

	err := database.Conn().
		Where("id IN ?", ids).
		Find(&stages).
		Error

	if err != nil {
		return nil, err
	}

	return stages, nil
}<|MERGE_RESOLUTION|>--- conflicted
+++ resolved
@@ -206,8 +206,6 @@
 	}
 
 	return stages, nil
-<<<<<<< HEAD
-=======
 }
 
 // NOTE: we are not querying scoped by canvas here,
@@ -225,7 +223,6 @@
 	}
 
 	return &stage, nil
->>>>>>> dccf0d3f
 }
 
 func FindStageByID(canvasID string, id string) (*Stage, error) {
@@ -233,51 +230,11 @@
 }
 
 func FindStageByIDInTransaction(tx *gorm.DB, canvasID string, id string) (*Stage, error) {
-<<<<<<< HEAD
-	var stage Stage
-
-	err := database.Conn().
-		Where("canvas_id = ?", canvasID).
-		Where("id = ?", id).
-		First(&stage).
-		Error
-
-	if err != nil {
-		return nil, err
-	}
-
-	return &stage, nil
-}
-
-// TODO: review the usage of this method and remove if possible
-func FindStageByIDOnly(id string) (*Stage, error) {
-	return FindStageByIDOnlyInTransaction(database.Conn(), id)
-}
-
-func FindStageByIDOnlyInTransaction(tx *gorm.DB, id string) (*Stage, error) {
-=======
->>>>>>> dccf0d3f
 	var stage Stage
 
 	err := tx.
 		Where("id = ?", id).
 		Where("canvas_id = ?", canvasID).
-		First(&stage).
-		Error
-
-	if err != nil {
-		return nil, err
-	}
-
-	return &stage, nil
-}
-
-func FindStageByName(canvasID string, name string) (*Stage, error) {
-	var stage Stage
-
-	err := database.Conn().
-		Where("canvas_id = ?", canvasID).
-		Where("name = ?", name).
 		First(&stage).
 		Error
 
