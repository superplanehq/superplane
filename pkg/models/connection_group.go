--- conflicted
+++ resolved
@@ -226,13 +226,6 @@
 	return connectionGroup, nil
 }
 
-<<<<<<< HEAD
-func FindConnectionGroupByID(id uuid.UUID) (*ConnectionGroup, error) {
-	return FindConnectionGroupByIDInTransaction(database.Conn(), id)
-}
-
-func FindConnectionGroupByIDInTransaction(tx *gorm.DB, id uuid.UUID) (*ConnectionGroup, error) {
-=======
 func (c *Canvas) UpdateConnectionGroup(id, requesterID string, connections []Connection, spec ConnectionGroupSpec) error {
 	return database.Conn().Transaction(func(tx *gorm.DB) error {
 		if err := tx.Where("target_id = ?", id).Delete(&Connection{}).Error; err != nil {
@@ -263,8 +256,11 @@
 	})
 }
 
-func FindConnectionGroupByID(tx *gorm.DB, id uuid.UUID) (*ConnectionGroup, error) {
->>>>>>> e48ecdf0
+func FindConnectionGroupByID(id uuid.UUID) (*ConnectionGroup, error) {
+	return FindConnectionGroupByIDInTransaction(database.Conn(), id)
+}
+
+func FindConnectionGroupByIDInTransaction(tx *gorm.DB, id uuid.UUID) (*ConnectionGroup, error) {
 	var connectionGroup *ConnectionGroup
 	err := tx.First(&connectionGroup, id).Error
 	if err != nil {
