package builders

import (
	"context"
	"fmt"
	"strings"
	"time"

	"github.com/google/uuid"
	"github.com/superplanehq/superplane/pkg/crypto"
	"github.com/superplanehq/superplane/pkg/database"
	"github.com/superplanehq/superplane/pkg/integrations"
	"github.com/superplanehq/superplane/pkg/models"
	"github.com/superplanehq/superplane/pkg/registry"
	"gorm.io/datatypes"
	"gorm.io/gorm"
	"gorm.io/gorm/clause"
)

type StageBuilder struct {
	ctx           context.Context
	encryptor     crypto.Encryptor
	registry      *registry.Registry
	canvas        *models.Canvas
	requesterID   uuid.UUID
	existingStage *models.Stage
	newStage      *models.Stage
	resource      integrations.Resource
	integration   *models.Integration
	executorType  string
	executorSpec  []byte
	connections   []models.Connection
}

func NewStageBuilder(registry *registry.Registry) *StageBuilder {
	return &StageBuilder{
		ctx:      context.Background(),
		registry: registry,
		newStage: &models.Stage{
			Conditions:    datatypes.NewJSONSlice([]models.StageCondition{}),
			Inputs:        datatypes.NewJSONSlice([]models.InputDefinition{}),
			InputMappings: datatypes.NewJSONSlice([]models.InputMapping{}),
			Outputs:       datatypes.NewJSONSlice([]models.OutputDefinition{}),
			Secrets:       datatypes.NewJSONSlice([]models.ValueDefinition{}),
			Description:   "",
		},
	}
}

func (b *StageBuilder) WithExistingStage(existingStage *models.Stage) *StageBuilder {
	b.existingStage = existingStage
	return b
}

func (b *StageBuilder) WithEncryptor(encryptor crypto.Encryptor) *StageBuilder {
	b.encryptor = encryptor
	return b
}

func (b *StageBuilder) WithContext(ctx context.Context) *StageBuilder {
	b.ctx = ctx
	return b
}

func (b *StageBuilder) InCanvas(canvas *models.Canvas) *StageBuilder {
	b.canvas = canvas
	return b
}

func (b *StageBuilder) WithName(name string) *StageBuilder {
	b.newStage.Name = name
	return b
}

func (b *StageBuilder) WithDescription(description string) *StageBuilder {
	b.newStage.Description = description
	return b
}

func (b *StageBuilder) WithRequester(requesterID uuid.UUID) *StageBuilder {
	b.requesterID = requesterID
	return b
}

func (b *StageBuilder) WithConditions(conditions []models.StageCondition) *StageBuilder {
	b.newStage.Conditions = datatypes.NewJSONSlice(conditions)
	return b
}

func (b *StageBuilder) WithInputs(inputs []models.InputDefinition) *StageBuilder {
	b.newStage.Inputs = datatypes.NewJSONSlice(inputs)
	return b
}

func (b *StageBuilder) WithInputMappings(inputMappings []models.InputMapping) *StageBuilder {
	b.newStage.InputMappings = datatypes.NewJSONSlice(inputMappings)
	return b
}

func (b *StageBuilder) WithOutputs(outputs []models.OutputDefinition) *StageBuilder {
	b.newStage.Outputs = datatypes.NewJSONSlice(outputs)
	return b
}

func (b *StageBuilder) WithSecrets(secrets []models.ValueDefinition) *StageBuilder {
	b.newStage.Secrets = datatypes.NewJSONSlice(secrets)
	return b
}

func (b *StageBuilder) WithConnections(connections []models.Connection) *StageBuilder {
	b.connections = connections
	return b
}

func (b *StageBuilder) WithExecutorType(executorType string) *StageBuilder {
	b.executorType = executorType
	return b
}

func (b *StageBuilder) ForIntegration(integration *models.Integration) *StageBuilder {
	b.integration = integration
	return b
}

func (b *StageBuilder) ForResource(resource integrations.Resource) *StageBuilder {
	b.resource = resource
	return b
}

func (b *StageBuilder) WithExecutorSpec(spec []byte) *StageBuilder {
	b.executorSpec = spec
	return b
}

func (b *StageBuilder) Create() (*models.Stage, error) {
	err := b.validateExecutorSpec()
	if err != nil {
		return nil, err
	}

	now := time.Now()
	stage := &models.Stage{
		CanvasID:      b.canvas.ID,
		Name:          b.newStage.Name,
		Description:   b.newStage.Description,
		Conditions:    b.newStage.Conditions,
		CreatedAt:     &now,
		CreatedBy:     b.requesterID,
		Inputs:        b.newStage.Inputs,
		InputMappings: b.newStage.InputMappings,
		Outputs:       b.newStage.Outputs,
		Secrets:       b.newStage.Secrets,
		ExecutorType:  b.executorType,
		ExecutorSpec:  datatypes.JSON(b.executorSpec),
	}

	err = database.Conn().Transaction(func(tx *gorm.DB) error {

		//
		// Find or create the event source for the executor
		//
		resourceID, err := b.findOrCreateEventSourceForExecutor(tx)
		if err != nil {
			return err
		}

		stage.ResourceID = resourceID

		//
		// Create the stage record
		//
		err = tx.Clauses(clause.Returning{}).Create(&stage).Error
		if err != nil {
			if strings.Contains(err.Error(), "duplicate key value violates unique constraint") {
				return models.ErrNameAlreadyUsed
			}

			return err
		}

		//
		// Create the connections for the new stage
		//
		for _, connection := range b.connections {
			err := stage.AddConnection(tx, connection)
			if err != nil {
				return err
			}
		}

<<<<<<< HEAD
		//
		// Create the stage executor
		//
		resourceID, err := b.findOrCreateEventSource(tx)
		if err != nil {
			return err
		}

		executor := models.StageExecutor{
			Type:       b.executorType,
			Spec:       datatypes.JSON(b.executorSpec),
			ResourceID: resourceID,
			StageID:    stage.ID,
		}

		return tx.Create(&executor).Error
=======
		return nil
>>>>>>> 240c6d43
	})

	if err != nil {
		return nil, err
	}

	return stage, nil
}

func (b *StageBuilder) validateExecutorSpec() error {
	if b.executorSpec == nil {
		return fmt.Errorf("missing executor spec")
	}

	if b.integration == nil {
		executor, err := b.registry.NewExecutor(b.executorType)
		if err != nil {
			return err
		}

		return executor.Validate(b.ctx, b.executorSpec)
	}

	executor, err := b.registry.NewIntegrationExecutor(b.integration, b.resource)
	if err != nil {
		return err
	}

	return executor.Validate(b.ctx, b.executorSpec)
}

func (b *StageBuilder) findOrCreateEventSource(tx *gorm.DB) (*uuid.UUID, error) {
	//
	// If this stage is not using an integration, it does not need an event source.
	//
	if b.resource == nil {
		return nil, nil
	}

	//
	// The event source builder will ensure an event source for this resource
	// will be re-used if already exists, or a new one will be created.
	//
	eventSource, _, err := NewEventSourceBuilder(b.encryptor, b.registry).
		WithTransaction(tx).
		WithContext(b.ctx).
		InCanvas(b.canvas).
		WithName(b.integration.Name + "-" + b.resource.Name()).
		WithScope(models.EventSourceScopeInternal).
		ForIntegration(b.integration).
		ForResource(b.resource).
		Create()

	if err != nil {
		return nil, err
	}

	return eventSource.ResourceID, nil
}

func (b *StageBuilder) Update() (*models.Stage, error) {
	if b.existingStage == nil {
		return nil, fmt.Errorf("no existing stage specified")
	}

	err := b.validateExecutorSpec()
	if err != nil {
		return nil, err
	}

	err = database.Conn().Transaction(func(tx *gorm.DB) error {

		//
		// Delete existing connections
		//
		if err := tx.Where("target_id = ?", b.existingStage.ID).Delete(&models.Connection{}).Error; err != nil {
			return fmt.Errorf("failed to delete existing connections: %v", err)
		}

		//
		// Find or create the event source for the executor
		//
		resourceID, err := b.findOrCreateEventSourceForExecutor(tx)
		if err != nil {
			return err
		}

		//
		// Update the stage record.
		//
		now := time.Now()
		err = tx.Model(b.existingStage).
			Update("name", b.newStage.Name).
			Update("description", b.newStage.Description).
			Update("updated_at", now).
			Update("updated_by", b.requesterID).
			Update("conditions", b.newStage.Conditions).
			Update("inputs", b.newStage.Inputs).
			Update("input_mappings", b.newStage.InputMappings).
			Update("outputs", b.newStage.Outputs).
			Update("secrets", b.newStage.Secrets).
			Update("executor_type", b.executorType).
			Update("executor_spec", datatypes.JSON(b.executorSpec)).
			Update("resource_id", resourceID).
			Error

		if err != nil {
			return fmt.Errorf("failed to update stage: %v", err)
		}

		//
		// Re-create the connections for the new stage
		//
		for _, connection := range b.connections {
			err := b.existingStage.AddConnection(tx, connection)
			if err != nil {
				return err
			}
		}

<<<<<<< HEAD
		//
		// Re-create the stage executor
		//
		resourceID, err := b.findOrCreateEventSource(tx)
		if err != nil {
			return err
		}

		executor := models.StageExecutor{
			Type:       b.executorType,
			Spec:       datatypes.JSON(b.executorSpec),
			ResourceID: resourceID,
			StageID:    b.existingStage.ID,
		}

		return tx.Create(&executor).Error
=======
		return nil
>>>>>>> 240c6d43
	})

	if err != nil {
		return nil, err
	}

	return b.existingStage, nil
}<|MERGE_RESOLUTION|>--- conflicted
+++ resolved
@@ -159,7 +159,7 @@
 		//
 		// Find or create the event source for the executor
 		//
-		resourceID, err := b.findOrCreateEventSourceForExecutor(tx)
+		resourceID, err := b.findOrCreateEventSource(tx)
 		if err != nil {
 			return err
 		}
@@ -188,26 +188,7 @@
 			}
 		}
 
-<<<<<<< HEAD
-		//
-		// Create the stage executor
-		//
-		resourceID, err := b.findOrCreateEventSource(tx)
-		if err != nil {
-			return err
-		}
-
-		executor := models.StageExecutor{
-			Type:       b.executorType,
-			Spec:       datatypes.JSON(b.executorSpec),
-			ResourceID: resourceID,
-			StageID:    stage.ID,
-		}
-
-		return tx.Create(&executor).Error
-=======
 		return nil
->>>>>>> 240c6d43
 	})
 
 	if err != nil {
@@ -290,7 +271,7 @@
 		//
 		// Find or create the event source for the executor
 		//
-		resourceID, err := b.findOrCreateEventSourceForExecutor(tx)
+		resourceID, err := b.findOrCreateEventSource(tx)
 		if err != nil {
 			return err
 		}
@@ -328,26 +309,7 @@
 			}
 		}
 
-<<<<<<< HEAD
-		//
-		// Re-create the stage executor
-		//
-		resourceID, err := b.findOrCreateEventSource(tx)
-		if err != nil {
-			return err
-		}
-
-		executor := models.StageExecutor{
-			Type:       b.executorType,
-			Spec:       datatypes.JSON(b.executorSpec),
-			ResourceID: resourceID,
-			StageID:    b.existingStage.ID,
-		}
-
-		return tx.Create(&executor).Error
-=======
 		return nil
->>>>>>> 240c6d43
 	})
 
 	if err != nil {
