package noop

import (
	"fmt"
	"net/http"

	"github.com/superplanehq/superplane/pkg/configuration"
	"github.com/superplanehq/superplane/pkg/core"
	"github.com/superplanehq/superplane/pkg/models"
	"github.com/superplanehq/superplane/pkg/registry"
)

const ComponentName = "noop"

func init() {
	registry.RegisterComponent(ComponentName, &NoOp{})
}

type NoOp struct{}

func (c *NoOp) Name() string {
	return ComponentName
}

func (c *NoOp) Label() string {
	return "No Operation"
}

func (c *NoOp) Description() string {
	return "Just pass events through without any additional processing"
}

func (c *NoOp) Icon() string {
	return "circle-off"
}

func (c *NoOp) Color() string {
	return "blue"
}

func (c *NoOp) OutputChannels(configuration any) []core.OutputChannel {
	return []core.OutputChannel{core.DefaultOutputChannel}
}

func (c *NoOp) Configuration() []configuration.Field {
	return []configuration.Field{}
}

func (c *NoOp) Execute(ctx core.ExecutionContext) error {
	return ctx.ExecutionStateContext.Pass(map[string][]any{
		core.DefaultOutputChannel.Name: {make(map[string]any)},
	})
}

func (c *NoOp) ProcessQueueItem(ctx core.ProcessQueueContext) (*models.WorkflowNodeExecution, error) {
	return ctx.DefaultProcessing()
}

func (c *NoOp) Actions() []core.Action {
	return []core.Action{}
}

func (c *NoOp) HandleAction(ctx core.ActionContext) error {
	return fmt.Errorf("noop does not support actions")
}

func (c *NoOp) Setup(ctx core.SetupContext) error {
	return nil
}

<<<<<<< HEAD
func (c *NoOp) HandleWebhook(ctx core.WebhookRequestContext) (int, error) {
	return http.StatusOK, nil
}

=======
>>>>>>> 54b1f14e
func (c *NoOp) Cancel(ctx core.ExecutionContext) error {
	return nil
}

func (c *NoOp) HandleWebhook(ctx core.WebhookRequestContext) (int, error) {
	return http.StatusOK, nil
}<|MERGE_RESOLUTION|>--- conflicted
+++ resolved
@@ -68,13 +68,6 @@
 	return nil
 }
 
-<<<<<<< HEAD
-func (c *NoOp) HandleWebhook(ctx core.WebhookRequestContext) (int, error) {
-	return http.StatusOK, nil
-}
-
-=======
->>>>>>> 54b1f14e
 func (c *NoOp) Cancel(ctx core.ExecutionContext) error {
 	return nil
 }
