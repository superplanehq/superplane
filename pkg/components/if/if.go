package ifp

import (
	"fmt"
	"net/http"
	"time"

	"github.com/expr-lang/expr"
	"github.com/mitchellh/mapstructure"
	"github.com/superplanehq/superplane/pkg/configuration"
	"github.com/superplanehq/superplane/pkg/core"
	"github.com/superplanehq/superplane/pkg/models"
	"github.com/superplanehq/superplane/pkg/registry"
)

const ComponentName = "if"
const ChannelNameTrue = "true"
const ChannelNameFalse = "false"

func init() {
	registry.RegisterComponent(ComponentName, &If{})
}

type If struct{}

type Spec struct {
	Expression string `json:"expression"`
}

func (f *If) Name() string {
	return ComponentName
}

func (f *If) Label() string {
	return "If"
}

func (f *If) Description() string {
	return "Route events based on expression"
}

func (f *If) Icon() string {
	return "split"
}

func (f *If) Color() string {
	return "red"
}

func (f *If) OutputChannels(configuration any) []core.OutputChannel {
	return []core.OutputChannel{
		{Name: "true", Label: "True"},
		{Name: "false", Label: "False"},
	}
}

func (f *If) Configuration() []configuration.Field {
	return []configuration.Field{
		{
			Name:        "expression",
			Type:        configuration.FieldTypeString,
			Description: "Boolean expression to evaluate",
			Required:    true,
		},
	}
}

func (f *If) Execute(ctx core.ExecutionContext) error {
	spec := Spec{}
	err := mapstructure.Decode(ctx.Configuration, &spec)
	if err != nil {
		return err
	}

	env := map[string]any{
		"$": ctx.Data,
	}

	vm, err := expr.Compile(spec.Expression, []expr.Option{
		expr.Env(env),
		expr.AsBool(),
		expr.WithContext("ctx"),
		expr.Timezone(time.UTC.String()),
	}...)

	if err != nil {
		return err
	}

	output, err := expr.Run(vm, env)
	if err != nil {
		return fmt.Errorf("expression evaluation failed: %w", err)
	}

	matches, ok := output.(bool)
	if !ok {
		return fmt.Errorf("expression must evaluate to boolean, got %T", output)
	}

	var outputs map[string][]any
	if matches {
		outputs = map[string][]any{
			ChannelNameTrue: {make(map[string]any)},
		}
	} else {
		outputs = map[string][]any{
			ChannelNameFalse: {make(map[string]any)},
		}
	}

	return ctx.ExecutionStateContext.Pass(outputs)
}

func (f *If) Actions() []core.Action {
	return []core.Action{}
}

func (f *If) HandleAction(ctx core.ActionContext) error {
	return fmt.Errorf("if does not support actions")
}

func (f *If) Setup(ctx core.SetupContext) error {
	return nil
}

func (f *If) ProcessQueueItem(ctx core.ProcessQueueContext) (*models.WorkflowNodeExecution, error) {
	return ctx.DefaultProcessing()
}

<<<<<<< HEAD
func (f *If) HandleWebhook(ctx core.WebhookRequestContext) (int, error) {
	return http.StatusOK, nil
=======
func (f *If) Cancel(ctx components.ExecutionContext) error {
	return nil
>>>>>>> 37162e2c
}<|MERGE_RESOLUTION|>--- conflicted
+++ resolved
@@ -127,11 +127,10 @@
 	return ctx.DefaultProcessing()
 }
 
-<<<<<<< HEAD
+func (f *If) Cancel(ctx core.ExecutionContext) error {
+	return nil
+}
+
 func (f *If) HandleWebhook(ctx core.WebhookRequestContext) (int, error) {
 	return http.StatusOK, nil
-=======
-func (f *If) Cancel(ctx components.ExecutionContext) error {
-	return nil
->>>>>>> 37162e2c
 }