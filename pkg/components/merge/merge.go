package merge

import (
	"fmt"
	"net/http"
	"time"

	"github.com/expr-lang/expr"
	"github.com/google/uuid"
	"github.com/mitchellh/mapstructure"
	"github.com/superplanehq/superplane/pkg/configuration"
	"github.com/superplanehq/superplane/pkg/core"
	"github.com/superplanehq/superplane/pkg/models"
	"github.com/superplanehq/superplane/pkg/registry"
)

// Merge is a component that passes its input downstream on
// the default channel. The queue/worker layer is responsible
// for aggregating inputs from multiple parents.

func init() {
	registry.RegisterComponent("merge", &Merge{})
}

type Merge struct{}

func (m *Merge) Name() string        { return "merge" }
func (m *Merge) Label() string       { return "Merge" }
func (m *Merge) Description() string { return "Merge multiple upstream inputs and forward" }
func (m *Merge) Icon() string        { return "arrow-right-from-line" }
func (m *Merge) Color() string       { return "gray" }

func (m *Merge) OutputChannels(configuration any) []core.OutputChannel {
	return []core.OutputChannel{core.DefaultOutputChannel}
}

type Spec struct {
	ExecutionTimeout struct {
		Value int    `json:"value"`
		Unit  string `json:"unit"`
	} `json:"executionTimeout"`

	// Optional expression to short-circuit waiting for all inputs.
	// The expression is evaluated against the incoming event input using
	// the Expr language with the input bound to the variable '$'.
	// If it evaluates to true, the merge finishes immediately.
	StopIfExpression string `json:"stopIfExpression" mapstructure:"stopIfExpression"`
}

func (m *Merge) Configuration() []configuration.Field {
	return []configuration.Field{
		{
			Name:     "executionTimeout",
			Label:    "Execution Timeout",
			Type:     configuration.FieldTypeObject,
			Required: false,
			TypeOptions: &configuration.TypeOptions{
				Object: &configuration.ObjectTypeOptions{
					Schema: []configuration.Field{
						{
							Name:     "value",
							Label:    "Timeout",
							Type:     configuration.FieldTypeNumber,
							Required: true,
						},
						{
							Name:     "unit",
							Label:    "Unit",
							Type:     configuration.FieldTypeSelect,
							Required: true,
							TypeOptions: &configuration.TypeOptions{
								Select: &configuration.SelectTypeOptions{
									Options: []configuration.FieldOption{
										{Label: "Seconds", Value: "seconds"},
										{Label: "Minutes", Value: "minutes"},
										{Label: "Hours", Value: "hours"},
									},
								},
							},
						},
					},
				},
			},
		},
		{
			Name:        "stopIfExpression",
			Label:       "Stop if",
			Type:        configuration.FieldTypeString,
			Description: "When true, stop waiting and finish immediately.",
			Placeholder: "e.g. $.result == 'fail'",
			Required:    false,
		},
	}
}

<<<<<<< HEAD
func (m *Merge) HandleWebhook(ctx core.WebhookRequestContext) (int, error) {
	return http.StatusOK, nil
}

=======
>>>>>>> 54b1f14e
func (m *Merge) Actions() []core.Action {
	return []core.Action{
		{Name: "timeoutReached"},
	}
}

func (m *Merge) Setup(ctx core.SetupContext) error {
	return nil
}

func (m *Merge) ProcessQueueItem(ctx core.ProcessQueueContext) (*models.WorkflowNodeExecution, error) {
	mergeGroup := ctx.RootEventID

	execID, err := m.findOrCreateExecution(ctx, mergeGroup)
	if err != nil {
		return nil, err
	}

	if err := ctx.DequeueItem(); err != nil {
		return nil, err
	}

	if err := ctx.UpdateNodeState(models.WorkflowNodeStateReady); err != nil {
		return nil, err
	}

	incoming, err := ctx.CountDistinctIncomingSources()
	if err != nil {
		return nil, err
	}

	md, err := m.addEventToMetadata(ctx, execID)
	if err != nil {
		return nil, err
	}

	// Decode config to check for optional stop expression
	spec := &Spec{}
	_ = mapstructure.Decode(ctx.Configuration, &spec)

	// If already short-circuited, do not finish again
	if md.StopEarly {
		return nil, nil
	}

	// Evaluate stop expression if provided
	if spec.StopIfExpression != "" {
		env := map[string]any{
			"$": ctx.Input,
		}
		vm, err := expr.Compile(spec.StopIfExpression, expr.Env(env), expr.AsBool())
		if err != nil {
			return nil, fmt.Errorf("stopIfExpression compilation failed: %w", err)
		}
		out, err := expr.Run(vm, env)
		if err != nil {
			return nil, fmt.Errorf("stopIfExpression evaluation failed: %w", err)
		}
		if b, ok := out.(bool); ok && b {
			// Mark metadata and fail immediately
			md.StopEarly = true
			if err := ctx.SetExecutionMetadata(execID, md); err != nil {
				return nil, err
			}
			return ctx.FailExecution(execID, "stopped", "Stopped by stopIfExpression")
		}
	}

	if len(md.Sources) >= incoming {
		return ctx.PassExecution(execID, map[string][]any{
			core.DefaultOutputChannel.Name: {md},
		})
	}

	return nil, nil
}

func (m *Merge) findOrCreateExecution(ctx core.ProcessQueueContext, mergeGroup string) (uuid.UUID, error) {
	execID, found, err := ctx.FindExecutionIDByKV("merge_group", mergeGroup)
	if err != nil {
		return uuid.Nil, err
	}

	if found {
		return execID, nil
	}

	execID, err = ctx.CreateExecution()
	if err != nil {
		return uuid.Nil, err
	}

	err = ctx.SetExecutionKV(execID, "merge_group", mergeGroup)
	if err != nil {
		return uuid.Nil, err
	}

	md := &ExecutionMetadata{
		GroupKey: mergeGroup,
		EventIDs: []string{},
		Sources:  []string{},
	}

	err = ctx.SetExecutionMetadata(execID, md)
	if err != nil {
		return uuid.Nil, err
	}

	return execID, nil
}

func (m *Merge) addEventToMetadata(ctx core.ProcessQueueContext, execID uuid.UUID) (*ExecutionMetadata, error) {
	md := &ExecutionMetadata{}

	rawMeta, err := ctx.GetExecutionMetadata(execID)
	if err != nil {
		return nil, err
	}

	err = mapstructure.Decode(rawMeta, md)
	if err != nil {
		return nil, err
	}

	md.EventIDs = append(md.EventIDs, ctx.EventID)
	// Track distinct source nodes that reached this merge
	if ctx.SourceNodeID != "" {
		exists := false
		for _, s := range md.Sources {
			if s == ctx.SourceNodeID {
				exists = true
				break
			}
		}
		if !exists {
			md.Sources = append(md.Sources, ctx.SourceNodeID)
		}
	}

	err = ctx.SetExecutionMetadata(execID, md)
	if err != nil {
		return nil, err
	}

	return md, nil
}

func (m *Merge) HandleAction(ctx core.ActionContext) error {
	switch ctx.Name {
	case "timeoutReached":
		return m.HandleTimeout(ctx)
	default:
		return fmt.Errorf("merge does not support action: %s", ctx.Name)
	}
}

func (m *Merge) HandleTimeout(ctx core.ActionContext) error {
	if ctx.ExecutionStateContext.IsFinished() {
		return nil
	}

	return ctx.ExecutionStateContext.Fail("timeoutReached", "Execution timed out waiting for other inputs")
}

func (m *Merge) Execute(ctx core.ExecutionContext) error {
	spec := &Spec{}

	if err := mapstructure.Decode(ctx.Configuration, &spec); err != nil {
		return err
	}

	interval := durationFrom(spec.ExecutionTimeout.Value, spec.ExecutionTimeout.Unit)
	if interval > 0 {
		return ctx.RequestContext.ScheduleActionCall("timeoutReached", map[string]any{}, interval)
	}

	return nil
}

func (m *Merge) Cancel(ctx core.ExecutionContext) error {
	return nil
}

func (m *Merge) HandleWebhook(ctx core.WebhookRequestContext) (int, error) {
	return http.StatusOK, nil
}

func durationFrom(value int, unit string) time.Duration {
	switch unit {
	case "seconds":
		return time.Duration(value) * time.Second
	case "minutes":
		return time.Duration(value) * time.Minute
	case "hours":
		return time.Duration(value) * time.Hour
	default:
		return 0
	}
}<|MERGE_RESOLUTION|>--- conflicted
+++ resolved
@@ -93,13 +93,6 @@
 	}
 }
 
-<<<<<<< HEAD
-func (m *Merge) HandleWebhook(ctx core.WebhookRequestContext) (int, error) {
-	return http.StatusOK, nil
-}
-
-=======
->>>>>>> 54b1f14e
 func (m *Merge) Actions() []core.Action {
 	return []core.Action{
 		{Name: "timeoutReached"},
