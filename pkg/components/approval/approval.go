package approval

import (
	"fmt"
	"net/http"
	"time"

	"github.com/google/uuid"
	"github.com/mitchellh/mapstructure"
	"github.com/superplanehq/superplane/pkg/configuration"
	"github.com/superplanehq/superplane/pkg/core"
	"github.com/superplanehq/superplane/pkg/models"
	"github.com/superplanehq/superplane/pkg/registry"
)

const (
	StatePending  = "pending"
	StateApproved = "approved"
	StateRejected = "rejected"

	ItemTypeUser  = "user"
	ItemTypeRole  = "role"
	ItemTypeGroup = "group"

	ChannelApproved = "approved"
	ChannelRejected = "rejected"
)

func init() {
	registry.RegisterComponent("approval", &Approval{})
}

/*
 * Configuration for the component.
 * Filled when the component is added to a blueprint/workflow.
 */
type Config struct {
	Items []Item `json:"items" mapstructure:"items"`
}

type Item struct {
	Type  string `mapstructure:"type" json:"type"`
	User  string `mapstructure:"user" json:"user,omitempty"`
	Role  string `mapstructure:"role" json:"role,omitempty"`
	Group string `mapstructure:"group" json:"group,omitempty"`
}

/*
 * Metadata for the component.
 */
type Metadata struct {
	Result  string   `mapstructure:"result" json:"result"`
	Records []Record `mapstructure:"records" json:"records"`
}

type Record struct {
	Index     int            `mapstructure:"index" json:"index"`
	Type      string         `mapstructure:"type" json:"type"`
	State     string         `mapstructure:"state" json:"state"`
	User      *core.User     `mapstructure:"user" json:"user,omitempty"`
	Role      *string        `mapstructure:"role" json:"role,omitempty"`
	Group     *string        `mapstructure:"group" json:"group,omitempty"`
	Approval  *ApprovalInfo  `mapstructure:"approval" json:"approval,omitempty"`
	Rejection *RejectionInfo `mapstructure:"rejection" json:"rejection,omitempty"`
}

type ApprovalInfo struct {
	ApprovedAt string `mapstructure:"approvedAt" json:"approvedAt"`
	Comment    string `mapstructure:"comment" json:"comment"`
}

type RejectionInfo struct {
	RejectedAt string `mapstructure:"rejectedAt" json:"rejectedAt"`
	Reason     string `mapstructure:"reason" json:"reason"`
}

func (m *Metadata) Completed() bool {
	for _, record := range m.Records {
		if record.State == StatePending {
			return false
		}
	}

	return true
}

func (m *Metadata) UpdateResult() {
	//
	// If there is a pending record, the result is pending.
	//
	for _, record := range m.Records {
		if record.State == StatePending {
			m.Result = StatePending
			return
		}
	}

	//
	// If there is a rejected record, the result is rejected.
	//
	for _, record := range m.Records {
		if record.State == StateRejected {
			m.Result = StateRejected
			return
		}
	}

	m.Result = StateApproved
}

func (m *Metadata) Approve(record *Record, index int, ctx core.ActionContext) error {
	err := m.validateAction(record, ctx)
	if err != nil {
		return err
	}

	record.State = StateApproved
	record.Approval = &ApprovalInfo{ApprovedAt: time.Now().Format(time.RFC3339)}
	record.User = ctx.AuthContext.AuthenticatedUser()
	comment, ok := ctx.Parameters["comment"].(string)
	if ok {
		record.Approval.Comment = comment
	}

	m.Records[index] = *record
	return nil
}

func (m *Metadata) Reject(record *Record, index int, ctx core.ActionContext) error {
	err := m.validateAction(record, ctx)
	if err != nil {
		return err
	}

	reason, ok := ctx.Parameters["reason"]
	if !ok || reason == nil {
		return fmt.Errorf("reason is required for rejection")
	}

	reasonStr, ok := reason.(string)
	if !ok {
		return fmt.Errorf("reason must be a string")
	}

	record.State = StateRejected
	record.User = ctx.AuthContext.AuthenticatedUser()
	record.Rejection = &RejectionInfo{
		RejectedAt: time.Now().Format(time.RFC3339),
		Reason:     reasonStr,
	}

	m.Records[index] = *record
	return nil
}

func (m *Metadata) validateAction(record *Record, ctx core.ActionContext) error {
	authenticatedUser := ctx.AuthContext.AuthenticatedUser()
	switch record.Type {
	case ItemTypeUser:
		if record.User.ID != authenticatedUser.ID {
			return fmt.Errorf("item must be approved by %s", authenticatedUser.ID)
		}

		return nil

	case ItemTypeRole:
		hasRole, err := ctx.AuthContext.HasRole(*record.Role)
		if err != nil {
			return fmt.Errorf("error checking role %s: %v", *record.Role, err)
		}

		if !hasRole {
			return fmt.Errorf("item must be approved by %s", *record.Role)
		}

		return nil

	case ItemTypeGroup:
		inGroup, err := ctx.AuthContext.InGroup(*record.Group)
		if err != nil {
			return fmt.Errorf("error checking group %s: %v", *record.Group, err)
		}

		if !inGroup {
			return fmt.Errorf("item must be approved by %s", *record.Group)
		}

		return nil
	}

	return fmt.Errorf("unknown record type: %s", record.Type)
}

func NewMetadata(ctx core.ExecutionContext, items []Item) (*Metadata, error) {
	records := []Record{}

	for i, item := range items {
		record, err := approvalItemToRecord(ctx, item, i)
		if err != nil {
			return nil, err
		}

		records = append(records, *record)
	}

	return &Metadata{
		Result:  StatePending,
		Records: records,
	}, nil
}

func approvalItemToRecord(ctx core.ExecutionContext, item Item, index int) (*Record, error) {
	switch item.Type {
	case ItemTypeUser:
		userID, err := uuid.Parse(item.User)
		if err != nil {
			return nil, err
		}

		user, err := ctx.AuthContext.GetUser(userID)
		if err != nil {
			return nil, err
		}

		return &Record{
			Type:  item.Type,
			Index: index,
			State: StatePending,
			User:  user,
		}, nil

	case ItemTypeRole:
		return &Record{
			Type:  item.Type,
			Index: index,
			Role:  &item.Role,
			State: StatePending,
		}, nil

	case ItemTypeGroup:
		return &Record{
			Type:  item.Type,
			Index: index,
			Group: &item.Group,
			State: StatePending,
		}, nil
	}

	return nil, fmt.Errorf("unsupport item type: %s", item.Type)
}

type Approval struct{}

func (a *Approval) Name() string {
	return "approval"
}

func (a *Approval) Label() string {
	return "Approval"
}

func (a *Approval) Description() string {
	return "Collect approvals on events"
}

func (a *Approval) Icon() string {
	return "hand"
}

func (a *Approval) Color() string {
	return "orange"
}

func (a *Approval) OutputChannels(configuration any) []core.OutputChannel {
	return []core.OutputChannel{
		{Name: ChannelApproved, Label: "Approved", Description: "All required actors approved"},
		{Name: ChannelRejected, Label: "Rejected", Description: "At least one actor rejected (after everyone responded)"},
	}
}

func (a *Approval) Configuration() []configuration.Field {
	return []configuration.Field{
		{
			Name:     "items",
			Label:    "Items",
			Type:     configuration.FieldTypeList,
			Required: true,
			TypeOptions: &configuration.TypeOptions{
				List: &configuration.ListTypeOptions{
					ItemLabel: "Item",
					ItemDefinition: &configuration.ListItemDefinition{
						Type: configuration.FieldTypeObject,
						Schema: []configuration.Field{
							{
								Name:     "type",
								Label:    "Type",
								Type:     configuration.FieldTypeSelect,
								Required: true,
								TypeOptions: &configuration.TypeOptions{
									Select: &configuration.SelectTypeOptions{
										Options: []configuration.FieldOption{
											{Value: "user", Label: "User"},
											{Value: "role", Label: "Role"},
											{Value: "group", Label: "Group"},
										},
									},
								},
							},
							{
								Name:  "user",
								Label: "User",
								Type:  configuration.FieldTypeUser,
								VisibilityConditions: []configuration.VisibilityCondition{
									{
										Field:  "type",
										Values: []string{"user"},
									},
								},
							},
							{
								Name:  "role",
								Label: "Role",
								Type:  configuration.FieldTypeRole,
								VisibilityConditions: []configuration.VisibilityCondition{
									{
										Field:  "type",
										Values: []string{"role"},
									},
								},
							},
							{
								Name:  "group",
								Label: "Group",
								Type:  configuration.FieldTypeGroup,
								VisibilityConditions: []configuration.VisibilityCondition{
									{
										Field:  "type",
										Values: []string{"group"},
									},
								},
							},
						},
					},
				},
			},
		},
	}
}

func (a *Approval) Setup(ctx core.SetupContext) error {
	return nil
}

func (a *Approval) ProcessQueueItem(ctx core.ProcessQueueContext) (*models.WorkflowNodeExecution, error) {
	return ctx.DefaultProcessing()
}

<<<<<<< HEAD
func (a *Approval) HandleWebhook(ctx core.WebhookRequestContext) (int, error) {
	return http.StatusOK, nil
}

=======
>>>>>>> 54b1f14e
func (a *Approval) Execute(ctx core.ExecutionContext) error {
	config := Config{}
	err := mapstructure.Decode(ctx.Configuration, &config)
	if err != nil {
		return err
	}

	metadata, err := NewMetadata(ctx, config.Items)
	if err != nil {
		return err
	}

	metadata.UpdateResult()
	ctx.MetadataContext.Set(metadata)

	//
	// If no items are specified, just finish the execution.
	//
	if metadata.Completed() {
		return ctx.ExecutionStateContext.Pass(map[string][]any{
			ChannelApproved: {metadata},
		})
	}

	return nil
}

func (a *Approval) Actions() []core.Action {
	return []core.Action{
		{
			Name:           "approve",
			Description:    "Approve this execution",
			UserAccessible: true,
			Parameters: []configuration.Field{
				{
					Name:        "index",
					Label:       "Item Index",
					Type:        configuration.FieldTypeNumber,
					Description: "Index of the item being fulfilled",
					Required:    true,
				},
				{
					Name:        "comment",
					Label:       "Comment",
					Type:        configuration.FieldTypeString,
					Description: "Leave a comment before approving",
					Required:    false,
				},
			},
		},
		{
			Name:           "reject",
			Description:    "Reject this approval requirement",
			UserAccessible: true,
			Parameters: []configuration.Field{
				{
					Name:        "index",
					Label:       "Item Index",
					Type:        configuration.FieldTypeNumber,
					Description: "Index of the item being rejected",
					Required:    true,
				},
				{
					Name:        "reason",
					Label:       "Reason",
					Type:        configuration.FieldTypeString,
					Description: "Reason for rejection",
					Required:    true,
				},
			},
		},
	}
}

func (a *Approval) HandleAction(ctx core.ActionContext) error {
	var err error
	var metadata *Metadata
	switch ctx.Name {
	case "approve":
		metadata, err = a.handleApprove(ctx)
	case "reject":
		metadata, err = a.handleReject(ctx)
	default:
		return fmt.Errorf("unknown action: %s", ctx.Name)
	}

	if err != nil {
		return err
	}

	//
	// If we have pending records yet, just update the metadata,
	// without finishing the execution.
	//
	if !metadata.Completed() {
		ctx.MetadataContext.Set(metadata)
		return nil
	}

	//
	// Here, no more pending records exist,
	// so we update the metadata result.
	// If a single item was rejected,
	// the final state of the execution is rejected.
	//
	metadata.UpdateResult()
	ctx.MetadataContext.Set(metadata)

	var outputChannel string
	if metadata.Result == StateApproved {
		outputChannel = ChannelApproved
	} else if metadata.Result == StateRejected {
		outputChannel = ChannelRejected
	}

	return ctx.ExecutionStateContext.Pass(map[string][]any{
		outputChannel: {metadata},
	})
}

func (a *Approval) handleApprove(ctx core.ActionContext) (*Metadata, error) {
	var metadata Metadata
	err := mapstructure.Decode(ctx.MetadataContext.Get(), &metadata)
	if err != nil {
		return nil, fmt.Errorf("failed to parse metadata: %w", err)
	}

	record, err := a.findPendingRecord(metadata, ctx.Parameters)
	if err != nil {
		return nil, fmt.Errorf("failed to find requirement: %w", err)
	}

	err = metadata.Approve(record, record.Index, ctx)
	if err != nil {
		return nil, err
	}

	return &metadata, nil
}

func (a *Approval) findPendingRecord(metadata Metadata, parameters map[string]any) (*Record, error) {
	i, ok := parameters["index"].(float64)
	if !ok {
		return nil, fmt.Errorf("index is required")
	}

	index := int(i)
	if index < 0 || index >= len(metadata.Records) {
		return nil, fmt.Errorf("invalid index: %d", index)
	}

	record := metadata.Records[index]
	if record.State != StatePending {
		return nil, fmt.Errorf("record at index %d is not pending", index)
	}

	return &record, nil
}

func (a *Approval) handleReject(ctx core.ActionContext) (*Metadata, error) {
	var metadata Metadata
	err := mapstructure.Decode(ctx.MetadataContext.Get(), &metadata)
	if err != nil {
		return nil, fmt.Errorf("failed to parse metadata: %w", err)
	}

	record, err := a.findPendingRecord(metadata, ctx.Parameters)
	if err != nil {
		return nil, fmt.Errorf("failed to find requirement: %w", err)
	}

	err = metadata.Reject(record, record.Index, ctx)
	if err != nil {
		return nil, err
	}

	return &metadata, nil
}

func (a *Approval) Cancel(ctx core.ExecutionContext) error {
	return nil
}

func (a *Approval) HandleWebhook(ctx core.WebhookRequestContext) (int, error) {
	return http.StatusOK, nil
}<|MERGE_RESOLUTION|>--- conflicted
+++ resolved
@@ -355,13 +355,6 @@
 	return ctx.DefaultProcessing()
 }
 
-<<<<<<< HEAD
-func (a *Approval) HandleWebhook(ctx core.WebhookRequestContext) (int, error) {
-	return http.StatusOK, nil
-}
-
-=======
->>>>>>> 54b1f14e
 func (a *Approval) Execute(ctx core.ExecutionContext) error {
 	config := Config{}
 	err := mapstructure.Decode(ctx.Configuration, &config)
