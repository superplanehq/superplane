package semaphore

import (
	"fmt"
	"net/http"
	"time"

	"github.com/google/uuid"
	"github.com/mitchellh/mapstructure"
	"github.com/superplanehq/superplane/pkg/configuration"
	"github.com/superplanehq/superplane/pkg/core"
	"github.com/superplanehq/superplane/pkg/integrations/semaphore"
	"github.com/superplanehq/superplane/pkg/models"
	"github.com/superplanehq/superplane/pkg/registry"
)

const ComponentName = "semaphore"
const PassedOutputChannel = "passed"
const FailedOutputChannel = "failed"

func init() {
	registry.RegisterComponent(ComponentName, &Semaphore{})
}

type Semaphore struct{}

type NodeMetadata struct {
	Project *Project `json:"project"`
}

type ExecutionMetadata struct {
	Workflow *Workflow      `json:"workflow"`
	Data     map[string]any `json:"data,omitempty"`
}

type Workflow struct {
	ID     string `json:"id"`
	URL    string `json:"url"`
	State  string `json:"state"`
	Result string `json:"result"`
}

type Project struct {
	ID   string `json:"id"`
	Name string `json:"name"`
	URL  string `json:"url"`
}

type Spec struct {
	Integration  string      `json:"integration"`
	Project      string      `json:"project"`
	Ref          string      `json:"ref"`
	PipelineFile string      `json:"pipelineFile"`
	CommitSha    string      `json:"commitSha"`
	Parameters   []Parameter `json:"parameters"`
}

type Parameter struct {
	Name  string `json:"name"`
	Value string `json:"value"`
}

func (s *Semaphore) Name() string {
	return ComponentName
}

func (s *Semaphore) Label() string {
	return "Semaphore"
}

func (s *Semaphore) Description() string {
	return "Run Semaphore workflow"
}

func (s *Semaphore) Icon() string {
	return "workflow"
}

func (s *Semaphore) Color() string {
	return "gray"
}

func (s *Semaphore) OutputChannels(configuration any) []core.OutputChannel {
	return []core.OutputChannel{
		{
			Name:  PassedOutputChannel,
			Label: "Passed",
		},
		{
			Name:  FailedOutputChannel,
			Label: "Failed",
		},
	}
}

func (s *Semaphore) Configuration() []configuration.Field {
	return []configuration.Field{
		{
			Name:     "integration",
			Label:    "Semaphore integration",
			Type:     configuration.FieldTypeIntegration,
			Required: true,
			TypeOptions: &configuration.TypeOptions{
				Integration: &configuration.IntegrationTypeOptions{
					Type: "semaphore",
				},
			},
		},
		{
			Name:     "project",
			Label:    "Project",
			Type:     configuration.FieldTypeString,
			Required: true,
			VisibilityConditions: []configuration.VisibilityCondition{
				{
					Field:  "integration",
					Values: []string{"*"},
				},
			},
		},
		{
			Name:        "pipelineFile",
			Label:       "Pipeline file",
			Type:        configuration.FieldTypeString,
			Required:    true,
			Placeholder: "e.g. .semaphore/semaphore.yml",
		},
		{
			Name:     "ref",
			Label:    "Pipeline file location",
			Type:     configuration.FieldTypeGitRef,
			Required: true,
		},
		{
			Name:  "commitSha",
			Label: "Commit SHA",
			Type:  configuration.FieldTypeString,
		},
		{
			Name:  "parameters",
			Label: "Parameters",
			Type:  configuration.FieldTypeList,
			TypeOptions: &configuration.TypeOptions{
				List: &configuration.ListTypeOptions{
					ItemLabel: "Parameter",
					ItemDefinition: &configuration.ListItemDefinition{
						Type: configuration.FieldTypeObject,
						Schema: []configuration.Field{
							{
								Name:     "name",
								Label:    "Name",
								Type:     configuration.FieldTypeString,
								Required: true,
							},
							{
								Name:     "value",
								Label:    "Value",
								Type:     configuration.FieldTypeString,
								Required: true,
							},
						},
					},
				},
			},
		},
	}
}

func (s *Semaphore) ProcessQueueItem(ctx core.ProcessQueueContext) (*models.WorkflowNodeExecution, error) {
	return ctx.DefaultProcessing()
}

func (s *Semaphore) Setup(ctx core.SetupContext) error {
	config := Spec{}
	err := mapstructure.Decode(ctx.Configuration, &config)
	if err != nil {
		return fmt.Errorf("failed to decode configuration: %w", err)
	}

	if config.Integration == "" {
		return fmt.Errorf("integration is required")
	}

	_, err = uuid.Parse(config.Integration)
	if err != nil {
		return fmt.Errorf("integration ID is invalid: %w", err)
	}

	if config.Project == "" {
		return fmt.Errorf("project is required")
	}

	integration, err := ctx.IntegrationContext.GetIntegration(config.Integration)
	if err != nil {
		return fmt.Errorf("failed to get integration: %w", err)
	}

	resource, err := integration.Get("project", config.Project)
	if err != nil {
		return fmt.Errorf("failed to find project %s: %w", config.Project, err)
	}

	ctx.MetadataContext.Set(NodeMetadata{
		Project: &Project{
			ID:   resource.Id(),
			Name: resource.Name(),
			URL:  resource.URL(),
		},
	})

	return nil
}

<<<<<<< HEAD
func (s *Semaphore) HandleWebhook(ctx core.WebhookRequestContext) (int, error) {
	return http.StatusOK, nil
}

=======
>>>>>>> 54b1f14e
func (s *Semaphore) Execute(ctx core.ExecutionContext) error {
	spec := Spec{}
	err := mapstructure.Decode(ctx.Configuration, &spec)
	if err != nil {
		return err
	}

	integration, err := ctx.IntegrationContext.GetIntegration(spec.Integration)
	if err != nil {
		return fmt.Errorf("failed to get integration: %w", err)
	}

	project, err := integration.Get("project", spec.Project)
	if err != nil {
		return fmt.Errorf("failed to find project %s: %w", spec.Project, err)
	}

	semaphore, ok := integration.(*semaphore.SemaphoreResourceManager)
	if !ok {
		return fmt.Errorf("integration is not a semaphore integration")
	}

	params := map[string]any{
		"project_id":    project.Id(),
		"reference":     spec.Ref,
		"pipeline_file": spec.PipelineFile,
		"parameters":    s.buildParameters(ctx, spec.Parameters),
	}

	if spec.CommitSha != "" {
		params["commit_sha"] = spec.CommitSha
	}

	wf, err := semaphore.RunWorkflow(params)
	if err != nil {
		return ctx.ExecutionStateContext.Fail("failed to run workflow", err.Error())
	}

	ctx.MetadataContext.Set(ExecutionMetadata{
		Workflow: &Workflow{
			ID:    wf.Id(),
			URL:   wf.URL(),
			State: "started",
		},
	})

	return ctx.RequestContext.ScheduleActionCall("poll", map[string]any{}, 15*time.Second)
}

func (s *Semaphore) Actions() []core.Action {
	return []core.Action{
		{
			Name:           "poll",
			UserAccessible: false,
		},
		{
			Name:           "finish",
			UserAccessible: true,
			Parameters: []configuration.Field{
				{
					Name:     "data",
					Type:     configuration.FieldTypeObject,
					Required: false,
					Default:  map[string]any{},
				},
			},
		},
	}
}

<<<<<<< HEAD
=======
func (s *Semaphore) HandleWebhook(ctx core.WebhookRequestContext) (int, error) {
	return http.StatusOK, nil
}

>>>>>>> 54b1f14e
func (s *Semaphore) HandleAction(ctx core.ActionContext) error {
	switch ctx.Name {
	case "poll":
		return s.poll(ctx)
	case "finish":
		return s.finish(ctx)
	}

	return fmt.Errorf("unknown action: %s", ctx.Name)
}

func (s *Semaphore) poll(ctx core.ActionContext) error {
	spec := Spec{}
	err := mapstructure.Decode(ctx.Configuration, &spec)
	if err != nil {
		return err
	}

	metadata := ExecutionMetadata{}
	err = mapstructure.Decode(ctx.MetadataContext.Get(), &metadata)
	if err != nil {
		return err
	}

	//
	// If the execution already finished, we don't need to do anything.
	//
	if metadata.Workflow.State == "finished" {
		return nil
	}

	integration, err := ctx.IntegrationContext.GetIntegration(spec.Integration)
	if err != nil {
		return fmt.Errorf("failed to get integration: %w", err)
	}

	resource, err := integration.Status("workflow", metadata.Workflow.ID, nil)
	if err != nil {
		return fmt.Errorf("error determing status for workflow %s: %v", resource.Id(), err)
	}

	//
	// If not finished, poll again in 1min.
	//
	if !resource.Finished() {
		return ctx.RequestContext.ScheduleActionCall("poll", map[string]any{}, 15*time.Second)
	}

	result := "passed"
	if !resource.Successful() {
		result = "failed"
	}

	newMetadata := &ExecutionMetadata{
		Workflow: &Workflow{
			ID:     metadata.Workflow.ID,
			URL:    metadata.Workflow.URL,
			State:  "finished",
			Result: result,
		},
	}

	ctx.MetadataContext.Set(newMetadata)

	if result == "passed" {
		return ctx.ExecutionStateContext.Pass(map[string][]any{
			PassedOutputChannel: {newMetadata},
		})
	}

	return ctx.ExecutionStateContext.Pass(map[string][]any{
		FailedOutputChannel: {newMetadata},
	})
}

func (s *Semaphore) finish(ctx core.ActionContext) error {
	metadata := ExecutionMetadata{}
	err := mapstructure.Decode(ctx.MetadataContext.Get(), &metadata)
	if err != nil {
		return err
	}

	if metadata.Workflow.State == "finished" {
		return fmt.Errorf("workflow already finished")
	}

	data, ok := ctx.Parameters["data"]
	if !ok {
		data = map[string]any{}
	}

	dataMap, ok := data.(map[string]any)
	if !ok {
		return fmt.Errorf("data is invalid")
	}

	newMetadata := &ExecutionMetadata{
		Data: dataMap,
		Workflow: &Workflow{
			ID:     metadata.Workflow.ID,
			URL:    metadata.Workflow.URL,
			State:  "finished",
			Result: "passed",
		},
	}

	ctx.MetadataContext.Set(newMetadata)

	return ctx.ExecutionStateContext.Pass(map[string][]any{
		PassedOutputChannel: {newMetadata},
	})
}

func (s *Semaphore) Cancel(ctx core.ExecutionContext) error {
	metadata := ExecutionMetadata{}
	err := mapstructure.Decode(ctx.MetadataContext.Get(), &metadata)
	if err != nil {
		return fmt.Errorf("failed to decode metadata: %w", err)
	}

	if metadata.Workflow == nil {
		return fmt.Errorf("no workflow found in metadata")
	}

	if ctx.ExecutionStateContext.IsFinished() {
		return nil
	}

	spec := Spec{}
	err = mapstructure.Decode(ctx.Configuration, &spec)
	if err != nil {
		return fmt.Errorf("failed to decode configuration: %w", err)
	}

	integration, err := ctx.IntegrationContext.GetIntegration(spec.Integration)
	if err != nil {
		return fmt.Errorf("failed to get integration: %w", err)
	}

	semaphore, ok := integration.(*semaphore.SemaphoreResourceManager)
	if !ok {
		return fmt.Errorf("integration is not a semaphore integration")
	}

	err = semaphore.Cancel("workflow", metadata.Workflow.ID, nil)
	if err != nil {
		return fmt.Errorf("failed to cancel semaphore workflow: %w", err)
	}

	metadata.Workflow.State = "finished"
	metadata.Workflow.Result = "cancelled"
	ctx.MetadataContext.Set(metadata)

	return nil
}

func (s *Semaphore) buildParameters(ctx core.ExecutionContext, params []Parameter) map[string]any {
	parameters := make(map[string]any)
	for _, param := range params {
		parameters[param.Name] = param.Value
	}

	parameters["SUPERPLANE_EXECUTION_ID"] = ctx.ID
	parameters["SUPERPLANE_CANVAS_ID"] = ctx.WorkflowID

	return parameters
}<|MERGE_RESOLUTION|>--- conflicted
+++ resolved
@@ -211,13 +211,6 @@
 	return nil
 }
 
-<<<<<<< HEAD
-func (s *Semaphore) HandleWebhook(ctx core.WebhookRequestContext) (int, error) {
-	return http.StatusOK, nil
-}
-
-=======
->>>>>>> 54b1f14e
 func (s *Semaphore) Execute(ctx core.ExecutionContext) error {
 	spec := Spec{}
 	err := mapstructure.Decode(ctx.Configuration, &spec)
@@ -288,13 +281,10 @@
 	}
 }
 
-<<<<<<< HEAD
-=======
 func (s *Semaphore) HandleWebhook(ctx core.WebhookRequestContext) (int, error) {
 	return http.StatusOK, nil
 }
 
->>>>>>> 54b1f14e
 func (s *Semaphore) HandleAction(ctx core.ActionContext) error {
 	switch ctx.Name {
 	case "poll":
