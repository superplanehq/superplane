--- conflicted
+++ resolved
@@ -108,11 +108,7 @@
 	failed   bool
 }
 
-<<<<<<< HEAD
-func (m *actionMockExecutionStateContext) SetKV(key, value string) error {
-=======
 func (m *actionMockExecutionStateContext) SetKV(key string, value string) error {
->>>>>>> 54b1f14e
 	return nil
 }
 
