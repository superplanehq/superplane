--- conflicted
+++ resolved
@@ -246,13 +246,6 @@
 	return ctx.DefaultProcessing()
 }
 
-<<<<<<< HEAD
-func (tg *TimeGate) HandleWebhook(ctx core.WebhookRequestContext) (int, error) {
-	return http.StatusOK, nil
-}
-
-=======
->>>>>>> 54b1f14e
 func (tg *TimeGate) Execute(ctx core.ExecutionContext) error {
 	spec := Spec{}
 	err := mapstructure.Decode(ctx.Configuration, &spec)
