--- conflicted
+++ resolved
@@ -144,8 +144,6 @@
 	return nil
 }
 
-<<<<<<< HEAD
-=======
 func validateObject(field ConfigurationField, value any) error {
 	obj, ok := value.(map[string]any)
 	if !ok {
@@ -197,7 +195,6 @@
 	return nil
 }
 
->>>>>>> 23552172
 func validateFieldValue(field ConfigurationField, value any) error {
 	switch field.Type {
 	case FieldTypeString:
@@ -221,7 +218,6 @@
 
 	case FieldTypeMultiSelect:
 		return validateMultiSelect(field, value)
-<<<<<<< HEAD
 
 	case FieldTypeIntegration:
 		if _, ok := value.(string); !ok {
@@ -232,69 +228,13 @@
 		if _, ok := value.(string); !ok {
 			return fmt.Errorf("must be a string")
 		}
-=======
->>>>>>> 23552172
 
 	case FieldTypeList:
 		return validateList(field, value)
 
 	case FieldTypeObject:
 		return validateObject(field, value)
-<<<<<<< HEAD
-	}
-
-	return nil
-}
-
-func validateList(field ConfigurationField, value any) error {
-	list, ok := value.([]any)
-	if !ok {
-		return fmt.Errorf("must be a list of values")
-	}
-
-	if field.TypeOptions.List == nil {
-		return nil
-	}
-
-	listOptions := field.TypeOptions.List
-	if listOptions.ItemDefinition == nil {
-		return nil
-	}
-
-	itemDef := listOptions.ItemDefinition
-	for i, item := range list {
-		if itemDef.Type == FieldTypeObject && len(itemDef.Schema) > 0 {
-			itemMap, ok := item.(map[string]any)
-			if !ok {
-				return fmt.Errorf("item at index %d must be an object", i)
-			}
-
-			err := ValidateConfiguration(itemDef.Schema, itemMap)
-			if err != nil {
-				return fmt.Errorf("item at index %d: %w", i, err)
-			}
-		}
-=======
->>>>>>> 23552172
-	}
-
-	return nil
-}
-
-func validateObject(field ConfigurationField, value any) error {
-	obj, ok := value.(map[string]any)
-	if !ok {
-		return fmt.Errorf("must be an object")
-	}
-
-	if field.TypeOptions.Object == nil {
-		return nil
-	}
-
-	options := field.TypeOptions.Object
-	if len(options.Schema) == 0 {
-		return nil
-	}
-
-	return ValidateConfiguration(options.Schema, obj)
+	}
+
+	return nil
 }