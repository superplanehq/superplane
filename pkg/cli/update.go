--- conflicted
+++ resolved
@@ -61,18 +61,9 @@
 			err = yaml.Unmarshal(data, &stage)
 			Check(err)
 
-			// Convert JSON to stage request
-<<<<<<< HEAD
-			request := openapi_client.SuperplaneUpdateStageBody{Stage: &stage}
-			request.SetRequesterId(uuid.NewString())
-=======
-			var request openapi_client.SuperplaneUpdateStageBody
-			err = json.Unmarshal(specData, &request)
-			Check(err)
->>>>>>> e48ecdf0
-
+			// Execute request
 			response, httpResponse, err := c.StageAPI.SuperplaneUpdateStage(context.Background(), canvasIDOrName, stageID).
-				Body(request).
+				Body(openapi_client.SuperplaneUpdateStageBody{Stage: &stage}).
 				Execute()
 
 			if err != nil {
