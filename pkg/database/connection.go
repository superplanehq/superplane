--- conflicted
+++ resolved
@@ -91,14 +91,9 @@
 	return Conn().Exec(`
 		truncate table canvases, events, event_sources, stages,
 		stage_events, stage_event_approvals,
-<<<<<<< HEAD
 		connections, stage_executions,
 		connection_groups, connection_group_field_sets, connection_group_field_set_events,
-		secrets, account_providers, users;
-=======
-		stage_connections, stage_executions,
 		secrets, account_providers, users, organizations,
 		casbin_rule;
->>>>>>> ef950887
 	`).Error
 }