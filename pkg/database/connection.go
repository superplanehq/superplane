--- conflicted
+++ resolved
@@ -89,24 +89,10 @@
 
 func TruncateTables() error {
 	return Conn().Exec(`
-<<<<<<< HEAD
 		truncate table canvases, integrations,
 		secrets, accounts, account_providers, users, organizations, organization_invitations,
 		casbin_rule, role_metadata, group_metadata,
-		blueprints, workflows, workflow_nodes, workflow_events, workflow_node_executions,
+		blueprints, workflows, workflow_nodes, workflow_events, workflow_node_execution_kvs, workflow_node_executions,
 		workflow_node_queue_items, workflow_node_requests, webhooks;
 	`).Error
-=======
-        truncate table canvases, event_rejections, events, event_sources, stages,
-        stage_events, stage_event_approvals,
-        connections, stage_executions,
-        connection_groups, connection_group_field_sets, connection_group_field_set_events,
-        integrations, resources,
-        execution_resources,
-        secrets, accounts, account_providers, users, organizations, organization_invitations,
-        casbin_rule, role_metadata, group_metadata, alerts,
-        blueprints, workflows, workflow_nodes, workflow_events, workflow_node_execution_kvs, workflow_node_executions,
-        workflow_node_queue_items, workflow_node_requests, webhooks;
-    `).Error
->>>>>>> ee9638ac
 }