package schedule

import (
	"fmt"
	"net/http"
	"strconv"
	"strings"
	"time"

	"github.com/mitchellh/mapstructure"
<<<<<<< HEAD
=======
	"github.com/robfig/cron/v3"
	"github.com/superplanehq/superplane/pkg/components"
>>>>>>> 37162e2c
	"github.com/superplanehq/superplane/pkg/configuration"
	"github.com/superplanehq/superplane/pkg/core"
	"github.com/superplanehq/superplane/pkg/registry"
)

func init() {
	registry.RegisterTrigger("schedule", &Schedule{})
}

const (
	TypeMinutes = "minutes"
	TypeHours   = "hours"
	TypeDays    = "days"
	TypeWeeks   = "weeks"
	TypeMonths  = "months"
	TypeCron    = "cron"

	WeekDayMonday    = "monday"
	WeekDayTuesday   = "tuesday"
	WeekDayWednesday = "wednesday"
	WeekDayThursday  = "thursday"
	WeekDayFriday    = "friday"
	WeekDaySaturday  = "saturday"
	WeekDaySunday    = "sunday"
)

type Schedule struct{}

type Metadata struct {
	NextTrigger   *string `json:"nextTrigger"`
	ReferenceTime *string `json:"referenceTime"` // For minutes scheduling: time when schedule was first set up
}

type Configuration struct {
	Type            string   `json:"type"`
	MinutesInterval *int     `json:"minutesInterval"` // 1-59 minutes between triggers
	HoursInterval   *int     `json:"hoursInterval"`   // 1-23 hours between triggers
	DaysInterval    *int     `json:"daysInterval"`    // 1-31 days between triggers
	WeeksInterval   *int     `json:"weeksInterval"`   // 1-52 weeks between triggers
	MonthsInterval  *int     `json:"monthsInterval"`  // 1-24 months between triggers
	Minute          *int     `json:"minute"`          // 0-59 for hours, days, weeks, months
	Hour            *int     `json:"hour"`            // 0-23 for days, weeks, months
	WeekDays        []string `json:"weekDays"`        // For weeks scheduling (multiple days)
	DayOfMonth      *int     `json:"dayOfMonth"`      // 1-31 for months scheduling
	CronExpression  *string  `json:"cronExpression"`  // For cron scheduling
	Timezone        *string  `json:"timezone"`        // Timezone offset (e.g., "0", "-5", "5.5")
}

func (s *Schedule) Name() string {
	return "schedule"
}

func (s *Schedule) Label() string {
	return "Schedule"
}

func (s *Schedule) Description() string {
	return "Start a new execution chain on a schedule"
}

func (s *Schedule) Icon() string {
	return "alarm-clock"
}

func (s *Schedule) Color() string {
	return "yellow"
}

func (s *Schedule) HandleWebhook(ctx core.WebhookRequestContext) (int, error) {
	return http.StatusOK, nil
}

func (s *Schedule) Configuration() []configuration.Field {
	return []configuration.Field{
		{
			Name:     "type",
			Label:    "Frequency",
			Type:     configuration.FieldTypeSelect,
			Required: true,
			Default:  TypeMinutes,
			TypeOptions: &configuration.TypeOptions{
				Select: &configuration.SelectTypeOptions{
					Options: []configuration.FieldOption{
						{Label: "Minutes", Value: "minutes"},
						{Label: "Hours", Value: "hours"},
						{Label: "Days", Value: "days"},
						{Label: "Weeks", Value: "weeks"},
						{Label: "Months", Value: "months"},
						{Label: "Cron (Custom)", Value: "cron"},
					},
				},
			},
		},
		{
			Name:        "timezone",
			Label:       "Timezone",
			Type:        configuration.FieldTypeTimezone,
			Default:     "current",
			Description: "Timezone offset for scheduling calculations (default: your current timezone)",
			VisibilityConditions: []configuration.VisibilityCondition{
				{Field: "type", Values: []string{"days", "weeks", "months", "cron"}},
			},
			RequiredConditions: []configuration.RequiredCondition{
				{Field: "type", Values: []string{"days", "weeks", "months", "cron"}},
			},
			TypeOptions: &configuration.TypeOptions{
				Timezone: &configuration.TimezoneTypeOptions{},
			},
		},
		{
			Name:        "minutesInterval",
			Label:       "Minutes between triggers",
			Type:        configuration.FieldTypeNumber,
			Default:     intPtr(1),
			Description: "Number of minutes between triggers (1-59)",
			VisibilityConditions: []configuration.VisibilityCondition{
				{Field: "type", Values: []string{"minutes"}},
			},
			RequiredConditions: []configuration.RequiredCondition{
				{Field: "type", Values: []string{"minutes"}},
			},
			TypeOptions: &configuration.TypeOptions{
				Number: &configuration.NumberTypeOptions{
					Min: intPtr(1),
					Max: intPtr(59),
				},
			},
		},
		{
			Name:        "hoursInterval",
			Label:       "Hours between triggers",
			Type:        configuration.FieldTypeNumber,
			Default:     intPtr(1),
			Description: "Number of hours between triggers (1-23)",
			VisibilityConditions: []configuration.VisibilityCondition{
				{Field: "type", Values: []string{"hours"}},
			},
			RequiredConditions: []configuration.RequiredCondition{
				{Field: "type", Values: []string{"hours"}},
			},
			TypeOptions: &configuration.TypeOptions{
				Number: &configuration.NumberTypeOptions{
					Min: intPtr(1),
					Max: intPtr(23),
				},
			},
		},
		{
			Name:        "daysInterval",
			Label:       "Days between triggers",
			Type:        configuration.FieldTypeNumber,
			Default:     intPtr(1),
			Description: "Number of days between triggers (1-31)",
			VisibilityConditions: []configuration.VisibilityCondition{
				{Field: "type", Values: []string{"days"}},
			},
			RequiredConditions: []configuration.RequiredCondition{
				{Field: "type", Values: []string{"days"}},
			},
			TypeOptions: &configuration.TypeOptions{
				Number: &configuration.NumberTypeOptions{
					Min: intPtr(1),
					Max: intPtr(31),
				},
			},
		},
		{
			Name:        "weeksInterval",
			Label:       "Weeks between triggers",
			Type:        configuration.FieldTypeNumber,
			Default:     intPtr(1),
			Description: "Number of weeks between triggers (1-52)",
			VisibilityConditions: []configuration.VisibilityCondition{
				{Field: "type", Values: []string{"weeks"}},
			},
			RequiredConditions: []configuration.RequiredCondition{
				{Field: "type", Values: []string{"weeks"}},
			},
			TypeOptions: &configuration.TypeOptions{
				Number: &configuration.NumberTypeOptions{
					Min: intPtr(1),
					Max: intPtr(52),
				},
			},
		},
		{
			Name:        "monthsInterval",
			Label:       "Months between triggers",
			Type:        configuration.FieldTypeNumber,
			Default:     intPtr(1),
			Description: "Number of months between triggers (1-24)",
			VisibilityConditions: []configuration.VisibilityCondition{
				{Field: "type", Values: []string{"months"}},
			},
			RequiredConditions: []configuration.RequiredCondition{
				{Field: "type", Values: []string{"months"}},
			},
			TypeOptions: &configuration.TypeOptions{
				Number: &configuration.NumberTypeOptions{
					Min: intPtr(1),
					Max: intPtr(24),
				},
			},
		},

		{
			Name:        "dayOfMonth",
			Label:       "Trigger on day of the month",
			Type:        configuration.FieldTypeNumber,
			Default:     intPtr(1),
			Description: "Day of the month (1-31)",
			VisibilityConditions: []configuration.VisibilityCondition{
				{Field: "type", Values: []string{"months"}},
			},
			RequiredConditions: []configuration.RequiredCondition{
				{Field: "type", Values: []string{"months"}},
			},
			TypeOptions: &configuration.TypeOptions{
				Number: &configuration.NumberTypeOptions{
					Min: intPtr(1),
					Max: intPtr(31),
				},
			},
		},
		{
			Name:        "weekDays",
			Label:       "Trigger on days of the week",
			Type:        configuration.FieldTypeMultiSelect,
			Default:     []string{WeekDayMonday},
			Description: "Select which days of the week to trigger",
			VisibilityConditions: []configuration.VisibilityCondition{
				{Field: "type", Values: []string{"weeks"}},
			},
			RequiredConditions: []configuration.RequiredCondition{
				{Field: "type", Values: []string{"weeks"}},
			},
			TypeOptions: &configuration.TypeOptions{
				MultiSelect: &configuration.MultiSelectTypeOptions{
					Options: []configuration.FieldOption{
						{Label: "Monday", Value: "monday"},
						{Label: "Tuesday", Value: "tuesday"},
						{Label: "Wednesday", Value: "wednesday"},
						{Label: "Thursday", Value: "thursday"},
						{Label: "Friday", Value: "friday"},
						{Label: "Saturday", Value: "saturday"},
						{Label: "Sunday", Value: "sunday"},
					},
				},
			},
		},
		{
			Name:        "hour",
			Label:       "Trigger at hour",
			Type:        configuration.FieldTypeNumber,
			Default:     intPtr(0),
			Description: "Hour of the day (0-23)",
			VisibilityConditions: []configuration.VisibilityCondition{
				{Field: "type", Values: []string{"days", "weeks", "months"}},
			},
			TypeOptions: &configuration.TypeOptions{
				Number: &configuration.NumberTypeOptions{
					Min: intPtr(0),
					Max: intPtr(23),
				},
			},
		},
		{
			Name:        "minute",
			Label:       "Trigger at minute",
			Type:        configuration.FieldTypeNumber,
			Default:     intPtr(0),
			Description: "Minute of the hour (0-59)",
			VisibilityConditions: []configuration.VisibilityCondition{
				{Field: "type", Values: []string{"hours", "days", "weeks", "months"}},
			},
			TypeOptions: &configuration.TypeOptions{
				Number: &configuration.NumberTypeOptions{
					Min: intPtr(0),
					Max: intPtr(59),
				},
			},
		},
		{
			Name:        "cronExpression",
			Label:       "Cron Expression",
			Type:        configuration.FieldTypeCron,
			Description: "Cron expression in 5-field (e.g., '30 14 * * MON-FRI') or 6-field (e.g., '0 30 14 * * MON-FRI') format. Valid wildcards: * , - /",
			VisibilityConditions: []configuration.VisibilityCondition{
				{Field: "type", Values: []string{"cron"}},
			},
			RequiredConditions: []configuration.RequiredCondition{
				{Field: "type", Values: []string{"cron"}},
			},
			TypeOptions: &configuration.TypeOptions{
				Cron: &configuration.CronTypeOptions{},
			},
		},
	}
}

func (s *Schedule) Setup(ctx core.TriggerContext) error {
	config := Configuration{}
	err := mapstructure.Decode(ctx.Configuration, &config)
	if err != nil {
		return fmt.Errorf("failed to decode configuration: %w", err)
	}

	var metadata Metadata
	err = mapstructure.Decode(ctx.MetadataContext.Get(), &metadata)
	if err != nil {
		return fmt.Errorf("failed to parse metadata: %w", err)
	}

	now := time.Now()

	if config.Type == TypeMinutes && metadata.ReferenceTime == nil {
		referenceTime := now.Format(time.RFC3339)
		metadata.ReferenceTime = &referenceTime
	}

	nextTrigger, err := getNextTrigger(config, now, metadata.ReferenceTime)
	if err != nil {
		return err
	}

	//
	// If the configuration didn't change, don't schedule a new action.
	//
	if metadata.NextTrigger != nil {
		currentTrigger, err := time.Parse(time.RFC3339, *metadata.NextTrigger)
		if err != nil {
			return fmt.Errorf("error parsing next trigger: %v", err)
		}

		if currentTrigger.Sub(*nextTrigger).Abs() < time.Second {
			return nil
		}
	}

	//
	// Always schedule the next and save the next trigger in the metadata.
	//
	err = ctx.RequestContext.ScheduleActionCall("emitEvent", map[string]any{}, time.Until(*nextTrigger))
	if err != nil {
		return err
	}

	formatted := nextTrigger.Format(time.RFC3339)
	ctx.MetadataContext.Set(Metadata{
		NextTrigger:   &formatted,
		ReferenceTime: metadata.ReferenceTime,
	})
	return nil
}

func (s *Schedule) Actions() []core.Action {
	return []core.Action{
		{
			Name:           "emitEvent",
			UserAccessible: false,
		},
	}
}

func (s *Schedule) HandleAction(ctx core.TriggerActionContext) error {
	switch ctx.Name {
	case "emitEvent":
		return s.emitEvent(ctx)
	}

	return fmt.Errorf("action %s not supported", ctx.Name)
}

<<<<<<< HEAD
func (s *Schedule) emitEvent(ctx core.TriggerActionContext) error {
	err := ctx.EventContext.Emit(map[string]any{})
=======
func (s *Schedule) emitEvent(ctx triggers.TriggerActionContext) error {
	spec := Configuration{}
	err := mapstructure.Decode(ctx.Configuration, &spec)
>>>>>>> 37162e2c
	if err != nil {
		return err
	}

	var timezone *time.Location
	var now time.Time

	// Only use timezone for schedule types that support it
	if spec.Type == TypeDays || spec.Type == TypeWeeks || spec.Type == TypeMonths || spec.Type == TypeCron {
		timezone = parseTimezone(spec.Timezone)
		now = time.Now().In(timezone)
	} else {
		now = time.Now()
	}

	payload := map[string]any{
		"timestamp":     now.Format(time.RFC3339),
		"Readable date": now.Format("January 2nd 2006, 15:04:05 pm"),
		"Readable time": now.Format("15:04:05 pm"),
		"Day of week":   now.Format("Monday"),
		"Year":          now.Format("2006"),
		"Month":         now.Format("January"),
		"Day of month":  now.Format("2"),
		"Hour":          now.Format("15"),
		"Minute":        now.Format("04"),
		"Second":        now.Format("05"),
	}

	// Only include timezone for schedule types that support it
	if timezone != nil {
		payload["Timezone"] = formatTimezone(timezone)
	}

	err = ctx.EventContext.Emit(payload)
	if err != nil {
		return err
	}

	var existingMetadata Metadata
	err = mapstructure.Decode(ctx.MetadataContext.Get(), &existingMetadata)
	if err != nil {
		return fmt.Errorf("failed to parse existing metadata: %w", err)
	}

	nowUTC := time.Now()
	nextTrigger, err := getNextTrigger(spec, nowUTC, existingMetadata.ReferenceTime)
	if err != nil {
		return err
	}

	err = ctx.RequestContext.ScheduleActionCall("emitEvent", map[string]any{}, time.Until(*nextTrigger))
	if err != nil {
		return err
	}

	formatted := nextTrigger.Format(time.RFC3339)
	ctx.MetadataContext.Set(Metadata{
		NextTrigger:   &formatted,
		ReferenceTime: existingMetadata.ReferenceTime,
	})
	return nil
}

func getNextTrigger(config Configuration, now time.Time, referenceTime *string) (*time.Time, error) {
	timezone := parseTimezone(config.Timezone)
	nowInTZ := now.In(timezone)

	switch config.Type {
	case TypeMinutes:
		if config.MinutesInterval == nil {
			return nil, fmt.Errorf("minutesInterval is required for minutes schedule")
		}
		return nextMinutesTrigger(*config.MinutesInterval, nowInTZ, referenceTime)

	case TypeHours:
		if config.HoursInterval == nil {
			return nil, fmt.Errorf("hoursInterval is required for hours schedule")
		}
		minute := 0
		if config.Minute != nil {
			minute = *config.Minute
		}
		return nextHoursTrigger(*config.HoursInterval, minute, nowInTZ)

	case TypeDays:
		if config.DaysInterval == nil {
			return nil, fmt.Errorf("daysInterval is required for days schedule")
		}
		hour := 0
		if config.Hour != nil {
			hour = *config.Hour
		}
		minute := 0
		if config.Minute != nil {
			minute = *config.Minute
		}
		return nextDaysTrigger(*config.DaysInterval, hour, minute, nowInTZ)

	case TypeWeeks:
		if config.WeeksInterval == nil {
			return nil, fmt.Errorf("weeksInterval is required for weeks schedule")
		}
		if config.WeekDays == nil || len(config.WeekDays) == 0 {
			return nil, fmt.Errorf("weekDays is required for weeks schedule")
		}
		hour := 0
		if config.Hour != nil {
			hour = *config.Hour
		}
		minute := 0
		if config.Minute != nil {
			minute = *config.Minute
		}
		return nextWeeksTrigger(*config.WeeksInterval, config.WeekDays, hour, minute, nowInTZ)

	case TypeMonths:
		if config.MonthsInterval == nil {
			return nil, fmt.Errorf("monthsInterval is required for months schedule")
		}
		if config.DayOfMonth == nil {
			return nil, fmt.Errorf("dayOfMonth is required for months schedule")
		}
		hour := 0
		if config.Hour != nil {
			hour = *config.Hour
		}
		minute := 0
		if config.Minute != nil {
			minute = *config.Minute
		}
		return nextMonthsTrigger(*config.MonthsInterval, *config.DayOfMonth, hour, minute, nowInTZ)

	case TypeCron:
		if config.CronExpression == nil {
			return nil, fmt.Errorf("cronExpression is required for cron schedule")
		}
		return nextCronTrigger(*config.CronExpression, nowInTZ)

	default:
		return nil, fmt.Errorf("unsupported schedule type: %s", config.Type)
	}
}

func nextMinutesTrigger(interval int, now time.Time, referenceTime *string) (*time.Time, error) {
	if interval < 1 || interval > 59 {
		return nil, fmt.Errorf("interval must be between 1 and 59 minutes, got: %d", interval)
	}

	nowInTZ := now

	var reference time.Time
	if referenceTime != nil {
		var err error
		reference, err = time.Parse(time.RFC3339, *referenceTime)
		if err != nil {
			return nil, fmt.Errorf("failed to parse reference time: %w", err)
		}
		reference = reference.In(nowInTZ.Location())
	} else {
		reference = nowInTZ
	}

	minutesElapsed := int(nowInTZ.Sub(reference).Minutes())

	if minutesElapsed < 0 {
		minutesElapsed = 0
	}
	completedIntervals := minutesElapsed / interval

	nextTriggerMinutes := (completedIntervals + 1) * interval
	nextTrigger := reference.Add(time.Duration(nextTriggerMinutes) * time.Minute)

	if nextTrigger.Before(nowInTZ) || nextTrigger.Equal(nowInTZ) {
		nextTrigger = nextTrigger.Add(time.Duration(interval) * time.Minute)
	}

	utcResult := nextTrigger.UTC()
	return &utcResult, nil
}

func parseWeekday(weekDay string) (time.Weekday, error) {
	switch strings.ToLower(weekDay) {
	case WeekDayMonday:
		return time.Monday, nil
	case WeekDayTuesday:
		return time.Tuesday, nil
	case WeekDayWednesday:
		return time.Wednesday, nil
	case WeekDayThursday:
		return time.Thursday, nil
	case WeekDayFriday:
		return time.Friday, nil
	case WeekDaySaturday:
		return time.Saturday, nil
	case WeekDaySunday:
		return time.Sunday, nil
	default:
		return time.Sunday, fmt.Errorf("invalid weekday: %s", weekDay)
	}
}

func WeekdayToString(weekday time.Weekday) string {
	switch weekday {
	case time.Monday:
		return WeekDayMonday
	case time.Tuesday:
		return WeekDayTuesday
	case time.Wednesday:
		return WeekDayWednesday
	case time.Thursday:
		return WeekDayThursday
	case time.Friday:
		return WeekDayFriday
	case time.Saturday:
		return WeekDaySaturday
	case time.Sunday:
		return WeekDaySunday
	default:
		return WeekDayMonday
	}
}

func parseTimezone(timezoneStr *string) *time.Location {
	if timezoneStr == nil || *timezoneStr == "" {
		return time.UTC
	}

	offsetHours, err := strconv.ParseFloat(*timezoneStr, 64)
	if err != nil {
		return time.UTC
	}
	offsetSeconds := int(offsetHours * 3600)

	return time.FixedZone(fmt.Sprintf("GMT%+.1f", offsetHours), offsetSeconds)
}

func nextHoursTrigger(interval int, minute int, now time.Time) (*time.Time, error) {
	if interval < 1 || interval > 23 {
		return nil, fmt.Errorf("interval must be between 1 and 23 hours, got: %d", interval)
	}
	if minute < 0 || minute > 59 {
		return nil, fmt.Errorf("minute must be between 0 and 59, got: %d", minute)
	}

	nowInTZ := now

	// Start with the occurrence of the specified minute in the current hour
	nextTrigger := time.Date(nowInTZ.Year(), nowInTZ.Month(), nowInTZ.Day(), nowInTZ.Hour(), minute, 0, 0, nowInTZ.Location())
	nextTrigger = nextTrigger.Add(time.Duration(interval) * time.Hour)

	utcResult := nextTrigger.UTC()
	return &utcResult, nil
}

func nextDaysTrigger(interval int, hour int, minute int, now time.Time) (*time.Time, error) {
	if interval < 1 || interval > 31 {
		return nil, fmt.Errorf("interval must be between 1 and 31 days, got: %d", interval)
	}
	if hour < 0 || hour > 23 {
		return nil, fmt.Errorf("hour must be between 0 and 23, got: %d", hour)
	}
	if minute < 0 || minute > 59 {
		return nil, fmt.Errorf("minute must be between 0 and 59, got: %d", minute)
	}

	nowInTZ := now

	nextTrigger := nowInTZ.AddDate(0, 0, interval)
	nextTrigger = time.Date(nextTrigger.Year(), nextTrigger.Month(), nextTrigger.Day(), hour, minute, 0, 0, nextTrigger.Location())

	utcResult := nextTrigger.UTC()
	return &utcResult, nil
}

func nextWeeksTrigger(interval int, weekDays []string, hour int, minute int, now time.Time) (*time.Time, error) {
	if interval < 1 || interval > 52 {
		return nil, fmt.Errorf("interval must be between 1 and 52 weeks, got: %d", interval)
	}
	if hour < 0 || hour > 23 {
		return nil, fmt.Errorf("hour must be between 0 and 23, got: %d", hour)
	}
	if minute < 0 || minute > 59 {
		return nil, fmt.Errorf("minute must be between 0 and 59, got: %d", minute)
	}

	nowInTZ := now

	// Find next occurrence of any of the specified weekdays
	validWeekdays := make(map[time.Weekday]bool)
	for _, dayStr := range weekDays {
		weekday, err := parseWeekday(dayStr)
		if err != nil {
			return nil, err
		}
		validWeekdays[weekday] = true
	}

	nextIntervalStart := nowInTZ.AddDate(0, 0, interval*7)

	// start the search on Sunday of the next week
	nextIntervalStart.Add(-time.Duration(nextIntervalStart.Weekday()) * time.Hour)
	for i := 0; i < 7; i++ {
		checkDate := nextIntervalStart.AddDate(0, 0, i)
		if validWeekdays[checkDate.Weekday()] {
			candidateTime := time.Date(checkDate.Year(), checkDate.Month(), checkDate.Day(), hour, minute, 0, 0, checkDate.Location())
			utcResult := candidateTime.UTC()
			return &utcResult, nil
		}
	}

	return nil, fmt.Errorf("no valid weekday found")
}

func nextMonthsTrigger(interval int, dayOfMonth int, hour int, minute int, now time.Time) (*time.Time, error) {
	if interval < 1 || interval > 24 {
		return nil, fmt.Errorf("interval must be between 1 and 24 months, got: %d", interval)
	}
	if dayOfMonth < 1 || dayOfMonth > 31 {
		return nil, fmt.Errorf("dayOfMonth must be between 1 and 31, got: %d", dayOfMonth)
	}
	if hour < 0 || hour > 23 {
		return nil, fmt.Errorf("hour must be between 0 and 23, got: %d", hour)
	}
	if minute < 0 || minute > 59 {
		return nil, fmt.Errorf("minute must be between 0 and 59, got: %d", minute)
	}

	nowInTZ := now
	nextTriggerMonths := interval
	nextTrigger := nowInTZ.AddDate(0, nextTriggerMonths, 0)
	nextTrigger = time.Date(nextTrigger.Year(), nextTrigger.Month(), dayOfMonth, hour, minute, 0, 0, nextTrigger.Location())

	utcResult := nextTrigger.UTC()
	return &utcResult, nil
}

func nextCronTrigger(cronExpression string, now time.Time) (*time.Time, error) {
	// Count fields to determine format
	fields := strings.Fields(cronExpression)

	var parser cron.Parser

	switch len(fields) {
	case 5:
		// Standard 5-field cron: minute, hour, day of month, month, day of week
		parser = cron.NewParser(cron.Minute | cron.Hour | cron.Dom | cron.Month | cron.Dow | cron.Descriptor)
	case 6:
		// Extended 6-field cron: second, minute, hour, day of month, month, day of week
		parser = cron.NewParser(cron.Second | cron.Minute | cron.Hour | cron.Dom | cron.Month | cron.Dow | cron.Descriptor)
	default:
		return nil, fmt.Errorf("cron expression must have either 5 fields (minute hour day month dayofweek) or 6 fields (second minute hour day month dayofweek), got %d fields", len(fields))
	}

	schedule, err := parser.Parse(cronExpression)
	if err != nil {
		return nil, fmt.Errorf("invalid cron expression: %w", err)
	}

	nextTime := schedule.Next(now)
	// Convert result back to UTC for consistent API
	utcResult := nextTime.UTC()
	return &utcResult, nil
}

func intPtr(v int) *int {
	return &v
}

func formatTimezone(loc *time.Location) string {
	if loc == time.UTC {
		return "UTC (UTC+00:00)"
	}

	now := time.Now().In(loc)
	_, offset := now.Zone()
	hours := offset / 3600
	minutes := (offset % 3600) / 60

	sign := "+"
	if offset < 0 {
		sign = "-"
		hours = -hours
		minutes = -minutes
	}

	return fmt.Sprintf("%s (UTC%s%02d:%02d)", loc.String(), sign, hours, minutes)
}<|MERGE_RESOLUTION|>--- conflicted
+++ resolved
@@ -8,11 +8,7 @@
 	"time"
 
 	"github.com/mitchellh/mapstructure"
-<<<<<<< HEAD
-=======
 	"github.com/robfig/cron/v3"
-	"github.com/superplanehq/superplane/pkg/components"
->>>>>>> 37162e2c
 	"github.com/superplanehq/superplane/pkg/configuration"
 	"github.com/superplanehq/superplane/pkg/core"
 	"github.com/superplanehq/superplane/pkg/registry"
@@ -386,14 +382,9 @@
 	return fmt.Errorf("action %s not supported", ctx.Name)
 }
 
-<<<<<<< HEAD
 func (s *Schedule) emitEvent(ctx core.TriggerActionContext) error {
-	err := ctx.EventContext.Emit(map[string]any{})
-=======
-func (s *Schedule) emitEvent(ctx triggers.TriggerActionContext) error {
 	spec := Configuration{}
 	err := mapstructure.Decode(ctx.Configuration, &spec)
->>>>>>> 37162e2c
 	if err != nil {
 		return err
 	}
