--- conflicted
+++ resolved
@@ -488,19 +488,14 @@
 			schedule := &Schedule{}
 
 			eventCtx := &contexts.EventContext{}
-			requestCtx := &contexts.RequestContext{}
 
 			ctx := core.TriggerActionContext{
 				Name:            "emitEvent",
 				Configuration:   tt.config,
-<<<<<<< HEAD
 				Logger:          log.NewEntry(log.StandardLogger()),
-				EventContext:    mockEventContext,
-=======
 				EventContext:    eventCtx,
->>>>>>> 3f668b46
 				MetadataContext: &contexts.MetadataContext{},
-				RequestContext:  requestCtx,
+				RequestContext:  &contexts.RequestContext{},
 			}
 
 			err := schedule.emitEvent(ctx)
