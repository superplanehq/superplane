syntax = "proto3";

package Superplane;

import "authorization.proto";
import "integrations.proto";
import "google/protobuf/struct.proto";
import "google/protobuf/timestamp.proto";
import "google/api/annotations.proto";
import "protoc-gen-openapiv2/options/annotations.proto";

option go_package = "github.com/superplanehq/superplane/pkg/protos/canvases";

option (grpc.gateway.protoc_gen_openapiv2.options.openapiv2_swagger) = {
  info: {
    title: "Superplane API";
    version: "1.0";
    description: "API for the Superplane service";
    contact: {
      name: "API Support";
      email: "support@superplane.com";
    };
  };
  schemes: HTTP;
  schemes: HTTPS;
  consumes: "application/json";
  produces: "application/json";
};

service Superplane {
  rpc ListCanvases(ListCanvasesRequest) returns (ListCanvasesResponse) {
    option (google.api.http) = {
      get: "/api/v1/canvases"
    };
    option (grpc.gateway.protoc_gen_openapiv2.options.openapiv2_operation) = {
      summary: "List canvases";
      description: "Returns a list of all canvases";
      tags: "Canvas";
    };
  }

  rpc CreateCanvas(CreateCanvasRequest) returns (CreateCanvasResponse) {
    option (google.api.http) = {
      post: "/api/v1/canvases"
      body: "*"
    };
    option (grpc.gateway.protoc_gen_openapiv2.options.openapiv2_operation) = {
      summary: "Create a new canvas";
      description: "Creates a new canvas with the given name and organization ID";
      tags: "Canvas";
    };
  }

  rpc DeleteCanvas(DeleteCanvasRequest) returns (DeleteCanvasResponse) {
    option (google.api.http) = {
      delete: "/api/v1/canvases/{id_or_name}"
    };
    option (grpc.gateway.protoc_gen_openapiv2.options.openapiv2_operation) = {
      summary: "Delete a canvas";
      description: "Deletes the specified canvas (can be referenced by ID or name)";
      tags: "Canvas";
    };
  }

  rpc CreateConnectionGroup(CreateConnectionGroupRequest) returns (CreateConnectionGroupResponse) {
    option (google.api.http) = {
      post: "/api/v1/canvases/{canvas_id_or_name}/connection-groups"
      body: "*"
    };
    option (grpc.gateway.protoc_gen_openapiv2.options.openapiv2_operation) = {
      summary: "Create a new canvas connection group";
      description: "Creates a new canvas connection group";
      tags: "ConnectionGroup";
    };
  }

  rpc CreateEventSource(CreateEventSourceRequest) returns (CreateEventSourceResponse) {
    option (google.api.http) = {
      post: "/api/v1/canvases/{canvas_id_or_name}/event-sources"
      body: "*"
    };
    option (grpc.gateway.protoc_gen_openapiv2.options.openapiv2_operation) = {
      summary: "Create a new event source";
      description: "Creates a new event source for the specified canvas (can be referenced by ID or name)";
      tags: "EventSource";
    };
  }
  
  rpc ResetEventSourceKey(ResetEventSourceKeyRequest) returns (ResetEventSourceKeyResponse) {
    option (google.api.http) = {
      post: "/api/v1/canvases/{canvas_id_or_name}/event-sources/{id_or_name}/reset-key"
      body: "*"
    };
    option (grpc.gateway.protoc_gen_openapiv2.options.openapiv2_operation) = {
      summary: "Reset the key for an event source";
      description: "Resets the key used to receive events from the specified event source (canvas can be referenced by ID or name)";
      tags: "EventSource";
    };
  }

  rpc CreateStage(CreateStageRequest) returns (CreateStageResponse) {
    option (google.api.http) = {
      post: "/api/v1/canvases/{canvas_id_or_name}/stages"
      body: "*"
    };
    option (grpc.gateway.protoc_gen_openapiv2.options.openapiv2_operation) = {
      summary: "Create a new stage";
      description: "Creates a new stage for the specified canvas (can be referenced by ID or name)";
      tags: "Stage";
    };
  }

  rpc DescribeCanvas(DescribeCanvasRequest) returns (DescribeCanvasResponse) {
    option (google.api.http) = {
      get: "/api/v1/canvases/{id}"
    };
    option (grpc.gateway.protoc_gen_openapiv2.options.openapiv2_operation) = {
      summary: "Get canvas details";
      description: "Returns the details of a specific canvas";
      tags: "Canvas";
    };
  }
  
  rpc DescribeStage(DescribeStageRequest) returns (DescribeStageResponse) {
    option (google.api.http) = {
      get: "/api/v1/canvases/{canvas_id_or_name}/stages/{id_or_name}"
    };
    option (grpc.gateway.protoc_gen_openapiv2.options.openapiv2_operation) = {
      summary: "Get stage details";
      description: "Returns the details of a specific stage";
      tags: "Stage";
    };
  }
  
  rpc DescribeEventSource(DescribeEventSourceRequest) returns (DescribeEventSourceResponse) {
    option (google.api.http) = {
      get: "/api/v1/canvases/{canvas_id_or_name}/event-sources/{id_or_name}"
    };
    option (grpc.gateway.protoc_gen_openapiv2.options.openapiv2_operation) = {
      summary: "Get event source details";
      description: "Returns the details of a specific event source (canvas can be referenced by ID or name)";
      tags: "EventSource";
    };
  }

  rpc DescribeConnectionGroup(DescribeConnectionGroupRequest) returns (DescribeConnectionGroupResponse) {
    option (google.api.http) = {
      get: "/api/v1/canvases/{canvas_id_or_name}/connection-groups/{id_or_name}"
    };
    option (grpc.gateway.protoc_gen_openapiv2.options.openapiv2_operation) = {
      summary: "Get connection group details";
      description: "Returns the details of a specific connection group (canvas can be referenced by ID or name)";
      tags: "ConnectionGroup";
    };
  }

  rpc ListStages(ListStagesRequest) returns (ListStagesResponse) {
    option (google.api.http) = {
      get: "/api/v1/canvases/{canvas_id_or_name}/stages"
    };
    option (grpc.gateway.protoc_gen_openapiv2.options.openapiv2_operation) = {
      summary: "List stages";
      description: "Returns a list of all stages for the specified canvas (can be referenced by ID or name)";
      tags: "Stage";
    };
  }
  
  rpc ListEventSources(ListEventSourcesRequest) returns (ListEventSourcesResponse) {
    option (google.api.http) = {
      get: "/api/v1/canvases/{canvas_id_or_name}/event-sources"
    };
    option (grpc.gateway.protoc_gen_openapiv2.options.openapiv2_operation) = {
      summary: "List event sources";
      description: "Returns a list of all event sources for the specified canvas (can be referenced by ID or name)";
      tags: "EventSource";
    };
  }
  
  rpc ListConnectionGroups(ListConnectionGroupsRequest) returns (ListConnectionGroupsResponse) {
    option (google.api.http) = {
      get: "/api/v1/canvases/{canvas_id_or_name}/connection-groups"
    };
    option (grpc.gateway.protoc_gen_openapiv2.options.openapiv2_operation) = {
      summary: "List connection groups";
      description: "Returns a list of all connection groups for the specified canvas (can be referenced by ID or name)";
      tags: "ConnectionGroup";
    };
  }

  rpc ListStageEvents(ListStageEventsRequest) returns (ListStageEventsResponse) {
    option (google.api.http) = {
      get: "/api/v1/canvases/{canvas_id_or_name}/stages/{stage_id_or_name}/events"
    };
    option (grpc.gateway.protoc_gen_openapiv2.options.openapiv2_operation) = {
      summary: "List stage events";
      description: "Returns a list of events for the specified stage (canvas can be referenced by ID or name)";
      tags: "Stage";
    };
  }

  rpc ListEvents(ListEventsRequest) returns (ListEventsResponse) {
    option (google.api.http) = {
      get: "/api/v1/canvases/{canvas_id_or_name}/events"
    };
    option (grpc.gateway.protoc_gen_openapiv2.options.openapiv2_operation) = {
      summary: "List events";
      description: "Returns a list of events with optional filtering by source type and source ID";
      tags: "Event";
    };
  }

  rpc ListConnectionGroupFieldSets(ListConnectionGroupFieldSetsRequest) returns (ListConnectionGroupFieldSetsResponse) {
    option (google.api.http) = {
      get: "/api/v1/canvases/{canvas_id_or_name}/connection-groups/{id_or_name}/field-sets"
    };
    option (grpc.gateway.protoc_gen_openapiv2.options.openapiv2_operation) = {
      summary: "List connection group field sets";
      description: "Returns a list of field sets for the specified connection group (canvas can be referenced by ID or name)";
      tags: "ConnectionGroup";
    };
  }

  rpc UpdateStage(UpdateStageRequest) returns (UpdateStageResponse) {
    option (google.api.http) = {
      patch: "/api/v1/canvases/{canvas_id_or_name}/stages/{id_or_name}"
      body: "*"
    };
    option (grpc.gateway.protoc_gen_openapiv2.options.openapiv2_operation) = {
      summary: "Update a stage";
      description: "Updates the specified stage (canvas can be referenced by ID or name)";
      tags: "Stage";
    };
  }
  
  rpc UpdateConnectionGroup(UpdateConnectionGroupRequest) returns (UpdateConnectionGroupResponse) {
    option (google.api.http) = {
      patch: "/api/v1/canvases/{canvas_id_or_name}/connection-groups/{id_or_name}"
      body: "*"
    };
    option (grpc.gateway.protoc_gen_openapiv2.options.openapiv2_operation) = {
      summary: "Update a connection group";
      description: "Updates the specified connection group (canvas can be referenced by ID or name)";
      tags: "ConnectionGroup";
    };
  }

  rpc ApproveStageEvent(ApproveStageEventRequest) returns (ApproveStageEventResponse) {
    option (google.api.http) = {
      post: "/api/v1/canvases/{canvas_id_or_name}/stages/{stage_id_or_name}/events/{event_id}/approve"
      body: "*"
    };
    option (grpc.gateway.protoc_gen_openapiv2.options.openapiv2_operation) = {
      summary: "Approve a stage event";
      description: "Approves the specified stage event (canvas can be referenced by ID or name)";
      tags: "Stage";
    };
  }

  rpc AddUser(AddUserRequest) returns (AddUserResponse) {
    option (google.api.http) = {
      post: "/api/v1/canvases/{canvas_id_or_name}/users"
      body: "*"
    };
    option (grpc.gateway.protoc_gen_openapiv2.options.openapiv2_operation) = {
      summary: "Add a user to a canvas";
      description: "Add a user to a canvas";
      tags: "Canvas";
    };
  }

  rpc RemoveUser(RemoveUserRequest) returns (RemoveUserResponse) {
    option (google.api.http) = {
      delete: "/api/v1/canvases/{canvas_id_or_name}/users/{user_id}"
    };
    option (grpc.gateway.protoc_gen_openapiv2.options.openapiv2_operation) = {
      summary: "Remove a user from a canvas";
      description: "Remove a user from a canvas";
      tags: "Canvas";
    };
  }
}

message ListCanvasesRequest {
  string organization_id = 1;
}

message ListCanvasesResponse {
  repeated Canvas canvases = 1;
}

message Canvas {
  message Metadata {
    string id = 1;
    string name = 2;
    string description = 3;
    string created_by = 4;
    google.protobuf.Timestamp created_at = 5;
  }

  Metadata metadata = 1;
  // No spec needed for Canvas as per the YAML example
}

message CreateCanvasRequest {
  Canvas canvas = 1;
  string organization_id = 2;
}

message CreateCanvasResponse {
  Canvas canvas = 1;
}

message DeleteCanvasRequest {
  string id_or_name = 1;
  string organization_id = 2;
}

message DeleteCanvasResponse {}

message DescribeCanvasRequest {
  string id = 1;
  string name = 2;
  string organization_id = 3;
}

message DescribeCanvasResponse {
  Canvas canvas = 1;
}

message EventSource {
  message Metadata {
    string id = 1;
    string name = 2;
    string description = 3;
    string canvas_id = 4;
    google.protobuf.Timestamp created_at = 5;
    google.protobuf.Timestamp updated_at = 6;
  }

  message Spec {
    Integrations.IntegrationRef integration = 1;
    Integrations.ResourceRef resource = 2;
    repeated EventType events = 3;
  }

  message EventType {
    string type = 1;
    repeated Filter filters = 2;
    FilterOperator filter_operator = 3;
  }

  Metadata metadata = 1;
  Spec spec = 2;
}

message DescribeStageRequest {
  string canvas_id_or_name = 1;
  string id_or_name = 2;
}

message DescribeStageResponse {
  Stage stage = 1;
}

message CreateEventSourceRequest {
  EventSource event_source = 1;
  string canvas_id_or_name = 2;
}

message CreateEventSourceResponse {
  EventSource event_source = 1;
  string key = 2;
}

message ResetEventSourceKeyRequest {
  string canvas_id_or_name = 1;
  string id_or_name = 2;
}

message ResetEventSourceKeyResponse {
  EventSource event_source = 1;
  string key = 2;
}

message DescribeEventSourceRequest {
  string canvas_id_or_name = 1;
  string id_or_name = 2;
}

message DescribeEventSourceResponse {
  EventSource event_source = 1;
}

message CreateConnectionGroupRequest {
  ConnectionGroup connection_group = 1;
  string canvas_id_or_name = 2;
}

message CreateConnectionGroupResponse {
  ConnectionGroup connection_group = 1;
}

message UpdateConnectionGroupRequest {
  ConnectionGroup connection_group = 1;
  string canvas_id_or_name = 2;
  string id_or_name = 3;
}

message UpdateConnectionGroupResponse {
  ConnectionGroup connection_group = 1;
}

message DescribeConnectionGroupRequest {
  string id_or_name = 1;
  string canvas_id_or_name = 2;
}

message DescribeConnectionGroupResponse {
  ConnectionGroup connection_group = 1;
}

message ListConnectionGroupsRequest {
  string canvas_id_or_name = 1;
}

message ListConnectionGroupsResponse {
  repeated ConnectionGroup connection_groups = 1;
}

message ConnectionGroup {
  message Metadata {
    string id = 1;
    string name = 2;
    string description = 3;
    string canvas_id = 4;
    google.protobuf.Timestamp created_at = 5;
    string created_by = 6;
    google.protobuf.Timestamp updated_at = 7;
    string updated_by = 8;
  }

  message Spec {
    message GroupBy {
      message Field {
        string name = 1;
        string expression = 2;
      }

      repeated Field fields = 1;
    }

    enum TimeoutBehavior {
      TIMEOUT_BEHAVIOR_NONE = 0;
      TIMEOUT_BEHAVIOR_DROP = 1;
      TIMEOUT_BEHAVIOR_EMIT = 2;
    }

    repeated Connection connections = 1;
    GroupBy group_by = 2;
    uint32 timeout = 3;
    TimeoutBehavior timeout_behavior = 4;
  }

  Metadata metadata = 1;
  Spec spec = 2;
}

enum FilterType {
  FILTER_TYPE_UNKNOWN = 0;
  FILTER_TYPE_DATA = 1;
  FILTER_TYPE_HEADER = 2;
}

message Filter {
  FilterType type = 1;
  DataFilter data = 2;
  HeaderFilter header = 3;
}

message DataFilter {
  string expression = 1;
}

message HeaderFilter {
  string expression = 1;
}

//
// Filters can be combined in two ways:
//   - FILTER_OPERATOR_AND: all filters must be true (default)
//   - FILTER_OPERATOR_OR: at least one filter must be true
//
enum FilterOperator {
  FILTER_OPERATOR_AND = 0;
  FILTER_OPERATOR_OR = 1;
}

message Connection {
  enum Type {
    TYPE_UNKNOWN = 0;
    TYPE_EVENT_SOURCE = 1;
    TYPE_STAGE = 2;
    TYPE_CONNECTION_GROUP = 3;
  }

  Type type = 1;
  string name = 2;
  repeated Filter filters = 3;
  FilterOperator filter_operator = 4;
}

message Stage {
  message Metadata {
    string id = 1;
    string name = 2;
    string description = 3;
    string canvas_id = 4;
    google.protobuf.Timestamp created_at = 5;
  }

  message Spec {
    repeated Connection connections = 1;
    repeated Condition conditions = 2;
    Executor executor = 3;
    repeated InputDefinition inputs = 4;
    repeated InputMapping input_mappings = 5;
    repeated OutputDefinition outputs = 6;
    repeated ValueDefinition secrets = 7;
  }

  Metadata metadata = 1;
  Spec spec = 2;
}

message OutputDefinition {
  string name = 1;
  string description = 2;
  bool required = 3;
}

message InputDefinition {
  string name = 1;
  string description = 2;
}

message InputMapping {
  message When {
    WhenTriggeredBy triggered_by = 1;
  }

  message WhenTriggeredBy {
    string connection = 1;
  }

  repeated ValueDefinition values = 1;
  When when = 2;
}

message ValueDefinition {
  string name = 1;
  ValueFrom value_from = 2;
  string value = 3;
}

message ValueFrom {
  ValueFromEventData event_data = 1;
  ValueFromLastExecution last_execution = 2;
  ValueFromSecret secret = 3;
}

message ValueFromEventData {
  string connection = 1;
  string expression = 2;
}

message ValueFromLastExecution {
  repeated Execution.Result results = 1;
}

message ValueFromSecret {
  Authorization.DomainType domain_type = 1;
  string name = 2;
  string key = 3;
}

message Condition {
  enum Type {
    CONDITION_TYPE_UNKNOWN = 0;
    CONDITION_TYPE_APPROVAL = 1;
    CONDITION_TYPE_TIME_WINDOW = 2;
  }

  Type type = 1;
  ConditionApproval approval = 2;
  ConditionTimeWindow time_window = 3;
}

message ConditionApproval {
  uint32 count = 1;
}

message ConditionTimeWindow {
  string start = 1;
  string end = 2;
  repeated string week_days = 3;
}

message CreateStageRequest {
  Stage stage = 1;
  string canvas_id_or_name = 2;
}

message Executor {
  string type = 1;
  Integrations.IntegrationRef integration = 2;
  Integrations.ResourceRef resource = 3;
  google.protobuf.Struct spec = 4;
}

message CreateStageResponse {
  Stage stage = 1;
}

message UpdateStageRequest {
  Stage stage = 1;
  string id_or_name = 2;
  string canvas_id_or_name = 3;
}

message UpdateStageResponse {
  Stage stage = 1;
}

message ListStagesRequest {
  string canvas_id_or_name = 1;
}

message ListStagesResponse {
  repeated Stage stages = 1;
}

message ListEventSourcesRequest {
  string canvas_id_or_name = 1;
}

message ListEventSourcesResponse {
  repeated EventSource event_sources = 1;
}

message ListConnectionGroupFieldSetsRequest {
  string canvas_id_or_name = 1;
  string id_or_name = 2;
}

message ListConnectionGroupFieldSetsResponse {
  repeated ConnectionGroupFieldSet field_sets = 1;
}

message ConnectionGroupFieldSet {
  enum State {
    STATE_UNKNOWN = 0;
    STATE_PENDING = 1;
    STATE_PROCESSED = 2;
    STATE_DISCARDED = 3;
  }

  enum StateReason {
    STATE_REASON_NONE = 0;
    STATE_REASON_OK = 1;
    STATE_REASON_TIMEOUT = 2;
  }

  string id = 1;
  repeated KeyValuePair fields = 2;
  string hash = 3;
  State state = 4;
  StateReason state_reason = 5;
  repeated ConnectionGroupEvent events = 6;
  google.protobuf.Timestamp created_at = 7;
}

message ConnectionGroupEvent {
  string id = 1;
  string source_id = 2;
  Connection.Type source_type = 3;
  string source_name = 4;
  google.protobuf.Timestamp received_at = 5;
}

message ListStageEventsRequest {
  string stage_id_or_name = 1;
  string canvas_id_or_name = 2;
  repeated StageEvent.State states = 3;
  repeated StageEvent.StateReason state_reasons = 4;
}

message ListStageEventsResponse {
  repeated StageEvent events = 1;
}

message StageEvent {
  enum State {
    STATE_UNKNOWN = 0;
    STATE_PENDING = 1;
    STATE_WAITING = 2;
    STATE_PROCESSED = 4;
  }

  enum StateReason {
    STATE_REASON_UNKNOWN = 0;
    STATE_REASON_APPROVAL = 1;
    STATE_REASON_TIME_WINDOW = 2;
    STATE_REASON_EXECUTION = 3;
    STATE_REASON_CONNECTION = 4;
    STATE_REASON_CANCELLED = 5;
    STATE_REASON_UNHEALTHY = 6;
  }

  string id = 1;
  string source_id = 2;
  Connection.Type source_type = 3;
  State state = 4;
  StateReason state_reason = 5;
  google.protobuf.Timestamp created_at = 6;
  repeated StageEventApproval approvals = 7;
  Execution execution = 8;
  repeated KeyValuePair inputs = 9;
}

message KeyValuePair {
  string name = 1;
  string value = 2;
}

message OutputValue {
  string name = 1;
  string value = 2;
}

message Execution {
  enum State {
    STATE_UNKNOWN = 0;
    STATE_PENDING = 1;
    STATE_STARTED = 2;
    STATE_FINISHED = 4;
  }

  enum Result {
    RESULT_UNKNOWN = 0;
    RESULT_PASSED = 1;
    RESULT_FAILED = 2;
  }

  string id = 1;
  State state = 2;
  Result result = 3;
  google.protobuf.Timestamp created_at = 4;
  google.protobuf.Timestamp started_at = 5;
  google.protobuf.Timestamp finished_at = 6;
  repeated OutputValue outputs = 7;
  repeated ExecutionResource resources = 8;
}

message ExecutionResource {
  string id = 1;
}

message StageEventApproval {
  string approved_by = 1;
  google.protobuf.Timestamp approved_at = 2;
}

message ApproveStageEventRequest {
  string stage_id_or_name = 1;
  string canvas_id_or_name = 2;
  string event_id = 3;
}

message ApproveStageEventResponse {
  StageEvent event = 1;
}

<<<<<<< HEAD
message AddUserRequest {
  string canvas_id_or_name = 1;
  string user_id = 2;
}

message AddUserResponse {}

message RemoveUserRequest {
  string canvas_id_or_name = 1;
  string user_id = 2;
}

message RemoveUserResponse {}
=======
enum EventSourceType {
  EVENT_SOURCE_TYPE_UNKNOWN = 0;
  EVENT_SOURCE_TYPE_EVENT_SOURCE = 1;
  EVENT_SOURCE_TYPE_STAGE = 2;
  EVENT_SOURCE_TYPE_CONNECTION_GROUP = 3;
}

message ListEventsRequest {
  string canvas_id_or_name = 1;
  EventSourceType source_type = 2;
  string source_id = 3;
}

message ListEventsResponse {
  repeated Event events = 1;
}

message Event {
  enum State {
    STATE_UNKNOWN = 0;
    STATE_PENDING = 1;
    STATE_DISCARDED = 2;
    STATE_PROCESSED = 3;
  }

  string id = 1;
  string source_id = 2;
  string source_name = 3;
  EventSourceType source_type = 4;
  string type = 5;
  State state = 6;
  google.protobuf.Timestamp received_at = 7;
  google.protobuf.Struct raw = 8;
  google.protobuf.Struct headers = 9;
}
>>>>>>> e5bd70a8

message StageCreated {
  string canvas_id = 1;
  string stage_id = 2;
  google.protobuf.Timestamp timestamp = 3;
}

message ConnectionGroupCreated {
  string canvas_id = 1;
  string connection_group_id = 2;
  google.protobuf.Timestamp timestamp = 3;
}

message StageUpdated {
  string canvas_id = 1;
  string stage_id = 2;
  google.protobuf.Timestamp timestamp = 3;
}

message EventSourceCreated {
  string canvas_id = 1;
  string source_id = 2;
  google.protobuf.Timestamp timestamp = 3;
}

message StageEventCreated {
  string canvas_id = 1;
  string stage_id = 2;
  string event_id = 3;
  string source_id = 4;
  google.protobuf.Timestamp timestamp = 5;
}

message EventCreated {
  string canvas_id = 1;
  string source_id = 2;
  string event_id = 3;
  EventSourceType source_type = 4;
  google.protobuf.Timestamp timestamp = 5;
}

message StageEventApproved {
  string canvas_id = 1;
  string stage_id = 2;
  string event_id = 3;
  string source_id = 4;
  google.protobuf.Timestamp timestamp = 5;
}

message StageExecutionCreated {
  string canvas_id = 1;
  string execution_id = 2;
  string stage_id = 3;
  string event_id = 4;
  google.protobuf.Timestamp timestamp = 5;
}

message StageExecutionStarted {
  string canvas_id = 1;
  string execution_id = 2;
  string stage_id = 3;
  string event_id = 4;
  google.protobuf.Timestamp timestamp = 5;
}

message StageExecutionFinished {
  string canvas_id = 1;
  string execution_id = 2;
  string stage_id = 3;
  string event_id = 4;
  google.protobuf.Timestamp timestamp = 5;
}<|MERGE_RESOLUTION|>--- conflicted
+++ resolved
@@ -780,7 +780,6 @@
   StageEvent event = 1;
 }
 
-<<<<<<< HEAD
 message AddUserRequest {
   string canvas_id_or_name = 1;
   string user_id = 2;
@@ -794,7 +793,7 @@
 }
 
 message RemoveUserResponse {}
-=======
+
 enum EventSourceType {
   EVENT_SOURCE_TYPE_UNKNOWN = 0;
   EVENT_SOURCE_TYPE_EVENT_SOURCE = 1;
@@ -830,7 +829,6 @@
   google.protobuf.Struct raw = 8;
   google.protobuf.Struct headers = 9;
 }
->>>>>>> e5bd70a8
 
 message StageCreated {
   string canvas_id = 1;
