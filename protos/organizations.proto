--- conflicted
+++ resolved
@@ -161,94 +161,6 @@
       tags: "Organization";
     };
   }
-<<<<<<< HEAD
-}
-
-message ListApplicationsRequest {
-  string id = 1;
-}
-
-message ListApplicationsResponse {
-  repeated AppInstallation applications = 1;
-}
-
-message InstallApplicationRequest {
-  string id = 1;
-  string app_name = 2;
-  string installation_name = 3;
-  google.protobuf.Struct configuration = 4;
-}
-
-message InstallApplicationResponse {
-  AppInstallation installation = 1;
-}
-
-message DescribeApplicationRequest {
-  string id = 1;
-  string installation_id = 2;
-}
-
-message DescribeApplicationResponse {
-  AppInstallation installation = 1;
-}
-
-message UpdateApplicationRequest {
-  string id = 1;
-  string installation_id = 2;
-  google.protobuf.Struct configuration = 3;
-}
-
-message UpdateApplicationResponse {
-  AppInstallation installation = 1;
-}
-
-message UninstallApplicationRequest {
-  string id = 1;
-  string installation_id = 2;
-}
-
-message UninstallApplicationResponse {}
-
-message AppInstallation {
-  message Metadata {
-    string id = 1;
-    string name = 2;
-    google.protobuf.Timestamp created_at = 4;
-    google.protobuf.Timestamp updated_at = 5;
-  }
-
-  message Spec {
-    string app_name = 1;
-    google.protobuf.Struct configuration = 2;
-  }
-
-  message Status {
-    string state = 1;
-    string state_description = 2;
-    google.protobuf.Struct metadata = 3;
-    BrowserAction browser_action = 4;
-    repeated NodeRef used_in = 5;
-  }
-
-  message NodeRef {
-    string workflow_id = 1;
-    string workflow_name = 2;
-    string node_id = 3;
-    string node_name = 4;
-  }
-
-  Metadata metadata = 1;
-  Spec spec = 2;
-  Status status = 3;
-}
-
-message BrowserAction {
-  string url = 1;
-  string method = 2;
-  map<string, string> form_fields = 3;
-  string description = 4;
-=======
->>>>>>> 54b1f14e
 }
 
 message Organization {
