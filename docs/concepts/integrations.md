## Integrations

Integrations are a way to connect Superplane to external services.

An integration:
- Configures how Superplane should authenticate and make requests to an external service, so it can read and create resources in it.
- Configures how Superplane should receive requests from the external service.
- Once created, it is used to create stage executions.
- It can be used to create event sources for specific resources in the external service.

## Management and usage

### Creating an integration

This is what an integration looks like in YAML:

```yaml
kind: Integration
metadata:
  name: semaphore-integration
  canvasId: canvas-123
spec:

  #
  # Type of the integration.
  # This field would determine what SuperPlane
  # actually does when an integration of this type is created.
  #
  # For example, when a Semaphore integration is created,  
  # SuperPlane needs to create a Semaphore notification to monitor the result of executions.
  # For a GitHub integration, SuperPlane would create the webhook, ...
  #
  type: semaphore

  #
  # URL where the integration lives.
  # For some cases, just the type is enough,
  # But for some, like Semaphore, where the organization is part of the URL,
  # we need to specify the URL too.
  #
  url: https://semaphore.semaphoreci.com

  #
  # Specifies the authentication used for making requests to the integration.
  #
  auth:

    #
    # Any type of bearer token (personal API token, service account token, ...).
    #
    use: AUTH_TYPE_TOKEN
    token:
      valueFrom:
        secret:
          name: semaphore
          key: token
<<<<<<< HEAD
=======

    #
    # The integration accepts OIDC Connect ID tokens issued by SuperPlane.
    # For example, we can use this for AWS.
    #
    # use: oidc
>>>>>>> b6e5e509
```

### Using an integration in a stage executor

When creating stages, you must specify the stage executor, and in the executor, you should reference an integration. For example, this is how you run a Semaphore workflow during the stage execution, through the `semaphore-integration` integration:

```yaml
executor:
  type: semaphore
  integration:
    name: semaphore-integration
  resource:
    type: project
    name: semaphore-demo-go
  spec:
    branch: main
    pipelineFile: .semaphore/semaphore.yml
    parameters: {}
```

NOTE: not all executor types require an integration, but most of them do. For example, the HTTP executor does not require an integration to be used.

### Creating an event source through an integration

You can create an event source through the integration, and SuperPlane will take care of provisioning everything on the integration side. For example, here's how you can create an event source for a Semaphore project:

```yaml
apiVersion: v1
kind: EventSource
metadata:
  name: my-project
  canvasId: a1787a2e-dba7-42d0-8431-31dbf0252b92
spec:
  integration:
    name: semaphore-integration
  resource:
    type: project
    name: semaphore-demo-go
```

## Supported Integration Types

### Semaphore

The Semaphore integration allows you to connect to Semaphore CI/CD and trigger workflows or tasks.

**Authentication**: Uses a personal API token or service account token.

**Supported Resources**:
- `project`: Semaphore projects that can be used as event sources or executor targets

**Event Sources**: Creates notifications in Semaphore to receive pipeline status updates.

**Executors**: Can trigger workflows or specific tasks within a Semaphore project.

### GitHub

The GitHub integration allows you to connect to GitHub repositories and trigger GitHub Actions workflows.

**Authentication**: Uses a GitHub personal access token (PAT) with appropriate permissions.

**Supported Resources**:
- `repository`: GitHub repositories that can be used as event sources or executor targets

**Event Sources**: Creates webhooks in GitHub repositories to receive events for push, pull requests, and workflow runs.

**Executors**: Can trigger GitHub Actions workflows via workflow dispatch events.

#### Example GitHub Integration

```yaml
kind: Integration
metadata:
  name: github-integration
  canvasId: canvas-123
spec:
  type: github
  auth:
    use: AUTH_TYPE_TOKEN
    token:
      valueFrom:
        secret:
          name: github-token
          key: token
```

#### Example GitHub Event Source

```yaml
apiVersion: v1
kind: EventSource
metadata:
  name: my-repo
  canvasId: a1787a2e-dba7-42d0-8431-31dbf0252b92
spec:
  integration:
    name: github-integration
  resource:
    type: repository
    name: owner/repository-name
```<|MERGE_RESOLUTION|>--- conflicted
+++ resolved
@@ -54,15 +54,12 @@
         secret:
           name: semaphore
           key: token
-<<<<<<< HEAD
-=======
 
     #
     # The integration accepts OIDC Connect ID tokens issued by SuperPlane.
     # For example, we can use this for AWS.
     #
     # use: oidc
->>>>>>> b6e5e509
 ```
 
 ### Using an integration in a stage executor
